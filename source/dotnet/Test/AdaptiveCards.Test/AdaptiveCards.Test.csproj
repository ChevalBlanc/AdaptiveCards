<Project Sdk="Microsoft.NET.Sdk">

  <PropertyGroup>
    <TargetFramework>netcoreapp2.0</TargetFramework>
    <GenerateAssemblyInfo Condition="$(Tfs_PackageVersionNumber) != ''">false</GenerateAssemblyInfo>
    <IsPackable>false</IsPackable>
  </PropertyGroup>

  <ItemGroup>
<<<<<<< HEAD
    <PackageReference Include="CompareNETObjects" Version="4.57.0" />
=======
    <None Remove="BindingTestPayloads\People-expected.json" />
    <None Remove="BindingTestPayloads\People.json" />
    <None Remove="BindingTestPayloads\SportsScore-expected.json" />
    <None Remove="BindingTestPayloads\SportsScore.json" />
  </ItemGroup>

  <ItemGroup>
    <Content Include="BindingTestPayloads\People-expected.json">
      <CopyToOutputDirectory>Always</CopyToOutputDirectory>
    </Content>
    <Content Include="BindingTestPayloads\People.json">
      <CopyToOutputDirectory>Always</CopyToOutputDirectory>
    </Content>
    <Content Include="BindingTestPayloads\SportsScore-expected.json">
      <CopyToOutputDirectory>Always</CopyToOutputDirectory>
    </Content>
    <Content Include="BindingTestPayloads\SportsScore.json">
      <CopyToOutputDirectory>Always</CopyToOutputDirectory>
    </Content>
  </ItemGroup>

  <ItemGroup>
    <PackageReference Include="CompareNETObjects" Version="4.3.0" />
>>>>>>> 98450e47
    <PackageReference Include="Microsoft.NET.Test.Sdk" Version="15.3.0" />
    <PackageReference Include="MSTest.TestAdapter" Version="1.2.0" />
    <PackageReference Include="MSTest.TestFramework" Version="1.2.0" />
  </ItemGroup>

  <ItemGroup>
    <ProjectReference Include="..\..\Library\AdaptiveCards\AdaptiveCards.csproj" />
  </ItemGroup>

</Project><|MERGE_RESOLUTION|>--- conflicted
+++ resolved
@@ -7,9 +7,6 @@
   </PropertyGroup>
 
   <ItemGroup>
-<<<<<<< HEAD
-    <PackageReference Include="CompareNETObjects" Version="4.57.0" />
-=======
     <None Remove="BindingTestPayloads\People-expected.json" />
     <None Remove="BindingTestPayloads\People.json" />
     <None Remove="BindingTestPayloads\SportsScore-expected.json" />
@@ -32,8 +29,7 @@
   </ItemGroup>
 
   <ItemGroup>
-    <PackageReference Include="CompareNETObjects" Version="4.3.0" />
->>>>>>> 98450e47
+    <PackageReference Include="CompareNETObjects" Version="4.57.0" />
     <PackageReference Include="Microsoft.NET.Test.Sdk" Version="15.3.0" />
     <PackageReference Include="MSTest.TestAdapter" Version="1.2.0" />
     <PackageReference Include="MSTest.TestFramework" Version="1.2.0" />
