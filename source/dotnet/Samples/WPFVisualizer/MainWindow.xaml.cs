--- conflicted
+++ resolved
@@ -19,11 +19,8 @@
 using Newtonsoft.Json.Linq;
 using Xceed.Wpf.Toolkit.PropertyGrid;
 using Xceed.Wpf.Toolkit.PropertyGrid.Attributes;
-<<<<<<< HEAD
 using System.Windows.Media;
-=======
 using System.Collections.ObjectModel;
->>>>>>> 98450e47
 
 namespace WpfVisualizer
 {
@@ -107,7 +104,7 @@
 
                 AdaptiveCard card = parseResult.Card;
 
-<<<<<<< HEAD
+
                 /*
                 // Example on how to override the Action Positive and Destructive styles
                 Style positiveStyle = new Style(typeof(Button));
@@ -121,10 +118,6 @@
                 */
 
                 RenderedAdaptiveCard renderedCard = Renderer.RenderCard(card, textBoxScript.Text);
-=======
-
-                RenderedAdaptiveCard renderedCard = Renderer.RenderCard(card);
->>>>>>> 98450e47
                 // TODO: should we have an option to render fallback card instead of exception?
 
                 // Wire up click handler
