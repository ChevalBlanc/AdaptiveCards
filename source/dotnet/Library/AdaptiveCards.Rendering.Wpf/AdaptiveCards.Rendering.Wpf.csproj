--- conflicted
+++ resolved
@@ -17,14 +17,9 @@
   </PropertyGroup>
 
   <ItemGroup>
-<<<<<<< HEAD
-    <PackageReference Include="Microsoft.MarkedNet" Version="1.0.12" />
+    <PackageReference Include="Microsoft.MarkedNet" Version="1.0.13" />
     <PackageReference Include="Microsoft.Net.Http" Version="2.2.29" />
-    <PackageReference Include="Newtonsoft.Json" Version="9.0.1" />
-=======
-    <PackageReference Include="Microsoft.MarkedNet" Version="1.0.13" />
     <PackageReference Include="Newtonsoft.Json" Version="12.0.2" />
->>>>>>> ce9eaec5
   </ItemGroup>
 
   <ItemGroup>
