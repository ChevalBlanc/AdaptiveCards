using System;
using System.Diagnostics;
using System.Globalization;
using System.IO;
using System.Threading.Tasks;
using System.Windows;
using System.Windows.Controls;
using System.Windows.Data;
using System.Windows.Media;
using System.Windows.Media.Imaging;

namespace AdaptiveCards.Rendering.Wpf
{
    public static class ImageExtensions
    {

        public class AdaptiveConverterParameters
        {
            public AdaptiveConverterParameters(Image image, AdaptiveImage adaptiveImage)
            {
                Image = image;
                AdaptiveImage = adaptiveImage;
            }
            public Image Image {get; set;}
            public AdaptiveImage AdaptiveImage {get; set;}
        }
        /// <summary>
        /// Renders the element to a bitmap
        /// </summary>
        public static MemoryStream RenderToImage(this FrameworkElement element, int width)
        {
            element.Measure(new Size(width, int.MaxValue));
            // Add 100 to the height to give it some buffer. This addressed some bugs with maxlines getting clipped
            element.Arrange(new Rect(new Size(width, element.DesiredSize.Height + 100)));
            element.UpdateLayout();

            var bitmapImage = new RenderTargetBitmap((int)width, (int)element.DesiredSize.Height, 96, 96,
                PixelFormats.Default);
            bitmapImage.Render(element);

            var encoder = new PngBitmapEncoder();
            var metadata = new BitmapMetadata("png");
            // TODO: Should we set the image metadata?
            //metadata.SetQuery("/tEXt/{str=Description}", JsonConvert.SerializeObject(OriginatingCard));
            var pngFrame = BitmapFrame.Create(bitmapImage, null, metadata, null);
            encoder.Frames.Add(pngFrame);

            var stream = new MemoryStream();
            encoder.Save(stream);
            stream.Seek(0, SeekOrigin.Begin);
            return stream;
        }

        public static async void SetSource(this Image image, AdaptiveImage adaptiveImage, Uri url, AdaptiveRenderContext context)
        {
            if (url == null)
                return;

            image.Source = await context.ResolveImageSource(url);

            var parameters = new AdaptiveConverterParameters(image, adaptiveImage);
            var binding = new Binding
            {
                RelativeSource = RelativeSource.Self,
                Path = new PropertyPath("Parent.ActualWidth"),
                Mode = BindingMode.OneWay,
                Converter = new StretchConverter(),
                ConverterParameter = parameters
            };

            image.SetBinding(Image.StretchProperty, binding);
        }

        public class StretchConverter : IValueConverter
        {
            public object Convert(object value, Type targetType, object parameter, CultureInfo culture)
            {
                var parentWidth = (double)value;
                var adaptiveParameters = (AdaptiveConverterParameters)parameter;
                var image = adaptiveParameters.Image;
                var adaptiveImage = adaptiveParameters.AdaptiveImage;
                var imageWidth = ((BitmapImage) image.Source)?.PixelWidth;

                if(adaptiveImage.PixelWidth != 0 || adaptiveImage.PixelHeight != 0)
                {
                    var imageHeight = ((BitmapImage) image.Source)?.PixelHeight;

                    if(adaptiveImage.PixelWidth == 0)
                    {
                        adaptiveImage.PixelWidth = (uint) ((imageWidth / (float)imageHeight) * adaptiveImage.PixelHeight);
                    }

                    if(adaptiveImage.PixelHeight == 0)
                    {
                        adaptiveImage.PixelHeight = (uint) ((imageHeight / (float)imageWidth) * adaptiveImage.PixelWidth);
                    }

                    image.Width = adaptiveImage.PixelWidth;
                    image.Height = adaptiveImage.PixelHeight;

                    return Stretch.Fill;
                }
                else if (imageWidth >= parentWidth)
                {
                    return Stretch.Uniform;
                }
                else
                {
                    return Stretch.None;
                }
            }

            public object ConvertBack(object value, Type targetType, object parameter, CultureInfo culture)
            {
                throw new NotImplementedException();
            }
        }

        public static BitmapImage GetBitmapFromBase64(Uri dataUri)
        {
            var encodedData = dataUri.AbsoluteUri.Substring(dataUri.AbsoluteUri.LastIndexOf(',') + 1);

            var decodedDataUri = Convert.FromBase64String(encodedData);
            BitmapImage bitmap = new BitmapImage();
            bitmap.BeginInit();
            bitmap.StreamSource = new MemoryStream(decodedDataUri);
            bitmap.EndInit();

            return bitmap;
        }

        public static async void SetBackgroundSource(this Grid grid, AdaptiveBackgroundImage adaptiveBackgroundImage, AdaptiveRenderContext context)
        {
            // Try to resolve the image URI
            Uri finalUri = context.Config.ResolveFinalAbsoluteUri(adaptiveBackgroundImage?.Url);
            if (finalUri == null)
            {
                return;
            }

            BitmapImage bi = await context.ResolveImageSource(finalUri);

            if (bi != null)
            {
                // bi.Pixel{Width, Height}: dimensions of image
                // grid.Actual{Width, Height}: dimensions of grid containing background image
                switch (adaptiveBackgroundImage.Mode)
                {
                    case AdaptiveBackgroundImageMode.Repeat:
                        grid.Background = new ImageBrush(bi)
                        {
                            TileMode = TileMode.Tile,
                            Viewport = new Rect(0, 0, bi.PixelWidth, bi.PixelHeight),
                            ViewportUnits = BrushMappingMode.Absolute
                        };
                        break;
                    case AdaptiveBackgroundImageMode.RepeatHorizontally:
                        grid.Background = new ImageBrush(bi)
                        {
                            TileMode = TileMode.FlipY,
                            Stretch = Stretch.Uniform,
                            AlignmentY = (AlignmentY) adaptiveBackgroundImage.VerticalAlignment,
<<<<<<< HEAD
                            Viewport = new Rect(0, 0, bi.PixelWidth, grid.ActualHeight+1),
=======
                            Viewport = new Rect(0, 0, bi.PixelWidth, grid.ActualHeight + 1),
>>>>>>> afbb099a
                            ViewportUnits = BrushMappingMode.Absolute
                        };
                        break;
                    case AdaptiveBackgroundImageMode.RepeatVertically:
                        grid.Background = new ImageBrush(bi)
                        {
                            TileMode = TileMode.FlipX,
                            Stretch = Stretch.Uniform,
                            AlignmentX = (AlignmentX)adaptiveBackgroundImage.HorizontalAlignment,
<<<<<<< HEAD
                            Viewport = new Rect(0, 0, grid.ActualWidth+1, bi.PixelWidth),
=======
                            Viewport = new Rect(0, 0, grid.ActualWidth + 1, bi.PixelWidth),
>>>>>>> afbb099a
                            ViewportUnits = BrushMappingMode.Absolute
                        };
                        break;
                    case AdaptiveBackgroundImageMode.Stretch:
                    default:
                        grid.Background = new ImageBrush(bi)
                        {
                            Stretch = Stretch.UniformToFill,
                            AlignmentY = AlignmentY.Top
                        };
                        break;
                }
            }
        }

        public static void SetImageProperties(this Image imageview, AdaptiveImage image, AdaptiveRenderContext context)
        {
            switch (image.Size)
            {
                case AdaptiveImageSize.Auto:
                    imageview.Stretch = Stretch.Uniform;
                    break;
                case AdaptiveImageSize.Stretch:
                    imageview.Stretch = Stretch.Uniform;
                    break;
                case AdaptiveImageSize.Small:
                    imageview.Width = context.Config.ImageSizes.Small;
                    imageview.Height = context.Config.ImageSizes.Small;
                    break;
                case AdaptiveImageSize.Medium:
                    imageview.Width = context.Config.ImageSizes.Medium;
                    imageview.Height = context.Config.ImageSizes.Medium;
                    break;
                case AdaptiveImageSize.Large:
                    imageview.Width = context.Config.ImageSizes.Large;
                    imageview.Height = context.Config.ImageSizes.Large;
                    break;
            }
        }
    }
}<|MERGE_RESOLUTION|>--- conflicted
+++ resolved
@@ -160,11 +160,7 @@
                             TileMode = TileMode.FlipY,
                             Stretch = Stretch.Uniform,
                             AlignmentY = (AlignmentY) adaptiveBackgroundImage.VerticalAlignment,
-<<<<<<< HEAD
-                            Viewport = new Rect(0, 0, bi.PixelWidth, grid.ActualHeight+1),
-=======
                             Viewport = new Rect(0, 0, bi.PixelWidth, grid.ActualHeight + 1),
->>>>>>> afbb099a
                             ViewportUnits = BrushMappingMode.Absolute
                         };
                         break;
@@ -174,11 +170,7 @@
                             TileMode = TileMode.FlipX,
                             Stretch = Stretch.Uniform,
                             AlignmentX = (AlignmentX)adaptiveBackgroundImage.HorizontalAlignment,
-<<<<<<< HEAD
-                            Viewport = new Rect(0, 0, grid.ActualWidth+1, bi.PixelWidth),
-=======
                             Viewport = new Rect(0, 0, grid.ActualWidth + 1, bi.PixelWidth),
->>>>>>> afbb099a
                             ViewportUnits = BrushMappingMode.Absolute
                         };
                         break;
