--- conflicted
+++ resolved
@@ -234,12 +234,7 @@
                 }
             }
 
-<<<<<<< HEAD
-            var renderer = ElementRenderers.Get(ElementDefinitions, element);
-            if (renderer != null)
-=======
             if (frameworkElementOut == null)
->>>>>>> ce9eaec5
             {
                 // Since no renderer exists for this element, add warning and render fallback (if available)
                 if (element.Fallback != null && element.Fallback.Type != AdaptiveFallbackElement.AdaptiveFallbackType.None)
