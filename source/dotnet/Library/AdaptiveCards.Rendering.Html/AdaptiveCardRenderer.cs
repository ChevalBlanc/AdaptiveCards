using System;
using System.Collections.Generic;
using System.Diagnostics;
using System.IO;
using System.Linq;
using System.Net;
using Newtonsoft.Json;
using AdaptiveCards;

namespace AdaptiveCards.Rendering.Html
{
    /// <summary>
    ///     Render a card as HTML suitable for server side generation
    /// </summary>
    public class AdaptiveCardRenderer : AdaptiveCardRendererBase<HtmlTag, AdaptiveRenderContext>
    {
        protected override AdaptiveSchemaVersion GetSupportedSchemaVersion()
        {
            return new AdaptiveSchemaVersion(1, 2);
        }

        /// <summary>
        /// Generate a ID, useful for joining two elements together, e.g., an input and label
        /// </summary>
        public static Func<string> GenerateRandomId => () => "ac-" + Guid.NewGuid().ToString().Substring(0, 8);

        /// <summary>
        /// Adds a CSS class to the action based on it's type name. Default is "ac-action-[actionName]
        /// </summary>
        public static Func<AdaptiveAction, string> GetActionCssClass = (action) =>
        {
            var lenFromDot = action.Type.IndexOf(".") + 1;
            var suffix = action.Type.Substring(lenFromDot, action.Type.Length - lenFromDot);
            return "ac-action-" + suffix.Replace(suffix[0], char.ToLower(suffix[0]));
        };

        /// <summary>
        /// A set of transforms that are applied to the HtmlTags for specific types
        /// </summary>
        public static AdaptiveRenderTransformers<HtmlTag, AdaptiveRenderContext> ActionTransformers { get; } = new AdaptiveRenderTransformers<HtmlTag, AdaptiveRenderContext>();

        public AdaptiveCardRenderer() : this(new AdaptiveHostConfig()) { }

        public AdaptiveCardRenderer(AdaptiveHostConfig config)
        {
            SetObjectTypes();
            HostConfig = config;
        }

        public RenderedAdaptiveCard RenderCard(AdaptiveCard card)
        {
            try
            {
                var context = new AdaptiveRenderContext(HostConfig, ElementRenderers);
                context.Lang = card.Lang;
                var tag = context.Render(card);
                return new RenderedAdaptiveCard(tag, card, context.Warnings);
            }
            catch (Exception ex)
            {
                throw new AdaptiveRenderException("Failed to render card", ex)
                {
                    CardFallbackText = card.FallbackText
                };
            }
        }

        private void SetObjectTypes()
        {
            ElementRenderers.Set<AdaptiveCard>(AdaptiveCardRender);

            ElementRenderers.Set<AdaptiveTextBlock>(TextBlockRender);
            ElementRenderers.Set<AdaptiveImage>(ImageRender);
            ElementRenderers.Set<AdaptiveMedia>(MediaRender);

            ElementRenderers.Set<AdaptiveContainer>(ContainerRender);
            ElementRenderers.Set<AdaptiveColumn>(ColumnRender);
            ElementRenderers.Set<AdaptiveColumnSet>(ColumnSetRender);
            ElementRenderers.Set<AdaptiveFactSet>(FactSetRender);
            ElementRenderers.Set<AdaptiveImageSet>(ImageSetRender);

            ElementRenderers.Set<AdaptiveChoiceSetInput>(ChoiceSetRender);
            ElementRenderers.Set<AdaptiveTextInput>(TextInputRender);
            ElementRenderers.Set<AdaptiveNumberInput>(NumberInputRender);
            ElementRenderers.Set<AdaptiveDateInput>(DateInputRender);
            ElementRenderers.Set<AdaptiveTimeInput>(TimeInputRender);
            ElementRenderers.Set<AdaptiveToggleInput>(ToggleInputRender);

            ElementRenderers.Set<AdaptiveSubmitAction>(AdaptiveActionRender);
            ElementRenderers.Set<AdaptiveOpenUrlAction>(AdaptiveActionRender);
            ElementRenderers.Set<AdaptiveShowCardAction>(AdaptiveActionRender);
<<<<<<< HEAD
=======
            ElementRenderers.Set<AdaptiveToggleVisibilityAction>(AdaptiveActionRender);
        }
>>>>>>> eeab854d

            ActionTransformers.Register<AdaptiveOpenUrlAction>((action, tag, context) => tag.Attr("data-ac-url", action.Url));
            ActionTransformers.Register<AdaptiveSubmitAction>((action, tag, context) => tag.Attr("data-ac-submitData", JsonConvert.SerializeObject(action.Data, Formatting.None)));
            ActionTransformers.Register<AdaptiveShowCardAction>((action, tag, context) =>
            {
                var showCardId = GenerateRandomId();
                tag.Attr("data-ac-showCardId", showCardId);
                tag.Attr("aria-controls", showCardId);
                tag.Attr("aria-expanded", bool.FalseString);
            });
        }

        protected static HtmlTag AddActionAttributes(AdaptiveAction action, HtmlTag tag, AdaptiveRenderContext context)
        {
            tag.AddClass(GetActionCssClass(action))
                .Attr("role", "button")
                .Attr("aria-label", action.Title ?? "")
                .Attr("tabindex","0");

            ActionTransformers.Apply(action, tag, context);

            return tag;
        }

        protected static HtmlTag AddInlineActionAttributes(AdaptiveAction action, HtmlTag tag, AdaptiveRenderContext context)
        {
            tag.AddClass(GetActionCssClass(action) + "-inline")
                .Attr("role", "button")
                .Attr("aria-label", action.Title ?? "");

            ActionTransformers.Apply(action, tag, context);

            return tag;
        }

        protected static HtmlTag AdaptiveActionRender(AdaptiveAction action, AdaptiveRenderContext context)
        {
            if (context.Config.SupportsInteractivity)
            {
                var actionsConfig = context.Config.Actions;
                var buttonElement = new HtmlTag("button", false)
                    .Attr("type", "button")
                    .Style("overflow", "hidden")
                    .Style("white-space", "nowrap")
                    .Style("text-overflow", "ellipsis")
                    .Style("flex",
                        actionsConfig.ActionAlignment == AdaptiveHorizontalAlignment.Stretch ? "0 1 100%" : "0 1 auto")
                    .Style("display", "flex")
                    .Style("align-items", "center")
                    .Style("justify-content", "center")
                    .AddClass("ac-pushButton");


                if (!String.IsNullOrWhiteSpace(action.Sentiment) && !String.Equals(action.Sentiment, "default", StringComparison.OrdinalIgnoreCase))
                {
                    if (String.Equals(action.Sentiment, "positive", StringComparison.OrdinalIgnoreCase))
                    {
                        string accentColor = context.Config.ContainerStyles.Default.ForegroundColors.Accent.Default;
                        string lighterAccentColor = ColorUtil.GenerateLighterColor(accentColor);
                        buttonElement.Style("background-color", context.GetRGBColor(accentColor));
                        buttonElement.Attr("onMouseOver", "this.style.backgroundColor='" + context.GetRGBColor(lighterAccentColor) + "'");
                        buttonElement.Attr("onMouseOut", "this.style.backgroundColor='" + context.GetRGBColor(accentColor) + "'");
                        buttonElement.Style("color", "#FFFFFF");
                        buttonElement.AddClass("ac-action-positive");
                    }
                    else if (String.Equals(action.Sentiment, "destructive", StringComparison.OrdinalIgnoreCase))
                    {
                        string attentionColor = context.Config.ContainerStyles.Default.ForegroundColors.Attention.Default;
                        string lighterAttentionColor = ColorUtil.GenerateLighterColor(attentionColor);
                        buttonElement.Style("color", context.GetRGBColor(attentionColor));
                        buttonElement.Attr("onMouseOver", "this.style.color='" + context.GetRGBColor(lighterAttentionColor) + "'");
                        buttonElement.Attr("onMouseOut", "this.style.color='" + context.GetRGBColor(attentionColor) + "'");
                        buttonElement.AddClass("ac-action-destructive");
                    }
                    else
                    {
                        buttonElement.AddClass("ac-action-" + action.Sentiment);
                    }
                }

                var hasTitle = !string.IsNullOrEmpty(action.Title);

                if (action.IconUrl != null)
                {
                    // Append the icon to the button
                    // NOTE: always using icon size since it's difficult
                    // to match icon's height with text's height
                    var iconElement = new HtmlTag("image", false)
                        .Attr("src", action.IconUrl)
                        .Style("max-height", $"{actionsConfig.IconSize}px");

                    if (actionsConfig.IconPlacement == IconPlacement.LeftOfTitle)
                    {
                        buttonElement.Style("flex-direction", "row");

                        if (hasTitle)
                        {
                            iconElement.Style("margin-right", "4px");
                        }
                    }
                    else
                    {
                        buttonElement.Style("flex-direction", "column");

                        if (hasTitle)
                        {
                            iconElement.Style("margin-bottom", "4px");
                        }
                    }

                    buttonElement.Append(iconElement);
                }

                AdaptiveToggleVisibilityAction toggleVisibilityAction = null;
                if ((toggleVisibilityAction = action as AdaptiveToggleVisibilityAction) != null)
                {
                    string targetElements = string.Empty;

                    foreach(var targetElementObject in toggleVisibilityAction.TargetElements)
                    {
                        // If the string is not empty, append a comma in preparation to add the new target element
                        if(!String.IsNullOrWhiteSpace(targetElements))
                        {
                            targetElements += ",";
                        }

                        AdaptiveTargetElement targetElement = null;
                        string targetElementId = null;
                        string targetElementToggleAction = "Toggle";

                        if ((targetElement = targetElementObject as AdaptiveTargetElement) != null)
                        {
                            targetElementId = targetElement.ElementId;

                            if (targetElement.IsVisible.HasValue)
                            {
                                targetElementToggleAction = targetElement.IsVisible.Value.ToString();
                            }
                        }
                        else
                        {
                            targetElementId = targetElementObject as string;
                        }

                        targetElements += (targetElementId + ":" + targetElementToggleAction);
                    }
                    
                    buttonElement.Attr("data-ac-targetelements", targetElements);
                }

                var titleElement = new HtmlTag("div", false) { Text = action.Title };
                buttonElement.Append(titleElement);

                AddActionAttributes(action, buttonElement, context);
                return buttonElement;
            }

            return null;
        }

        protected static HtmlTag AdaptiveCardRender(AdaptiveCard card, AdaptiveRenderContext context)
        {
            var uiCard = new DivTag()
                .AddClass($"ac-{card.Type.ToLower()}")
                .Style("width", "100%")
                .Style("background-color", context.GetRGBColor(context.Config.ContainerStyles.Default.BackgroundColor))
                .Style("padding", $"{context.Config.Spacing.Padding}px")
                .Style("box-sizing", "border-box");

            if (card.BackgroundImage != null)
                uiCard.Style("background-image", $"url('{context.Config.ResolveFinalAbsoluteUri(card.BackgroundImage)}')")
                    .Style("background-repeat", "no-repeat")
                    .Style("background-size", "cover");

            switch (card.VerticalContentAlignment)
            {
                case AdaptiveVerticalContentAlignment.Center:
                    uiCard.Style("justify-content", "center");
                    break;
                case AdaptiveVerticalContentAlignment.Bottom:
                    uiCard.Style("justify-content", "flex-end");
                    break;
                case AdaptiveVerticalContentAlignment.Top:
                default:
                    uiCard.Style("justify-content", "flex-start");
                    break;
            }

            AddContainerElements(uiCard, card.Body, card.Actions, context);

            AddSelectAction(uiCard, card.SelectAction, context);

            // Add all accumulated selectAction show cards
            foreach (var showCard in context.ShowCardTags)
            {
                uiCard.Children.Add(showCard);
            }

            return uiCard;
        }

        protected static void AddSelectAction(HtmlTag tag, AdaptiveAction selectAction, AdaptiveRenderContext context)
        {
            if (context.Config.SupportsInteractivity && selectAction != null)
            {
                tag.AddClass("ac-selectable");
                AddActionAttributes(selectAction, tag, context);

                // Create the additional card below for showCard actions
                if (selectAction is AdaptiveShowCardAction showCardAction)
                {
                    var cardId = tag.Attributes["data-ac-showCardId"];

                    var uiShowCard = context.Render(showCardAction.Card);
                    if (uiShowCard != null)
                    {
                        uiShowCard.Attr("id", cardId)
                            .AddClass("ac-showCard")
                            .Style("padding", "0")
                            .Style("display", "none")
                            .Style("margin-top", $"{context.Config.Actions.ShowCard.InlineTopMargin}px");

                        // Store all showCard tags inside context
                        context.ShowCardTags.Add(uiShowCard);
                    }
                }
            }
        }

        protected static void AddContainerElements(HtmlTag uiContainer, IList<AdaptiveElement> elements, IList<AdaptiveAction> actions, AdaptiveRenderContext context)
        {
            if (elements != null)
            {
                foreach (var cardElement in elements)
                {
                    // each element has a row
                    var uiElement = context.Render(cardElement);
                    if (uiElement != null)
                    {
                        if (uiContainer.Children.Any())
                        {
                            AddSeparator(uiContainer, cardElement, context);
                        }

                        uiContainer.Children.Add(uiElement);
                    }
                }
            }

            if (context.Config.SupportsInteractivity && actions != null)
            {
                var uiButtonStrip = new DivTag()
                    .AddClass("ac-actionset")
                    .Style("display", "flex");
                var actionsConfig = context.Config.Actions;

                // TODO: This top marging is currently being double applied, will have to investigate later
                //.Style("margin-top", $"{context.Config.GetSpacing(context.Config.Actions.Spacing)}px");

                // contains ShowCardAction.AdaptiveCard
                var showCards = new List<HtmlTag>();

                if (actionsConfig.ActionsOrientation == ActionsOrientation.Horizontal)
                {
                    uiButtonStrip.Style("flex-direction", "row");

                    switch (actionsConfig.ActionAlignment)
                    {
                        case AdaptiveHorizontalAlignment.Center:
                            uiButtonStrip.Style("justify-content", "center");
                            break;
                        case AdaptiveHorizontalAlignment.Right:
                            uiButtonStrip.Style("justify-content", "flex-end");
                            break;
                        default:
                            uiButtonStrip.Style("justify-content", "flex-start");
                            break;
                    }
                }
                else
                {
                    uiButtonStrip.Style("flex-direction", "column");
                    switch (actionsConfig.ActionAlignment)
                    {
                        case AdaptiveHorizontalAlignment.Center:
                            uiButtonStrip.Style("align-items", "center");
                            break;
                        case AdaptiveHorizontalAlignment.Right:
                            uiButtonStrip.Style("align-items", "flex-end");
                            break;
                        case AdaptiveHorizontalAlignment.Stretch:
                            uiButtonStrip.Style("align-items", "stretch");
                            break;
                        default:
                            uiButtonStrip.Style("align-items", "flex-start");
                            break;
                    }
                }

                var maxActions = Math.Min(actionsConfig.MaxActions, actions.Count);
                // See if all actions have icons, otherwise force the icon placement to the left
                var oldConfigIconPlacement = actionsConfig.IconPlacement;
                bool allActionsHaveIcons = true;
                for (var i = 0; i < maxActions; i++)
                {
                    if (string.IsNullOrEmpty(actions[i].IconUrl))
                    {
                        allActionsHaveIcons = false;
                        break;
                    }
                }

                if (!allActionsHaveIcons)
                {
                    actionsConfig.IconPlacement = IconPlacement.LeftOfTitle;
                }

                for (var i = 0; i < maxActions; i++)
                {
                    // add actions
                    var uiAction = context.Render(actions[i]);
                    if (uiAction != null)
                    {
                        if (actions[i] is AdaptiveShowCardAction showCardAction)
                        {
                            var cardId = uiAction.Attributes["data-ac-showCardId"];

                            var uiCard = context.Render(showCardAction.Card);
                            if (uiCard != null)
                            {
                                uiCard.Attr("id", cardId)
                                    .AddClass("ac-showCard")
                                    .Style("padding", "0")
                                    .Style("display", "none")
                                    .Style("margin-top", $"{actionsConfig.ShowCard.InlineTopMargin}px");

                                showCards.Add(uiCard);
                            }
                        }
                        uiButtonStrip.Children.Add(uiAction);
                    }

                    // add spacer between buttons according to config
                    if (i < maxActions - 1 && actionsConfig.ButtonSpacing > 0)
                    {
                        var uiSpacer = new DivTag();

                        if (actionsConfig.ActionsOrientation == ActionsOrientation.Horizontal)
                        {
                            uiSpacer.Style("flex", "0 0 auto");
                            uiSpacer.Style("width", actionsConfig.ButtonSpacing + "px");
                        }
                        else
                        {
                            uiSpacer.Style("height", actionsConfig.ButtonSpacing + "px");
                        }
                        uiButtonStrip.Children.Add(uiSpacer);
                    }
                }

                if (uiButtonStrip.Children.Any())
                {
                    AdaptiveCardRenderer.AddSeparator(uiContainer, new AdaptiveContainer(), context);
                    uiContainer.Children.Add(uiButtonStrip);
                }

                foreach (var showCard in showCards)
                {
                    uiContainer.Children.Add(showCard);
                }

                // Restore the iconPlacement for the context.
                actionsConfig.IconPlacement = oldConfigIconPlacement;
            }
        }

        protected static void AddSeparator(HtmlTag uiContainer, AdaptiveElement adaptiveElement, AdaptiveRenderContext context)
        {
            if (!adaptiveElement.Separator && adaptiveElement.Spacing == AdaptiveSpacing.None)
            {
                return;
            }

            int spacing = context.Config.GetSpacing(adaptiveElement.Spacing);

            if (adaptiveElement.Separator)
            {
                SeparatorConfig sep = context.Config.Separator;
                var uiSep = new DivTag()
                        .AddClass("ac-separator")
                        .Style("padding-top", $"{spacing / 2}px")
                        .Style("margin-top", $"{spacing / 2}px")
                        .Style("border-top-color", $"{context.GetRGBColor(sep.LineColor)}")
                        .Style("border-top-width", $"{sep.LineThickness}px")
                        .Style("border-top-style", "solid");
                uiContainer.Children.Add(uiSep);
            }
            else
            {
                var uiSep = new DivTag()
                    .AddClass("ac-separator")
                    .Style("height", $"{spacing}px");
                uiContainer.Children.Add(uiSep);
            }
        }

        protected static HtmlTag ColumnRender(AdaptiveColumn column, AdaptiveRenderContext context)
        {
            var uiColumn = new DivTag()
                .AddClass($"ac-{column.Type.Replace(".", "").ToLower()}")
                .Style("display", "flex")
                .Style("flex-direction", "column");

<<<<<<< HEAD
=======
            if (!column.IsVisible)
            {
                uiColumn.Style("display", "none");
            }

            if (column.BackgroundImage != null)
            {
                ApplyBackgroundImage(column.BackgroundImage, uiColumn, context);
            }

>>>>>>> eeab854d
            switch (column.VerticalContentAlignment)
            {
                case AdaptiveVerticalContentAlignment.Center:
                    uiColumn.Style("justify-content", "center");
                    break;
                case AdaptiveVerticalContentAlignment.Bottom:
                    uiColumn.Style("justify-content", "flex-end");
                    break;
                case AdaptiveVerticalContentAlignment.Top:
                default:
                    uiColumn.Style("justify-content", "flex-start");
                    break;
            }

            AddContainerElements(uiColumn, column.Items, null, context);

            AddSelectAction(uiColumn, column.SelectAction, context);

            return uiColumn;
        }

        protected static HtmlTag ColumnSetRender(AdaptiveColumnSet columnSet, AdaptiveRenderContext context)
        {
            var uiColumnSet = new DivTag()
                .AddClass($"ac-{columnSet.Type.Replace(".", "").ToLower()}")
                .Style("overflow", "hidden")
                .Style("display", "flex");

            if (!columnSet.IsVisible)
            {
                uiColumnSet.Style("display", "none");
            }

            AddSelectAction(uiColumnSet, columnSet.SelectAction, context);

            if (columnSet.Style != null)
            {
                // Apply background color
                var columnSetStyle = context.Config.ContainerStyles.Default;
                if (columnSet.Style == AdaptiveContainerStyle.Emphasis)
                {
                    columnSetStyle = context.Config.ContainerStyles.Emphasis;
                }

                uiColumnSet.Style("background-color", context.GetRGBColor(columnSetStyle.BackgroundColor));
            }

            var max = Math.Max(1.0, columnSet.Columns.Select(col =>
            {
                if (col.Width != null && double.TryParse(col.Width, out double widthVal))
                    return widthVal;
#pragma warning disable CS0618 // Type or member is obsolete
                if (double.TryParse(col.Size ?? "0", out double val))
#pragma warning restore CS0618 // Type or member is obsolete
                    return val;
                return 0;
            }).Sum());

            foreach (var column in columnSet.Columns)
            {
                var uiColumn = context.Render(column);

                // Add horizontal Seperator
                if (uiColumnSet.Children.Any() && (column.Separator || column.Spacing != AdaptiveSpacing.None))
                {
                    SeparatorConfig sep = context.Config.Separator;

                    int spacing = context.Config.GetSpacing(column.Spacing) / 2;
                    int lineThickness = column.Separator ? sep.LineThickness : 0;

                    if (sep != null)
                    {
                        uiColumnSet.Children.Add(new DivTag()
                            .AddClass($"ac-columnseparator")
                            .Style("flex", "0 0 auto")
                            .Style("padding-left", $"{spacing}px")
                            .Style("margin-left", $"{spacing}px")
                            .Style("border-left-color", $"{context.GetRGBColor(sep.LineColor)}")
                            .Style("border-left-width", $"{lineThickness}px")
                            .Style("border-left-style", $"solid"));
                    }
                }

                // do some sizing magic
                var width = column.Width?.ToLower();
                if (string.IsNullOrEmpty(width))
#pragma warning disable CS0618 // Type or member is obsolete
                    width = column.Size?.ToLower();
#pragma warning restore CS0618 // Type or member is obsolete
                if (width == null || width == AdaptiveColumnWidth.Stretch.ToLower())
                {
                    uiColumn = uiColumn.Style("flex", "1 1 auto");
                }
                else if (width == AdaptiveColumnWidth.Auto.ToLower())
                {
                    uiColumn = uiColumn.Style("flex", "0 1 auto");
                }
                else
                {
                    if (double.TryParse(width, out double val) && val >= 0)
                    {
                        var percent = Convert.ToInt32(100 * (val / max));
                        uiColumn = uiColumn.Style("flex", $"1 1 {percent}%");
                    }
                    else if (width.EndsWith("px") && double.TryParse(width.Substring(0, width.Length-2), out double pxVal) && pxVal >= 0)
                    {
                        uiColumn = uiColumn.Style("flex", $"0 0 {(int)pxVal}px");
                    }
                    else
                    {
                        uiColumn = uiColumn.Style("flex", "0 0 auto");
                    }
                }

                uiColumnSet.Children.Add(uiColumn);
            }

            return uiColumnSet;
        }

        protected static HtmlTag ContainerRender(AdaptiveContainer container, AdaptiveRenderContext context)
        {
            var uiContainer = new DivTag()
                .AddClass($"ac-{container.Type.Replace(".", "").ToLower()}");

            if(container.Height == AdaptiveHeight.Stretch)
            {
                uiContainer.Style("display", "flex")
                .Style("flex-direction", "column")
                .Style("flex", "1 1 100%");
            }

            if (!container.IsVisible)
            {
                uiContainer.Style("display", "none");
            }

            if (container.Style != null)
            {
                // Apply background color
                var containerStyle = context.Config.ContainerStyles.Default;
                if (container.Style == AdaptiveContainerStyle.Emphasis)
                {
                    containerStyle = context.Config.ContainerStyles.Emphasis;
                }

                uiContainer.Style("background-color", context.GetRGBColor(containerStyle.BackgroundColor));
            }

            switch(container.VerticalContentAlignment)
            {
                case AdaptiveVerticalContentAlignment.Center:
                    uiContainer.Style("justify-content", "center");
                    break;
                case AdaptiveVerticalContentAlignment.Bottom:
                    uiContainer.Style("justify-content", "flex-end");
                    break;
                case AdaptiveVerticalContentAlignment.Top:
                default:
                    uiContainer.Style("justify-content", "flex-start");
                    break;
            }

            AddContainerElements(uiContainer, container.Items, null, context);

            AddSelectAction(uiContainer, container.SelectAction, context);

            return uiContainer;
        }

        protected static HtmlTag FactSetRender(AdaptiveFactSet factSet, AdaptiveRenderContext context)
        {
            var uiFactSet = (TableTag)new TableTag()
                .AddClass($"ac-{factSet.Type.Replace(".", "").ToLower()}")
                .Attr("name", factSet.Id)
                .Style("overflow", "hidden");

            if (factSet.Height == AdaptiveHeight.Stretch)
            {
                uiFactSet.Style("display", "block")
                    .Style("flex", "1 1 100%");
            }

            if (!factSet.IsVisible)
            {
                uiFactSet.Style("display", "none");
            }

            foreach (var fact in factSet.Facts)
            {
                AdaptiveTextBlock factTitle = new AdaptiveTextBlock()
                {
                    Text = fact.Title,
                    Size = context.Config.FactSet.Title.Size,
                    Color = context.Config.FactSet.Title.Color,
                    Weight = context.Config.FactSet.Title.Weight,
                    IsSubtle = context.Config.FactSet.Title.IsSubtle,
                    Wrap = context.Config.FactSet.Title.Wrap,
                    MaxWidth = context.Config.FactSet.Title.MaxWidth
                };
                var uiTitle = context.Render(factTitle)
                    .AddClass("ac-facttitle")
                    .Style("margin-right", $"{context.Config.FactSet.Spacing}px");

                AdaptiveTextBlock factValue = new AdaptiveTextBlock()
                {
                    Text = fact.Value,
                    Size = context.Config.FactSet.Value.Size,
                    Color = context.Config.FactSet.Value.Color,
                    Weight = context.Config.FactSet.Value.Weight,
                    IsSubtle = context.Config.FactSet.Value.IsSubtle,
                    Wrap = context.Config.FactSet.Value.Wrap,
                    // MaxWidth is not supported on the Value of FactSet. Do not set it.
                };
                var uiValue = context.Render(factValue)
                    .AddClass("ac-factvalue");

                // create row in factset
                var uiRow = uiFactSet
                    .AddBodyRow();
                uiRow.Style("height", "1px");

                // add elements as cells
                uiRow.AddCell().AddClass("ac-factset-titlecell").Style("height", "inherit")
                    .Style("max-width", $"{context.Config.FactSet.Title.MaxWidth}px")
                    .Append(uiTitle);
                uiRow.AddCell().AddClass("ac-factset-valuecell").Style("height", "inherit").Append(uiValue);
            }
            return uiFactSet;
        }

        protected static HtmlTag TextBlockRender(AdaptiveTextBlock textBlock, AdaptiveRenderContext context)
        {
            string fontFamily = context.Config.GetFontFamily(textBlock.FontStyle);
            int fontSize = context.Config.GetFontSize(textBlock.FontStyle, textBlock.Size);
            int weight = context.Config.GetFontWeight(textBlock.FontStyle, textBlock.Weight);

            // Not sure where this magic value comes from?
            var lineHeight = fontSize * 1.33;

            var uiTextBlock = new HtmlTag("div", false)
                .AddClass($"ac-{textBlock.Type.Replace(".", "").ToLower()}")
                .Attr("name", textBlock.Id)
                .Style("box-sizing", "border-box")
                .Style("text-align", textBlock.HorizontalAlignment.ToString().ToLower())
                .Style("color", context.GetColor(textBlock.Color, textBlock.IsSubtle))
                .Style("line-height", $"{lineHeight.ToString("F")}px")
                .Style("font-size", $"{fontSize}px")
                .Style("font-weight", $"{weight}");

            if (textBlock.Height == AdaptiveHeight.Stretch)
            {
                uiTextBlock.Style("flex", "1 1 100%");
            }

            if (!textBlock.IsVisible)
            {
                uiTextBlock.Style("display", "none");
            }

            if (textBlock.MaxLines > 0)
                uiTextBlock = uiTextBlock
                    .Style("max-height", $"{lineHeight * textBlock.MaxLines}px")
                    .Style("overflow", "hidden");

            var setWrapStyleOnParagraph = false;
            if (textBlock.Wrap == false)
            {
                uiTextBlock = uiTextBlock
                    .Style("white-space", "nowrap");
                setWrapStyleOnParagraph = true;
            }
            else
            {
                uiTextBlock = uiTextBlock
                    .Style("word-wrap", "break-word");
            }

            var textTags = MarkdownToHtmlTagConverter.Convert(RendererUtilities.ApplyTextFunctions(textBlock.Text, context.Lang));
            uiTextBlock.Children.AddRange(textTags);

            Action<HtmlTag> setParagraphStyles = null;
            setParagraphStyles = (HtmlTag htmlTag) =>
            {
                if (htmlTag.Element?.ToLowerInvariant() == "p")
                {
                    htmlTag.Style("margin-top", "0px");
                    htmlTag.Style("margin-bottom", "0px");
                    htmlTag.Style("width", "100%");

                    if (!string.IsNullOrEmpty(fontFamily))
                    {
                        htmlTag.Style("font-family", "'" + fontFamily + "'");
                    }

                    if (setWrapStyleOnParagraph)
                    {
                        htmlTag.Style("text-overflow", "ellipsis");
                        htmlTag.Style("overflow", "hidden");
                    }
                }

                foreach (var child in htmlTag.Children)
                {
                    setParagraphStyles(child);
                }
            };

            setParagraphStyles(uiTextBlock);

            return uiTextBlock;
        }

        protected static HtmlTag ImageRender(AdaptiveImage image, AdaptiveRenderContext context)
        {
            var uiDiv = new DivTag()
                .AddClass($"ac-{image.Type.Replace(".", "").ToLower()}")
                .Attr("name", image.Id)
                .Style("display", "block");

            if (image.Height == AdaptiveHeight.Auto)
            {
                uiDiv.Style("box-sizing", "border-box");
            }
            else
            {
                uiDiv.Style("align-items", "flex-start")
                    .Style("flex", "1 1 100%");
            }

            if (!image.IsVisible)
            {
                uiDiv.Style("display", "none");
            }

            // if explicit image size is not used, use Adpative Image size
            if (image.PixelWidth == 0 && image.PixelHeight == 0)
            {
                switch (image.Size)
                {
                    case AdaptiveImageSize.Auto:
                        uiDiv = uiDiv.Style("max-width", $"100%");
                        break;
                    case AdaptiveImageSize.Small:
                        uiDiv = uiDiv.Style("max-width", $"{context.Config.ImageSizes.Small}px");
                        break;
                    case AdaptiveImageSize.Medium:
                        uiDiv = uiDiv.Style("max-width", $"{context.Config.ImageSizes.Medium}px");
                        break;
                    case AdaptiveImageSize.Large:
                        uiDiv = uiDiv.Style("max-width", $"{context.Config.ImageSizes.Large}px");
                        break;
                    case AdaptiveImageSize.Stretch:
                        uiDiv = uiDiv.Style("width", $"100%");
                        break;
                }
            }

            var uiImage = new HtmlTag("img")
                .Attr("alt", image.AltText ?? "card image")
                .Attr("src", context.Config.ResolveFinalAbsoluteUri(image.Url));

            // if explicit image size is used
            if (image.PixelWidth != 0 || image.PixelHeight != 0)
            {
                if (image.PixelWidth != 0)
                {
                    uiImage = uiImage.Attr("width", $"{image.PixelWidth}px");
                }
                if (image.PixelHeight != 0)
                {
                    uiImage = uiImage.Attr("height", $"{image.PixelHeight}px");
                }
                uiImage = uiImage.Attr("object-fit", "fill");
            }
            else
            {
                uiImage.Style("width", "100%");
            }

            switch (image.Style)
            {
                case AdaptiveImageStyle.Default:
                    break;
                case AdaptiveImageStyle.Person:
                    uiImage = uiImage.Style("background-position", "50% 50%")
                        .Style("border-radius", "50%")
                        .Style("background-repeat", "no-repeat");
                    break;
            }

            switch (image.HorizontalAlignment)
            {
                case AdaptiveHorizontalAlignment.Left:
                    uiDiv = uiDiv.Style("overflow", "hidden");
                    break;
                case AdaptiveHorizontalAlignment.Center:
                    uiDiv = uiDiv.Style("overflow", "hidden")
                        .Style("margin-right", "auto")
                        .Style("margin-left", "auto");
                    break;
                case AdaptiveHorizontalAlignment.Right:
                    uiDiv = uiDiv.Style("overflow", "hidden")
                        .Style("margin-left", "auto");
                    break;
            }

            if (!string.IsNullOrEmpty(image.BackgroundColor))
            {
                uiImage.Style("background-color", context.GetRGBColor(image.BackgroundColor));
            }

            uiDiv.Children.Add(uiImage);

            AddSelectAction(uiDiv, image.SelectAction, context);
            return uiDiv;
        }

        private static List<string> _supportedMimeTypes = new List<string>
        {
            "video/mp4",
            "audio/mp4",
            "audio/mpeg"
        };

        private static List<string> _supportedAudioMimeTypes = new List<string>
        {
            "audio/mp4",
            "audio/mpeg"
        };

        /** Get the first media URI with a supported mime type */
        private static List<AdaptiveMediaSource> GetMediaSources(AdaptiveMedia media, AdaptiveRenderContext context)
        {
            // Check if sources contain an invalid mix of MIME types (audio and video)
            bool? isLastMediaSourceAudio = null;
            foreach (var source in media.Sources)
            {
                if (!isLastMediaSourceAudio.HasValue)
                {
                    isLastMediaSourceAudio = IsAudio(source);
                }
                else
                {
                    if (IsAudio(source) != isLastMediaSourceAudio.Value)
                    {
                        // If there is one pair of sources with different MIME types,
                        // it's an invalid mix and a warning should be logged
                        context.Warnings.Add(new AdaptiveWarning(-1, "A Media element contains an invalid mix of MIME type"));
                        return null;
                    }

                    isLastMediaSourceAudio = IsAudio(source);
                }
            }

            // Return the list of all supported sources with not-null URI
            List<AdaptiveMediaSource> validSources = new List<AdaptiveMediaSource>();
            foreach (var source in media.Sources)
            {
                if (_supportedMimeTypes.Contains(source.MimeType))
                {
                    Uri finalMediaUri = context.Config.ResolveFinalAbsoluteUri(source.Url);
                    if (finalMediaUri != null)
                    {
                        validSources.Add(source);
                    }
                }
            }

            return validSources;
        }

        private static bool IsAudio(AdaptiveMediaSource mediaSource)
        {
            return _supportedAudioMimeTypes.Contains(mediaSource.MimeType);
        }

        protected static HtmlTag MediaRender(AdaptiveMedia media, AdaptiveRenderContext context)
        {
            List<AdaptiveMediaSource> mediaSources = GetMediaSources(media, context);

            // No valid source is found
            if (mediaSources.Count == 0)
            {
                context.Warnings.Add(new AdaptiveWarning(-1, "A Media element does not have any valid source"));
                return null;
            }

            var uiMedia = new DivTag()
                .Style("width", "100%")
                .Attr("alt", media.AltText ?? "card media");

            if (!media.IsVisible)
            {
                uiMedia.Style("display", "none");
            }

            string posterUrl = null;
            if (!string.IsNullOrEmpty(media.Poster) && context.Config.ResolveFinalAbsoluteUri(media.Poster) != null)
            {
                posterUrl = context.Config.ResolveFinalAbsoluteUri(media.Poster).ToString();
            }
            else if (!string.IsNullOrEmpty(context.Config.Media.DefaultPoster)
                 && context.Config.ResolveFinalAbsoluteUri(context.Config.Media.DefaultPoster) != null)
            {
                // Use the default poster from host
                posterUrl = context.Config.ResolveFinalAbsoluteUri(context.Config.Media.DefaultPoster).ToString();
            }

            var thumbnailImage = new HtmlTag("image", false)
                .Attr("src", posterUrl)
                .Style("width", "100%")
                .Style("height", "100%");

            // If host does not support interactivity, simply return the
            // poster image if present
            if (!context.Config.SupportsInteractivity)
            {
                uiMedia.Children.Add(thumbnailImage);

                return uiMedia;
            }

            #region Thumbnail

            var thumbnailButton = new DivTag()
                .AddClass("ac-media-poster")
                .Attr("role", "button")
                .Attr("aria-label", "Play media")
                .Attr("role", "contentinfo")
                .Style("position", "relative")
                .Style("display", "flex")
                .Style("cursor", "pointer");

            if (posterUrl != null)
            {
                thumbnailButton.Children.Add(thumbnailImage);
            }
            else
            {
                thumbnailButton.AddClass("empty")
                    .Style("height", "200px")
                    .Style("minHeight", "150px")
                    .Style("background-color", "#F2F2F2");
            }

            #region Play button

            // Overlay on top of poster image
            var playButtonContainer = new DivTag()
                .Style("position", "absolute")
                .Style("left", "0")
                .Style("top", "0")
                .Style("width", "100%")
                .Style("height", "100%")
                .Style("display", "flex")
                .Style("justify-content", "center")
                .Style("align-items", "center");

            // If host specifies a play button URL,
            // render that image as the play button
            if (!string.IsNullOrEmpty(context.Config.Media.PlayButton)
                && context.Config.ResolveFinalAbsoluteUri(context.Config.Media.PlayButton) != null)
            {
                var playButtonImage = new HtmlTag("img")
                    .Attr("src", context.Config.ResolveFinalAbsoluteUri(context.Config.Media.PlayButton).ToString())
                    .Style("width", "56px")
                    .Style("height", "56px");

                playButtonContainer.Children.Add(playButtonImage);
            }
            else
            {
                int playButtonArrowWidth = 12;
                int playButtonArrowHeight = 15;

                // Play symbol (black arrow)
                var playButtonInnerElement = new DivTag()
                    .Style("width", playButtonArrowWidth + "px")
                    .Style("height", playButtonArrowHeight + "px")
                    .Style("color", "black")
                    .Style("border-top-width", (playButtonArrowHeight / 2) + "px")
                    .Style("border-bottom-width", (playButtonArrowHeight / 2) + "px")
                    .Style("border-left-width", playButtonArrowWidth + "px")
                    .Style("border-right-width", "0")
                    .Style("border-style", "solid")
                    .Style("border-top-color", "transparent")
                    .Style("border-right-color", "transparent")
                    .Style("border-bottom-color", "transparent");

                // Circle around play symbol
                var playButtonOuterElement = new DivTag()
                    .Style("display", "flex")
                    .Style("align-items", "center")
                    .Style("justify-content", "center")
                    .Style("width", "56px")
                    .Style("height", "56px")
                    .Style("border", "1px solid #EEEEEE")
                    .Style("border-radius", "28px")
                    .Style("box-shadow", "0px 0px 10px #EEEEEE")
                    .Style("background-color", "rgba(255, 255, 255, 0.9)")
                    .Style("color", "black");

                playButtonOuterElement.Children.Add(playButtonInnerElement);

                playButtonContainer.Children.Add(playButtonOuterElement);
            }

            #endregion

            thumbnailButton.Children.Add(playButtonContainer);

            #endregion

            uiMedia.Children.Add(thumbnailButton);

            if (context.Config.Media.AllowInlinePlayback)
            {
                // Media player is only created if inline playback is allowed

                // A unique ID to link the thumbnail button and the media player
                // of the same Media element
                string mediaId = GenerateRandomId();

                thumbnailButton.Attr("data-ac-mediaId", mediaId);

                #region Media Player

                bool isAudio = IsAudio(mediaSources[0]);

                var uiMediaPlayerContainer = new DivTag()
                    .Attr("id", mediaId)
                    .Style("width", "100%")
                    .Style("height", "100%")
                    .Style("display", "none");

                // If an audio has a poster, display the static poster image
                // along with the media player
                if (isAudio && posterUrl != null)
                {
                    var staticPosterImage = new HtmlTag("image", false)
                        .Attr("src", posterUrl)
                        .Style("width", "100%")
                        .Style("height", "100%");

                    uiMediaPlayerContainer.Children.Add(staticPosterImage);
                }

                var uiMediaPlayer = new HtmlTag(isAudio ? "audio" : "video")
                    .Attr("id", mediaId + "-player")
                    .Style("width", "100%")
                    .Attr("controls", "")
                    .Attr("preload", "none")
                    .Attr("poster", posterUrl);

                // Sources
                foreach (var source in mediaSources)
                {
                    var uiSource = new HtmlTag("source")
                        .Attr("src", context.Config.ResolveFinalAbsoluteUri(source.Url))
                        .Attr("type", source.MimeType);

                    uiMediaPlayer.Children.Add(uiSource);
                }

                uiMediaPlayerContainer.Children.Add(uiMediaPlayer);

                #endregion

                uiMedia.Children.Add(uiMediaPlayerContainer);
            }
            else
            {
                // Attach media data to the thumbnail to be sent to host
                thumbnailButton.Attr("data-ac-media-sources", JsonConvert.SerializeObject(media.Sources, Formatting.None));
            }

            return uiMedia;
        }

        protected static HtmlTag ImageSetRender(AdaptiveImageSet imageSet, AdaptiveRenderContext context)
        {
            var uiImageSet = new DivTag()
                .Attr("name", imageSet.Id)
                .AddClass(imageSet.Type.ToLower());

            if(imageSet.Height == AdaptiveHeight.Stretch)
            {
                uiImageSet.Style("display", "flex")
                    .Style("flex", "1 1 100%");
            }

            if (!imageSet.IsVisible)
            {
                uiImageSet.Style("display", "none");
            }

            foreach (var image in imageSet.Images)
            {
                if (imageSet.ImageSize != AdaptiveImageSize.Auto)
                    image.Size = imageSet.ImageSize;

                var uiImage = context.Render(image)
                    .Style("display", "inline-block")
                    .Style("margin-right", "10px");

                uiImageSet.Children.Add(uiImage);
            }
            return uiImageSet;
        }

        /// <summary>
        /// 1. IsMultiSelect == false && IsCompact == true => render as a drop down select element
        /// 2. IsMultiSelect == false && IsCompact == false => render as a list of radio buttons
        /// 3. IsMultiSelect == true => render as a list of toggle inputs
        /// </summary>
        protected static HtmlTag ChoiceSetRender(AdaptiveChoiceSetInput adaptiveChoiceSetInput, AdaptiveRenderContext context)
        {
            if (!adaptiveChoiceSetInput.IsMultiSelect)
            {
                if (adaptiveChoiceSetInput.Style == AdaptiveChoiceInputStyle.Compact)
                {
                    var uiSelectElement = new HtmlTag("select")
                        .Attr("name", adaptiveChoiceSetInput.Id)
                        .AddClass("ac-input")
                        .AddClass("ac-multichoiceInput")
                        .Style("width", "100%");

                    if(adaptiveChoiceSetInput.Height == AdaptiveHeight.Stretch)
                    {
                        uiSelectElement.Style("flex", "1 1 100%");
                    }

                    if (!adaptiveChoiceSetInput.IsVisible)
                    {
                        uiSelectElement.Style("display", "none");
                    }

                    var defaultValues = ParseChoiceSetInputDefaultValues(adaptiveChoiceSetInput.Value);

                    // If more than one option is specified, default to not select any option
                    if (defaultValues.Count > 1)
                    {
                        var option = new HtmlTag("option") { Text = "" }
                            .Attr("disabled", string.Empty)
                            .Attr("hidden", string.Empty)
                            .Attr("selected", string.Empty);
                        uiSelectElement.Append(option);
                    }

                    foreach (var choice in adaptiveChoiceSetInput.Choices)
                    {
                        var option = new HtmlTag("option") { Text = choice.Title }
                            .Attr("value", choice.Value);

                        // Select an option only when one option is specified
                        if (defaultValues.Contains(choice.Value) && defaultValues.Count == 1)
                        {
                            option.Attr("selected", string.Empty);
                        }
                        uiSelectElement.Append(option);
                    }

                    return uiSelectElement;
                }
                else
                {
                    return ChoiceSetRenderInternal(adaptiveChoiceSetInput, context, "radio");
                }
            }
            else
            {
                return ChoiceSetRenderInternal(adaptiveChoiceSetInput, context, "checkbox");
            }
        }

        private static HtmlTag ChoiceSetRenderInternal(AdaptiveChoiceSetInput adaptiveChoiceSetInput, AdaptiveRenderContext context, string htmlInputType)
        {
            var defaultValues = ParseChoiceSetInputDefaultValues(adaptiveChoiceSetInput.Value);

            // render as a series of radio buttons
            var uiElement = new DivTag()
                .AddClass("ac-input")
                .Style("width", "100%")
                .Style("flex", "1 1 100%")
                .Attr("name", adaptiveChoiceSetInput.Id);

            foreach (var choice in adaptiveChoiceSetInput.Choices)
            {
                var htmlLabelId = GenerateRandomId();

                var uiInput = new HtmlTag("input")
                    .Attr("id", htmlLabelId)
                    .Attr("type", htmlInputType)
                    .Attr("name", adaptiveChoiceSetInput.Id)
                    .Attr("value", choice.Value)
                    .Style("margin", "0px")
                    .Style("display", "inline-block")
                    .Style("vertical-align", "middle");

                // Only select an option if isMultiSelect is true (checkboxes)
                // or there is only one specified value
                if (defaultValues.Contains(choice.Value) && (adaptiveChoiceSetInput.IsMultiSelect || defaultValues.Count == 1))
                {
                    uiInput.Attr("checked", string.Empty);
                }

                var uiLabel = CreateLabel(htmlLabelId, choice.Title, context);

                var compoundInputElement = new DivTag()
                    .Append(uiInput)
                    .Append(uiLabel);

                // text-overflow ellipsis does not work when width is not specified in px
                // when specified relatively such as using %, ellipsis does not work
                if (!adaptiveChoiceSetInput.Wrap)
                {
                    compoundInputElement.Style("white-space", "nowrap");
                    compoundInputElement.Style("overflow", "hidden");
                }

                uiElement.Append(compoundInputElement);
            }

            return uiElement;

        }

        // Default values are specified by a comma separated string
        private static List<string> ParseChoiceSetInputDefaultValues(string value)
        {
            return value?.Split(',').Select(p => p.Trim()).Where(s => !string.IsNullOrEmpty(s)).ToList() ?? new List<string>();
        }

        private static HtmlTag CreateLabel(string forId, string innerText, AdaptiveRenderContext context)
        {
            var tag = new HtmlTag("label")
                .SetInnerText(innerText)
                .Attr("for", forId);
            ApplyDefaultTextAttributes(tag, context);
            return tag;
        }

        private static void ApplyDefaultTextAttributes(HtmlTag tag, AdaptiveRenderContext context)
        {
            tag.Style("color", context.GetColor(AdaptiveTextColor.Default, false))
                .Style("font-size", $"{context.Config.FontSizes.Default}px")
                .Style("display", "inline-block")
                .Style("margin-left", "6px")
                .Style("vertical-align", "middle");
        }

        protected static HtmlTag DateInputRender(AdaptiveDateInput input, AdaptiveRenderContext context)
        {
            var uiDateInput = new HtmlTag("input")
                .Attr("name", input.Id)
                .Attr("type", "date")
                .AddClass("ac-input")
                .AddClass("ac-dateInput")
                .Style("width", "100%")
                .Attr("aria-label", (input.Placeholder ?? "Select date") + " in mm/dd/yyyy format");

            if (!string.IsNullOrEmpty(input.Value))
            {
                uiDateInput.Attr("value", input.Value);
            }

            if (!string.IsNullOrEmpty(input.Min))
            {
                uiDateInput.Attr("min", input.Min);
            }

            if (!string.IsNullOrEmpty(input.Max))
            {
                uiDateInput.Attr("max", input.Max);
            }

            if(input.Height == AdaptiveHeight.Stretch)
            {
                uiDateInput.Style("flex", "1 1 100%");
            }

            if (!input.IsVisible)
            {
                uiDateInput.Style("display", "none");
            }

            return uiDateInput;
        }

        protected static HtmlTag NumberInputRender(AdaptiveNumberInput input, AdaptiveRenderContext context)
        {
            var uiNumberInput = new HtmlTag("input")
                .Attr("name", input.Id)
                .AddClass("ac-input")
                .AddClass("ac-numberInput")
                .Attr("type", "number")
                .Style("width", "100%");

            if (!double.IsNaN(input.Min))
            {
                uiNumberInput.Attr("min", input.Min.ToString());
            }

            if (!double.IsNaN(input.Max))
            {
                uiNumberInput.Attr("max", input.Max.ToString());
            }

            if (!double.IsNaN(input.Value))
            {
                uiNumberInput.Attr("value", input.Value.ToString());
            }

            if(input.Height == AdaptiveHeight.Stretch)
            {
                uiNumberInput.Style("flex", "1 1 100%");
            }

            if (!input.IsVisible)
            {
                uiNumberInput.Style("display", "none");
            }

            return uiNumberInput;
        }

        protected static HtmlTag TextInputRender(AdaptiveTextInput input, AdaptiveRenderContext context)
        {
            HtmlTag uiTextInput;
            if (input.IsMultiline)
            {
                uiTextInput = new HtmlTag("textarea", false);

                if (!string.IsNullOrEmpty(input.Value))
                {
                    uiTextInput.Text = input.Value;
                }
            }
            else
            {
                uiTextInput = new HtmlTag("input").Attr("type", "text");

                if (!string.IsNullOrEmpty(input.Value))
                {
                    uiTextInput.Attr("value", input.Value);
                }
            }

            uiTextInput
                .Attr("name", input.Id)
                .AddClass("ac-textinput")
                .AddClass("ac-input");

            if (input.InlineAction != null)
            { 
                uiTextInput.Style("width", "100%");
            }
            else
            {
                uiTextInput.Style("flex", "1 1 auto");
            }

            if (!string.IsNullOrEmpty(input.Placeholder))
            {
                uiTextInput.Attr("placeholder", input.Placeholder);
            }

            if (input.MaxLength > 0)
            {
                uiTextInput.Attr("maxLength", input.MaxLength.ToString());
            }

            if(input.Height == AdaptiveHeight.Stretch)
            {
                uiTextInput.Style("flex", "1 1 100%");
            }

            if (!input.IsVisible)
            {
                uiTextInput.Style("display", "none");
            }
            
            if (context.Config.SupportsInteractivity && input.InlineAction != null)
            {
                // ShowCard Inline Action Mode is not supported
                if(input.InlineAction.Type == AdaptiveShowCardAction.TypeName &&
                     context.Config.Actions.ShowCard.ActionMode == ShowCardActionMode.Inline)
                {
                    context.Warnings.Add(new AdaptiveWarning(-1, "Inline ShowCard not supported for InlineAction"));
                }
                else
                {
                    var textInputWithInlineActionId = GenerateRandomId();
                    var uiContainer = new DivTag()
                        .AddClass("ac-textinput-inlineaction")
                        .Attr("data-ac-textinput-id", textInputWithInlineActionId)
                        .Style("overflow", "hidden")
                        .Style("display", "flex")
                        .Attr("name", input.Id);

                    if(input.Height == AdaptiveHeight.Stretch)
                    {
                        uiContainer.Style("flex", "1 1 100%");
                    }

                    uiTextInput.Attr("id", textInputWithInlineActionId);

                    uiContainer.Children.Add(uiTextInput);

                    var actionsConfig = context.Config.Actions;

                    var buttonElement = new HtmlTag("button", false)
                        .Attr("type", "button")
                        .Style("overflow", "hidden")
                        .Style("white-space", "nowrap")
                        .Style("text-overflow", "ellipsis")
                        .Style("flex", "0 1 auto")
                        .Style("display", "flex")
                        .Style("align-items", "center")
                        .Style("justify-content", "center");

                    if (input.InlineAction.IconUrl != null)
                    {
                        // Append the icon to the button
                        // NOTE: always using icon size since it's difficult
                        // to match icon's height with text's height
                        var iconElement = new HtmlTag("image", false)
                            .Attr("src", input.InlineAction.IconUrl)
                            .Style("max-height", $"{actionsConfig.IconSize}px");

                        buttonElement.Append(iconElement);
                    } 
                    else 
                    {
                        var titleElement = new HtmlTag("div", false) { Text = input.InlineAction.Title };
                        buttonElement.Append(titleElement);
                    }

                    AddInlineActionAttributes(input.InlineAction, buttonElement, context);
                    string inlineActionId = GenerateRandomId();
                    uiContainer.Attr("data-ac-inlineaction-id", inlineActionId);
                    buttonElement.Attr("id", inlineActionId);
                    uiContainer.Children.Add(buttonElement);

                    return uiContainer;
                }
            }
           
            return uiTextInput;
        }

        protected static HtmlTag TimeInputRender(AdaptiveTimeInput input, AdaptiveRenderContext context)
        {
            var uiTimeInput = new HtmlTag("input")
                .Attr("type", "time")
                .Attr("name", input.Id)
                .AddClass("ac-input")
                .AddClass("ac-timeInput")
                .Style("width", "100%");

            if (!string.IsNullOrEmpty(input.Value))
            {
                uiTimeInput.Attr("value", input.Value);
            }

            if (!string.IsNullOrEmpty(input.Min))
            {
                uiTimeInput.Attr("min", input.Min);
            }

            if (!string.IsNullOrEmpty(input.Max))
            {
                uiTimeInput.Attr("max", input.Max);
            }

            if(input.Height == AdaptiveHeight.Stretch)
            {
                uiTimeInput.Style("flex", "1 1 100%");
            }

            if (!input.IsVisible)
            {
                uiTimeInput.Style("display", "none");
            }

            return uiTimeInput;
        }

        protected static HtmlTag ToggleInputRender(AdaptiveToggleInput toggleInput, AdaptiveRenderContext context)
        {
            var htmlLabelId = GenerateRandomId();

            var uiElement = new DivTag()
                .AddClass("ac-input")
                .Style("width", "100%")
                .Attr("name", toggleInput.Id);

            if(toggleInput.Height == AdaptiveHeight.Stretch)
            {
                uiElement.Style("flex", "1 1 100%");
            }

            if (!toggleInput.IsVisible)
            {
                uiElement.Style("display", "none");
            }

            var uiCheckboxInput = new HtmlTag("input")
                .Attr("id", htmlLabelId)
                .Attr("type", "checkbox")
                .Attr("name", toggleInput.Id)
                .Attr("data-ac-valueOn", toggleInput.ValueOn ?? bool.TrueString)
                .Attr("data-ac-valueOff", toggleInput.ValueOff ?? bool.FalseString)
                .Style("display", "inline-block")
                .Style("vertical-align", "middle")
                .Style("margin", "0px");

            if (toggleInput.Value == toggleInput.ValueOn)
            {
                uiCheckboxInput.Attr("checked", string.Empty);
            }

            var uiLabel = CreateLabel(htmlLabelId, toggleInput.Title, context);

            uiElement.Append(uiCheckboxInput).Append(uiLabel);

            if (!toggleInput.Wrap)
            {
                uiElement.Style("white-space", "nowrap");
                uiElement.Style("overflow", "hidden");
            }

            return uiElement;
        }

        protected static string GetFallbackText(AdaptiveElement adaptiveElement)
        {
#pragma warning disable CS0618 // Type or member is obsolete
            if (!string.IsNullOrEmpty(adaptiveElement.Speak))
            {
#if NET452
                var doc = new System.Xml.XmlDocument();
                var xml = adaptiveElement.Speak;
                if (!xml.Trim().StartsWith("<"))
                    xml = $"<?xml version=\"1.0\" encoding=\"UTF-8\"?>\n<Speak>{xml}</Speak>";
                else if (!xml.StartsWith("<?xml "))
                    xml = $"<?xml version=\"1.0\" encoding=\"UTF-8\"?>\n{xml}";
                doc.LoadXml(xml);
                return doc.InnerText;
#endif
            }
#pragma warning restore CS0618 // Type or member is obsolete
            return null;
        }
    }
}<|MERGE_RESOLUTION|>--- conflicted
+++ resolved
@@ -89,11 +89,8 @@
             ElementRenderers.Set<AdaptiveSubmitAction>(AdaptiveActionRender);
             ElementRenderers.Set<AdaptiveOpenUrlAction>(AdaptiveActionRender);
             ElementRenderers.Set<AdaptiveShowCardAction>(AdaptiveActionRender);
-<<<<<<< HEAD
-=======
             ElementRenderers.Set<AdaptiveToggleVisibilityAction>(AdaptiveActionRender);
         }
->>>>>>> eeab854d
 
             ActionTransformers.Register<AdaptiveOpenUrlAction>((action, tag, context) => tag.Attr("data-ac-url", action.Url));
             ActionTransformers.Register<AdaptiveSubmitAction>((action, tag, context) => tag.Attr("data-ac-submitData", JsonConvert.SerializeObject(action.Data, Formatting.None)));
@@ -507,8 +504,6 @@
                 .Style("display", "flex")
                 .Style("flex-direction", "column");
 
-<<<<<<< HEAD
-=======
             if (!column.IsVisible)
             {
                 uiColumn.Style("display", "none");
@@ -519,7 +514,6 @@
                 ApplyBackgroundImage(column.BackgroundImage, uiColumn, context);
             }
 
->>>>>>> eeab854d
             switch (column.VerticalContentAlignment)
             {
                 case AdaptiveVerticalContentAlignment.Center:
