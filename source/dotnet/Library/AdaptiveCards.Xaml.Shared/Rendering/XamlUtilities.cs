﻿
using AdaptiveCards.Rendering.Config;
using System;
using System.Linq;
using System.Windows;
#if WPF
using System.Windows.Controls;
using xaml = System.Windows.Controls;
#elif XAMARIN
using Xamarin.Forms;
using Button = AdaptiveCards.Rendering.ContentButton;
using xaml = Xamarin.Forms;
#endif

namespace AdaptiveCards.Rendering
{

    public class XamlUtilities
    {

        public static Button CreateActionButton(ActionBase action, RenderContext context)
        {
<<<<<<< HEAD
            ActionOptions styling = context.Options.Actions;
=======
#if WPF
            ActionConfig styling = context.Config.Actions;
>>>>>>> f171df59
            var uiButton = new Button()
            {
#if WPF
                HorizontalAlignment = System.Windows.HorizontalAlignment.Stretch,
<<<<<<< HEAD
#endif
=======
                BorderBrush = context.GetColorBrush(styling.BorderColor),
                BorderThickness = new Thickness(context.Config.Actions.BorderThickness)
>>>>>>> f171df59
            };
            uiButton.SetBackgroundColor(styling.BackgroundColor, context);
            uiButton.SetBorderColor(styling.BackgroundColor, context);
            uiButton.SetThickness(context.Options.Actions.BorderThickness);
            uiButton.Style = context.GetStyle($"Adaptive.{action.Type}");

            xaml.TextBlock uiTitle = new xaml.TextBlock()
            {
                Text = action.Title,                
                FontSize = styling.FontSize,
<<<<<<< HEAD
=======
                Foreground = context.GetColorBrush(styling.TextColor),
                TextAlignment = TextAlignment.Center,
>>>>>>> f171df59
                Margin = new Thickness(styling.Padding.Left, styling.Padding.Top, styling.Padding.Right, styling.Padding.Bottom) ,
            };
            uiTitle.SetFontWeight(styling.FontWeight);
            uiTitle.SetColor(styling.TextColor, context);
            uiTitle.Style = context.GetStyle($"Adaptive.Action.Title");
            uiButton.Content = uiTitle;
            string name = context.GetType().Name.Replace("Action", String.Empty);
            return uiButton;
            
        }

        /// <summary>
        /// Get fallback text from the speech element 
        /// </summary>
        /// <param name="text"></param>
        /// <returns></returns>
        public static string GetFallbackText(CardElement cardElement)
        {
#if WPF
            if (!string.IsNullOrEmpty(cardElement.Speak))
            {
                var doc = new System.Xml.XmlDocument();
                var xml = cardElement.Speak;
                if (!xml.Trim().StartsWith("<"))
                    xml = $"<?xml version=\"1.0\" encoding=\"UTF-8\"?>\n<Speak>{xml}</Speak>";
                else if (!xml.StartsWith("<?xml "))
                    xml = $"<?xml version=\"1.0\" encoding=\"UTF-8\"?>\n{xml}";
                doc.LoadXml(xml);
                return doc.InnerText;
            }
#elif XAMARIN
            // TODO: Xamarin fallback
#endif

            return null;
        }

    }
}<|MERGE_RESOLUTION|>--- conflicted
+++ resolved
@@ -20,37 +20,23 @@
 
         public static Button CreateActionButton(ActionBase action, RenderContext context)
         {
-<<<<<<< HEAD
-            ActionOptions styling = context.Options.Actions;
-=======
-#if WPF
             ActionConfig styling = context.Config.Actions;
->>>>>>> f171df59
             var uiButton = new Button()
             {
 #if WPF
                 HorizontalAlignment = System.Windows.HorizontalAlignment.Stretch,
-<<<<<<< HEAD
 #endif
-=======
-                BorderBrush = context.GetColorBrush(styling.BorderColor),
-                BorderThickness = new Thickness(context.Config.Actions.BorderThickness)
->>>>>>> f171df59
             };
+
             uiButton.SetBackgroundColor(styling.BackgroundColor, context);
             uiButton.SetBorderColor(styling.BackgroundColor, context);
-            uiButton.SetThickness(context.Options.Actions.BorderThickness);
+            uiButton.SetThickness(context.Config.Actions.BorderThickness);
             uiButton.Style = context.GetStyle($"Adaptive.{action.Type}");
 
             xaml.TextBlock uiTitle = new xaml.TextBlock()
             {
                 Text = action.Title,                
                 FontSize = styling.FontSize,
-<<<<<<< HEAD
-=======
-                Foreground = context.GetColorBrush(styling.TextColor),
-                TextAlignment = TextAlignment.Center,
->>>>>>> f171df59
                 Margin = new Thickness(styling.Padding.Left, styling.Padding.Top, styling.Padding.Right, styling.Padding.Bottom) ,
             };
             uiTitle.SetFontWeight(styling.FontWeight);
