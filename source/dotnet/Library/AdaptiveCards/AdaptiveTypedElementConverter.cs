// Copyright (c) Microsoft Corporation. All rights reserved.
// Licensed under the MIT License.
using Newtonsoft.Json;
using Newtonsoft.Json.Linq;
using System;
using System.Collections.Generic;
using System.Linq;
using System.Reflection;

namespace AdaptiveCards
{
    /// <summary>
    ///     This handles using type field to instantiate strongly typed object on deserialization
    /// </summary>
    public class AdaptiveTypedElementConverter : JsonConverter, ILogWarnings
    {
        public List<AdaptiveWarning> Warnings { get; set; } = new List<AdaptiveWarning>();

        /// <summary>
        /// Default types to support, register any new types to this list
        /// </summary>
        public static readonly Lazy<Dictionary<string, Type>> TypedElementTypes = new Lazy<Dictionary<string, Type>>(() =>
        {
            var types = new Dictionary<string, Type>
            {
                [AdaptiveCard.TypeName] = typeof(AdaptiveCard),
                [AdaptiveTextBlock.TypeName] = typeof(AdaptiveTextBlock),
                [AdaptiveRichTextBlock.TypeName] = typeof(AdaptiveRichTextBlock),
                [AdaptiveImage.TypeName] = typeof(AdaptiveImage),
                [AdaptiveContainer.TypeName] = typeof(AdaptiveContainer),
                [AdaptiveColumn.TypeName] = typeof(AdaptiveColumn),
                [AdaptiveColumnSet.TypeName] = typeof(AdaptiveColumnSet),
                [AdaptiveFactSet.TypeName] = typeof(AdaptiveFactSet),
                [AdaptiveImageSet.TypeName] = typeof(AdaptiveImageSet),
                [AdaptiveTextInput.TypeName] = typeof(AdaptiveTextInput),
                [AdaptiveDateInput.TypeName] = typeof(AdaptiveDateInput),
                [AdaptiveTimeInput.TypeName] = typeof(AdaptiveTimeInput),
                [AdaptiveChoiceSetInput.TypeName] = typeof(AdaptiveChoiceSetInput),
                [AdaptiveNumberInput.TypeName] = typeof(AdaptiveNumberInput),
                [AdaptiveToggleInput.TypeName] = typeof(AdaptiveToggleInput),
                [AdaptiveSubmitAction.TypeName] = typeof(AdaptiveSubmitAction),
                [AdaptiveOpenUrlAction.TypeName] = typeof(AdaptiveOpenUrlAction),
                [AdaptiveShowCardAction.TypeName] = typeof(AdaptiveShowCardAction),
                [AdaptiveMedia.TypeName] = typeof(AdaptiveMedia),
                [AdaptiveToggleVisibilityAction.TypeName] = typeof(AdaptiveToggleVisibilityAction),
                [AdaptiveActionSet.TypeName] = typeof(AdaptiveActionSet)
            };
            return types;
        });

        public static void RegisterTypedElement<T>(string typeName = null)
            where T : AdaptiveTypedElement
        {
            if (typeName == null)
                typeName = ((AdaptiveTypedElement)Activator.CreateInstance(typeof(T))).Type;

            TypedElementTypes.Value[typeName] = typeof(T);
        }

        public override bool CanConvert(Type objectType)
        {
            return typeof(AdaptiveTypedElement).GetTypeInfo().IsAssignableFrom(objectType.GetTypeInfo());
        }

        public override bool CanWrite => false;
        public override void WriteJson(JsonWriter writer, object value, JsonSerializer serializer)
        {
            throw new NotImplementedException();
        }

        public override bool CanRead => true;
        public override object ReadJson(JsonReader reader, Type objectType, object existingValue, JsonSerializer serializer)
        {
            var jObject = JObject.Load(reader);

            string typeName = GetElementTypeName(objectType, jObject);

            if (TypedElementTypes.Value.TryGetValue(typeName, out var type))
            {
                string objectId = jObject.Value<string>("id");
                if (objectId == null)
                {
                    if (typeof(AdaptiveInput).GetTypeInfo().IsAssignableFrom(type.GetTypeInfo()))
                    {
                        throw new AdaptiveSerializationException($"Required property 'id' not found on '{typeName}'");
                    }
                }

                // add id of element to ParseContext
                AdaptiveInternalID internalID = AdaptiveInternalID.Current();
                if (type != typeof(AdaptiveCard))
                {
                    internalID = AdaptiveInternalID.Next();
                    ParseContext.PushElement(objectId, internalID);
                }

                var result = (AdaptiveTypedElement)Activator.CreateInstance(type);
                try
                {
                    serializer.Populate(jObject.CreateReader(), result);
                }
                catch (JsonSerializationException) { }

                // remove id of element from ParseContext
                if (type != typeof(AdaptiveCard))
                {
                    ParseContext.PopElement();
                }

                HandleAdditionalProperties(result);
                return result;
            }
            else // We're looking at an unknown element
            {
                string objectId = jObject.Value<string>("id");
                AdaptiveInternalID internalID = AdaptiveInternalID.Next();

<<<<<<< HEAD
            try
            {
                var customElement = new AdaptiveCustomElement();
                serializer.Populate(jObject.CreateReader(), customElement);
                return customElement;
            }
            catch { }
            Warnings.Add(new AdaptiveWarning(-1, $"Unknown element '{typeName}'"));
            return null;
=======
                // Handle deserializing unknown element
                ParseContext.PushElement(objectId, internalID);
                AdaptiveTypedElement result = null;
                if (ParseContext.Type == ParseContext.ContextType.Element)
                {
                    result = (AdaptiveTypedElement)Activator.CreateInstance(typeof(AdaptiveUnknownElement));
                    serializer.Populate(jObject.CreateReader(), result);
                }
                else // ParseContext.Type == ParseContext.ContextType.Action
                {
                    result = (AdaptiveTypedElement)Activator.CreateInstance(typeof(AdaptiveUnknownAction));
                    serializer.Populate(jObject.CreateReader(), result);
                }
                ParseContext.PopElement();

                Warnings.Add(new AdaptiveWarning(-1, $"Unknown element '{typeName}'"));
                return result;
            }
        }

        public static string GetElementTypeName(Type objectType, JObject jObject)
        {
            string typeName = jObject["type"]?.Value<string>() ?? jObject["@type"]?.Value<string>();
            if (typeName == null)
            {
                // Get value of this objectType's "Type" JsonProperty(Required)
                string typeJsonPropertyRequiredValue = objectType.GetRuntimeProperty("Type")
                    .CustomAttributes.Where(a => a.AttributeType == typeof(JsonPropertyAttribute)).FirstOrDefault()?
                    .NamedArguments.Where(a => a.TypedValue.ArgumentType == typeof(Required)).FirstOrDefault()
                    .TypedValue.Value.ToString();

                // If this objectType does not require "Type" attribute, use the objectType's XML "TypeName" attribute
                if (typeJsonPropertyRequiredValue == "0")
                {
                    typeName = objectType
                        .GetRuntimeFields().Where(x => x.Name == "TypeName").FirstOrDefault()?
                        .GetValue("TypeName").ToString();
                }
                else
                {
                    throw new AdaptiveSerializationException("Required property 'type' not found on adaptive card element");
                }
            }

            return typeName;
>>>>>>> ce9eaec5
        }

        private void HandleAdditionalProperties(AdaptiveTypedElement te)
        {
            // https://stackoverflow.com/questions/34995406/nullvaluehandling-ignore-influences-deserialization-into-extensiondata-despite

            // The default behavior of JsonExtensionData is to include properties if the VALUE could not be set, including abstract properties or default values
            // We don't want to deserialize any properties that exist on the type into AdditionalProperties, so this function removes them

            // Create a list of known property names
            List<String> knownPropertyNames = new List<String>();
            IEnumerable<PropertyInfo> runtimeProperties = te.GetType().GetRuntimeProperties();
            foreach (PropertyInfo runtimeProperty in runtimeProperties)
            {
                // Check if the property has a JsonPropertyAttribute with the value set
                String jsonPropertyName = null;
                foreach (var attribute in runtimeProperty.CustomAttributes)
                {
                    if (attribute.AttributeType == typeof(Newtonsoft.Json.JsonPropertyAttribute) &&
                        attribute.ConstructorArguments.Count == 1)
                    {
                        jsonPropertyName = attribute.ConstructorArguments[0].Value as String;
                        break;
                    }
                }

                // Add the json property name if present, otherwise use the runtime property name
                knownPropertyNames.Add(jsonPropertyName != null ? jsonPropertyName : runtimeProperty.Name);
            }

            te.AdditionalProperties
                .Select(prop => knownPropertyNames
                    .SingleOrDefault(p => p.Equals(prop.Key, StringComparison.OrdinalIgnoreCase)))
                .Where(p => p != null)
                .ToList()
                .ForEach(p => te.AdditionalProperties.Remove(p));

            foreach (var prop in te.AdditionalProperties)
            {
                Warnings.Add(new AdaptiveWarning((int)WarningStatusCode.UnknownElementType, $"Unknown property '{prop.Key}' on '{te.Type}'"));
            }
        }

        public static T CreateElement<T>(string typeName = null)
            where T : AdaptiveTypedElement
        {
            if (typeName == null)
            {
                typeName = ((T)Activator.CreateInstance(typeof(T))).Type;
            }

            if (TypedElementTypes.Value.TryGetValue(typeName, out var type))
            {
                return (T)Activator.CreateInstance(type);
            }
            return null;
        }

        private enum WarningStatusCode { UnknownElementType = 0 };
    }
}<|MERGE_RESOLUTION|>--- conflicted
+++ resolved
@@ -115,23 +115,12 @@
                 string objectId = jObject.Value<string>("id");
                 AdaptiveInternalID internalID = AdaptiveInternalID.Next();
 
-<<<<<<< HEAD
-            try
-            {
-                var customElement = new AdaptiveCustomElement();
-                serializer.Populate(jObject.CreateReader(), customElement);
-                return customElement;
-            }
-            catch { }
-            Warnings.Add(new AdaptiveWarning(-1, $"Unknown element '{typeName}'"));
-            return null;
-=======
                 // Handle deserializing unknown element
                 ParseContext.PushElement(objectId, internalID);
                 AdaptiveTypedElement result = null;
                 if (ParseContext.Type == ParseContext.ContextType.Element)
                 {
-                    result = (AdaptiveTypedElement)Activator.CreateInstance(typeof(AdaptiveUnknownElement));
+                    result = (AdaptiveTypedElement)Activator.CreateInstance(typeof(AdaptiveCustomElement));
                     serializer.Populate(jObject.CreateReader(), result);
                 }
                 else // ParseContext.Type == ParseContext.ContextType.Action
@@ -171,7 +160,6 @@
             }
 
             return typeName;
->>>>>>> ce9eaec5
         }
 
         private void HandleAdditionalProperties(AdaptiveTypedElement te)
