--- conflicted
+++ resolved
@@ -22,13 +22,6 @@
 
     public static void registerCustomTypeface(String name, Typeface typeface) {
 
-        customTypefaces.put(name, typeface);
-    }
-
-    private static Map<String, Typeface> customTypefaces = new HashMap<>();
-
-    public static void registerCustomTypeface(String name, Typeface typeface)
-    {
         customTypefaces.put(name, typeface);
     }
 
@@ -69,17 +62,12 @@
         {
             typeface = Typeface.MONOSPACE;
         }
-<<<<<<< HEAD
         else if (customTypefaces.containsKey(fontFamily))
         {
-=======
-        else if (customTypefaces.containsKey(fontFamily)) {
->>>>>>> 2b9e5587
             typeface = customTypefaces.get(fontFamily);
         }
         else
         {
-
             typeface = Typeface.create(fontFamily, Typeface.NORMAL);
         }
 
