--- conflicted
+++ resolved
@@ -80,14 +80,11 @@
     <ClCompile Include="EnumTest.cpp">
       <Filter>Source Files</Filter>
     </ClCompile>
-<<<<<<< HEAD
-=======
     <ClCompile Include="UnsupportedtypesParsingTest.cpp">
       <Filter>Source Files</Filter>
     </ClCompile>
     <ClCompile Include="ContainerStyleTest.cpp">
       <Filter>Source Files</Filter>
     </ClCompile>
->>>>>>> b74f6c1a
   </ItemGroup>
 </Project>