﻿<?xml version="1.0" encoding="utf-8"?>
<Project ToolsVersion="4.0" xmlns="http://schemas.microsoft.com/developer/msbuild/2003">
  <ItemGroup>
    <Filter Include="Source Files">
      <UniqueIdentifier>{4FC737F1-C7A5-4376-A066-2A32D752A2FF}</UniqueIdentifier>
      <Extensions>cpp;c;cc;cxx;def;odl;idl;hpj;bat;asm;asmx</Extensions>
    </Filter>
    <Filter Include="Header Files">
      <UniqueIdentifier>{93995380-89BD-4b04-88EB-625FBE52EBFB}</UniqueIdentifier>
      <Extensions>h;hh;hpp;hxx;hm;inl;inc;xsd</Extensions>
    </Filter>
    <Filter Include="Resource Files">
      <UniqueIdentifier>{67DA6AB6-F800-4c08-8B7A-83BB121AAD01}</UniqueIdentifier>
      <Extensions>rc;ico;cur;bmp;dlg;rc2;rct;bin;rgs;gif;jpg;jpeg;jpe;resx;tiff;tif;png;wav;mfcribbon-ms</Extensions>
    </Filter>
  </ItemGroup>
  <ItemGroup>
    <ClCompile Include="..\..\ObjectModel\pch.cpp">
      <Filter>Source Files</Filter>
    </ClCompile>
    <ClCompile Include="..\..\ObjectModel\AdaptiveCardParseException.cpp">
      <Filter>Source Files</Filter>
    </ClCompile>
    <ClCompile Include="..\..\ObjectModel\ActionSet.cpp">
      <Filter>Source Files</Filter>
    </ClCompile>
    <ClCompile Include="..\..\ObjectModel\BaseActionElement.cpp">
      <Filter>Source Files</Filter>
    </ClCompile>
    <ClCompile Include="..\..\ObjectModel\BaseCardElement.cpp">
      <Filter>Source Files</Filter>
    </ClCompile>
    <ClCompile Include="..\..\ObjectModel\BaseInputElement.cpp">
      <Filter>Source Files</Filter>
    </ClCompile>
    <ClCompile Include="..\..\ObjectModel\ChoiceInput.cpp">
      <Filter>Source Files</Filter>
    </ClCompile>
    <ClCompile Include="..\..\ObjectModel\ChoiceSetInput.cpp">
      <Filter>Source Files</Filter>
    </ClCompile>
    <ClCompile Include="..\..\ObjectModel\Column.cpp">
      <Filter>Source Files</Filter>
    </ClCompile>
    <ClCompile Include="..\..\ObjectModel\ColumnSet.cpp">
      <Filter>Source Files</Filter>
    </ClCompile>
    <ClCompile Include="..\..\ObjectModel\Container.cpp">
      <Filter>Source Files</Filter>
    </ClCompile>
    <ClCompile Include="..\..\ObjectModel\DateInput.cpp">
      <Filter>Source Files</Filter>
    </ClCompile>
    <ClCompile Include="..\..\ObjectModel\Enums.cpp">
      <Filter>Source Files</Filter>
    </ClCompile>
    <ClCompile Include="..\..\ObjectModel\Fact.cpp">
      <Filter>Source Files</Filter>
    </ClCompile>
    <ClCompile Include="..\..\ObjectModel\FactSet.cpp">
      <Filter>Source Files</Filter>
    </ClCompile>
    <ClCompile Include="..\..\ObjectModel\HostConfig.cpp">
      <Filter>Source Files</Filter>
    </ClCompile>
    <ClCompile Include="..\..\ObjectModel\Image.cpp">
      <Filter>Source Files</Filter>
    </ClCompile>
    <ClCompile Include="..\..\ObjectModel\ImageSet.cpp">
      <Filter>Source Files</Filter>
    </ClCompile>
    <ClCompile Include="..\..\ObjectModel\jsoncpp.cpp">
      <Filter>Source Files</Filter>
    </ClCompile>
    <ClCompile Include="..\..\ObjectModel\NumberInput.cpp">
      <Filter>Source Files</Filter>
    </ClCompile>
    <ClCompile Include="..\..\ObjectModel\OpenUrlAction.cpp">
      <Filter>Source Files</Filter>
    </ClCompile>
    <ClCompile Include="..\..\ObjectModel\ParseUtil.cpp">
      <Filter>Source Files</Filter>
    </ClCompile>
    <ClCompile Include="..\..\ObjectModel\Separator.cpp">
      <Filter>Source Files</Filter>
    </ClCompile>
    <ClCompile Include="..\..\ObjectModel\SharedAdaptiveCard.cpp">
      <Filter>Source Files</Filter>
    </ClCompile>
    <ClCompile Include="..\..\ObjectModel\ShowCardAction.cpp">
      <Filter>Source Files</Filter>
    </ClCompile>
    <ClCompile Include="..\..\ObjectModel\SubmitAction.cpp">
      <Filter>Source Files</Filter>
    </ClCompile>
    <ClCompile Include="..\..\ObjectModel\TextBlock.cpp">
      <Filter>Source Files</Filter>
    </ClCompile>
    <ClCompile Include="..\..\ObjectModel\TextInput.cpp">
      <Filter>Source Files</Filter>
    </ClCompile>
    <ClCompile Include="..\..\ObjectModel\TimeInput.cpp">
      <Filter>Source Files</Filter>
    </ClCompile>
    <ClCompile Include="..\..\ObjectModel\ToggleInput.cpp">
      <Filter>Source Files</Filter>
    </ClCompile>
    <ClCompile Include="..\..\ObjectModel\MarkDownParser.cpp">
      <Filter>Source Files</Filter>
    </ClCompile>
    <ClCompile Include="..\..\ObjectModel\ActionParserRegistration.cpp">
      <Filter>Source Files</Filter>
    </ClCompile>
    <ClCompile Include="..\..\ObjectModel\ElementParserRegistration.cpp">
      <Filter>Source Files</Filter>
    </ClCompile>
    <ClCompile Include="..\..\ObjectModel\MarkDownHtmlGenerator.cpp">
      <Filter>Source Files</Filter>
    </ClCompile>
    <ClCompile Include="..\..\ObjectModel\MarkDownBlockParser.cpp">
      <Filter>Source Files</Filter>
    </ClCompile>
    <ClCompile Include="..\..\ObjectModel\MarkDownParsedResult.cpp">
      <Filter>Source Files</Filter>
    </ClCompile>
    <ClCompile Include="..\..\ObjectModel\DateTimePreparsedToken.cpp">
      <Filter>Source Files</Filter>
    </ClCompile>
    <ClCompile Include="..\..\ObjectModel\DateTimePreparser.cpp">
      <Filter>Source Files</Filter>
    </ClCompile>
    <ClCompile Include="..\..\ObjectModel\Util.cpp">
      <Filter>Source Files</Filter>
    </ClCompile>
    <ClCompile Include="..\..\ObjectModel\UnknownElement.cpp">
      <Filter>Source Files</Filter>
    </ClCompile>
    <ClCompile Include="..\..\ObjectModel\AdaptiveCardParseWarning.cpp">
      <Filter>Source Files</Filter>
    </ClCompile>
    <ClCompile Include="..\..\ObjectModel\ParseResult.cpp">
      <Filter>Source Files</Filter>
    </ClCompile>
    <ClCompile Include="..\..\ObjectModel\Media.cpp">
      <Filter>Source Files</Filter>
    </ClCompile>
    <ClCompile Include="..\..\ObjectModel\MediaSource.cpp">
      <Filter>Source Files</Filter>
    </ClCompile>
    <ClCompile Include="..\..\ObjectModel\SemanticVersion.cpp">
      <Filter>Source Files</Filter>
    </ClCompile>
    <ClCompile Include="..\..\ObjectModel\AdaptiveBase64Util.cpp">
      <Filter>Source Files</Filter>
    </ClCompile>
    <ClCompile Include="..\..\ObjectModel\ParseContext.cpp">
      <Filter>Source Files</Filter>
    </ClCompile>
    <ClCompile Include="..\..\ObjectModel\BackgroundImage.cpp">
      <Filter>Source Files</Filter>
    </ClCompile>
    <ClCompile Include="..\..\ObjectModel\ToggleVisibilityAction.cpp">
      <Filter>Source Files</Filter>
    </ClCompile>
    <ClCompile Include="..\..\ObjectModel\ToggleVisibilityTarget.cpp">
      <Filter>Source Files</Filter>
    </ClCompile>
    <ClCompile Include="..\..\ObjectModel\UnknownAction.cpp">
      <Filter>Source Files</Filter>
    </ClCompile>
    <ClCompile Include="..\..\ObjectModel\BaseElement.cpp">
      <Filter>Source Files</Filter>
    </ClCompile>
  </ItemGroup>
  <ItemGroup>
    <ClInclude Include="..\..\ObjectModel\AdaptiveCardParseWarning.h">
      <Filter>Header Files</Filter>
    </ClInclude>
    <ClInclude Include="..\..\ObjectModel\ParseResult.h">
      <Filter>Header Files</Filter>
    </ClInclude>
    <ClInclude Include="..\..\ObjectModel\ActionParserRegistration.h">
      <Filter>Header Files</Filter>
    </ClInclude>
    <ClInclude Include="..\..\ObjectModel\ActionSet.h">
      <Filter>Header Files</Filter>
    </ClInclude>
    <ClInclude Include="..\..\ObjectModel\AdaptiveBase64Util.h">
      <Filter>Header Files</Filter>
    </ClInclude>
    <ClInclude Include="..\..\ObjectModel\AdaptiveCardParseException.h">
      <Filter>Header Files</Filter>
    </ClInclude>
    <ClInclude Include="..\..\ObjectModel\BaseActionElement.h">
      <Filter>Header Files</Filter>
    </ClInclude>
    <ClInclude Include="..\..\ObjectModel\BaseCardElement.h">
      <Filter>Header Files</Filter>
    </ClInclude>
    <ClInclude Include="..\..\ObjectModel\BaseElement.h">
      <Filter>Header Files</Filter>
    </ClInclude>
    <ClInclude Include="..\..\ObjectModel\BaseInputElement.h">
      <Filter>Header Files</Filter>
    </ClInclude>
    <ClInclude Include="..\..\ObjectModel\ChoiceInput.h">
      <Filter>Header Files</Filter>
    </ClInclude>
    <ClInclude Include="..\..\ObjectModel\ChoiceSetInput.h">
      <Filter>Header Files</Filter>
    </ClInclude>
    <ClInclude Include="..\..\ObjectModel\Column.h">
      <Filter>Header Files</Filter>
    </ClInclude>
    <ClInclude Include="..\..\ObjectModel\ColumnSet.h">
      <Filter>Header Files</Filter>
    </ClInclude>
    <ClInclude Include="..\..\ObjectModel\Container.h">
      <Filter>Header Files</Filter>
    </ClInclude>
    <ClInclude Include="..\..\ObjectModel\DateInput.h">
      <Filter>Header Files</Filter>
    </ClInclude>
    <ClInclude Include="..\..\ObjectModel\DateTimePreparsedToken.h">
      <Filter>Header Files</Filter>
    </ClInclude>
    <ClInclude Include="..\..\ObjectModel\DateTimePreparser.h">
      <Filter>Header Files</Filter>
    </ClInclude>
    <ClInclude Include="..\..\ObjectModel\ElementParserRegistration.h">
      <Filter>Header Files</Filter>
    </ClInclude>
    <ClInclude Include="..\..\ObjectModel\Enums.h">
      <Filter>Header Files</Filter>
    </ClInclude>
    <ClInclude Include="..\..\ObjectModel\Fact.h">
      <Filter>Header Files</Filter>
    </ClInclude>
    <ClInclude Include="..\..\ObjectModel\FactSet.h">
      <Filter>Header Files</Filter>
    </ClInclude>
    <ClInclude Include="..\..\ObjectModel\HostConfig.h">
      <Filter>Header Files</Filter>
    </ClInclude>
    <ClInclude Include="..\..\ObjectModel\Image.h">
      <Filter>Header Files</Filter>
    </ClInclude>
    <ClInclude Include="..\..\ObjectModel\ImageSet.h">
      <Filter>Header Files</Filter>
    </ClInclude>
    <ClInclude Include="..\..\ObjectModel\MarkDownBlockParser.h">
      <Filter>Header Files</Filter>
    </ClInclude>
    <ClInclude Include="..\..\ObjectModel\MarkDownHtmlGenerator.h">
      <Filter>Header Files</Filter>
    </ClInclude>
    <ClInclude Include="..\..\ObjectModel\MarkDownParsedResult.h">
      <Filter>Header Files</Filter>
    </ClInclude>
    <ClInclude Include="..\..\ObjectModel\MarkDownParser.h">
      <Filter>Header Files</Filter>
    </ClInclude>
    <ClInclude Include="..\..\ObjectModel\Media.h">
      <Filter>Header Files</Filter>
    </ClInclude>
    <ClInclude Include="..\..\ObjectModel\MediaSource.h">
      <Filter>Header Files</Filter>
    </ClInclude>
    <ClInclude Include="..\..\ObjectModel\NumberInput.h">
      <Filter>Header Files</Filter>
    </ClInclude>
    <ClInclude Include="..\..\ObjectModel\OpenUrlAction.h">
      <Filter>Header Files</Filter>
    </ClInclude>
    <ClInclude Include="..\..\ObjectModel\ParseContext.h">
      <Filter>Header Files</Filter>
    </ClInclude>
    <ClInclude Include="..\..\ObjectModel\ParseUtil.h">
      <Filter>Header Files</Filter>
    </ClInclude>
    <ClInclude Include="..\..\ObjectModel\SemanticVersion.h">
      <Filter>Header Files</Filter>
    </ClInclude>
    <ClInclude Include="..\..\ObjectModel\RemoteResourceInformation.h">
      <Filter>Header Files</Filter>
    </ClInclude>
    <ClInclude Include="..\..\ObjectModel\pch.h">
      <Filter>Header Files</Filter>
    </ClInclude>
    <ClInclude Include="..\..\ObjectModel\Separator.h">
      <Filter>Header Files</Filter>
    </ClInclude>
    <ClInclude Include="..\..\ObjectModel\SharedAdaptiveCard.h">
      <Filter>Header Files</Filter>
    </ClInclude>
    <ClInclude Include="..\..\ObjectModel\ShowCardAction.h">
      <Filter>Header Files</Filter>
    </ClInclude>
    <ClInclude Include="..\..\ObjectModel\SubmitAction.h">
      <Filter>Header Files</Filter>
    </ClInclude>
    <ClInclude Include="..\..\ObjectModel\TextBlock.h">
      <Filter>Header Files</Filter>
    </ClInclude>
    <ClInclude Include="..\..\ObjectModel\TextInput.h">
      <Filter>Header Files</Filter>
    </ClInclude>
    <ClInclude Include="..\..\ObjectModel\TimeInput.h">
      <Filter>Header Files</Filter>
    </ClInclude>
    <ClInclude Include="..\..\ObjectModel\ToggleInput.h">
      <Filter>Header Files</Filter>
    </ClInclude>
    <ClInclude Include="..\..\ObjectModel\ToggleVisibilityAction.h">
      <Filter>Header Files</Filter>
    </ClInclude>
    <ClInclude Include="..\..\ObjectModel\ToggleVisibilityTarget.h">
      <Filter>Header Files</Filter>
    </ClInclude>
    <ClInclude Include="..\..\ObjectModel\UnknownElement.h">
      <Filter>Header Files</Filter>
    </ClInclude>
    <ClInclude Include="..\..\ObjectModel\Util.h">
      <Filter>Header Files</Filter>
    </ClInclude>
<<<<<<< HEAD
    <ClInclude Include="..\..\ObjectModel\Media.h">
      <Filter>Source Files</Filter>
    </ClInclude>
    <ClInclude Include="..\..\ObjectModel\MediaSource.h">
      <Filter>Source Files</Filter>
    </ClInclude>
    <ClInclude Include="..\..\ObjectModel\RemoteResourceInformation.h">
      <Filter>Source Files</Filter>
    </ClInclude>
    <ClInclude Include="..\..\ObjectModel\SemanticVersion.h">
      <Filter>Source Files</Filter>
    </ClInclude>
    <ClInclude Include="..\..\ObjectModel\AdaptiveBase64Util.h">
      <Filter>Source Files</Filter>
    </ClInclude>
    <ClInclude Include="..\..\ObjectModel\ParseContext.h">
      <Filter>Source Files</Filter>
    </ClInclude>
    <ClInclude Include="..\..\ObjectModel\BackgroundImage.h">
      <Filter>Source Files</Filter>
    </ClInclude>
    <ClInclude Include="..\..\ObjectModel\ToggleVisibilityAction.h">
      <Filter>Source Files</Filter>
    </ClInclude>
    <ClInclude Include="..\..\ObjectModel\ToggleVisibilityTarget.h">
      <Filter>Source Files</Filter>
    </ClInclude>
=======
>>>>>>> 999b170f
    <ClInclude Include="..\..\ObjectModel\UnknownAction.h">
      <Filter>Header Files</Filter>
    </ClInclude>
  </ItemGroup>
</Project><|MERGE_RESOLUTION|>--- conflicted
+++ resolved
@@ -323,7 +323,6 @@
     <ClInclude Include="..\..\ObjectModel\Util.h">
       <Filter>Header Files</Filter>
     </ClInclude>
-<<<<<<< HEAD
     <ClInclude Include="..\..\ObjectModel\Media.h">
       <Filter>Source Files</Filter>
     </ClInclude>
@@ -351,8 +350,6 @@
     <ClInclude Include="..\..\ObjectModel\ToggleVisibilityTarget.h">
       <Filter>Source Files</Filter>
     </ClInclude>
-=======
->>>>>>> 999b170f
     <ClInclude Include="..\..\ObjectModel\UnknownAction.h">
       <Filter>Header Files</Filter>
     </ClInclude>
