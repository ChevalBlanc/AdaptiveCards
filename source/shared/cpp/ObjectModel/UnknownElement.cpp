#include "pch.h"
<<<<<<< HEAD
#include <iomanip>
#include <regex>
#include <iostream>
#include <codecvt>
#include "UnknownElement.h"
#include "DateTimePreparser.h"
=======

#include "UnknownElement.h"
#include "ParseContext.h"
>>>>>>> eeab854d
#include "ParseUtil.h"

using namespace AdaptiveSharedNamespace;

UnknownElement::UnknownElement() : BaseCardElement(CardElementType::Unknown)
{
}

std::shared_ptr<BaseCardElement> UnknownElementParser::Deserialize(ParseContext& context, const Json::Value& json)
{
<<<<<<< HEAD
    std::shared_ptr<UnknownElement> unknown = BaseCardElement::Deserialize<UnknownElement>(json);
=======
    // A little tricky business -- We need to make sure that elements with unknown types [de]serialize with the same
    // type they came in with. e.g. "type": "MyCoolElement" yields an UnknownElement object, but still emits
    // "MyCoolElement" when serialized back to json. Here we get the real type string, let
    // BaseCardElement::Deserialize() do its work, then put the real string back with SetElementTypeString (otherwise,
    // the string will be initialized as "Unknown").
    std::string actualType = ParseUtil::GetTypeAsString(json);
    std::shared_ptr<UnknownElement> unknown = BaseCardElement::Deserialize<UnknownElement>(context, json);
    unknown->SetAdditionalProperties(json);
    unknown->SetElementTypeString(actualType);

>>>>>>> eeab854d
    return unknown;
}

std::shared_ptr<BaseCardElement>
UnknownElementParser::DeserializeFromString(ParseContext& context, const std::string& jsonString)
{
    return UnknownElementParser::Deserialize(context, ParseUtil::GetJsonValueFromString(jsonString));
}<|MERGE_RESOLUTION|>--- conflicted
+++ resolved
@@ -1,16 +1,7 @@
 #include "pch.h"
-<<<<<<< HEAD
-#include <iomanip>
-#include <regex>
-#include <iostream>
-#include <codecvt>
-#include "UnknownElement.h"
-#include "DateTimePreparser.h"
-=======
 
 #include "UnknownElement.h"
 #include "ParseContext.h"
->>>>>>> eeab854d
 #include "ParseUtil.h"
 
 using namespace AdaptiveSharedNamespace;
@@ -21,9 +12,6 @@
 
 std::shared_ptr<BaseCardElement> UnknownElementParser::Deserialize(ParseContext& context, const Json::Value& json)
 {
-<<<<<<< HEAD
-    std::shared_ptr<UnknownElement> unknown = BaseCardElement::Deserialize<UnknownElement>(json);
-=======
     // A little tricky business -- We need to make sure that elements with unknown types [de]serialize with the same
     // type they came in with. e.g. "type": "MyCoolElement" yields an UnknownElement object, but still emits
     // "MyCoolElement" when serialized back to json. Here we get the real type string, let
@@ -34,7 +22,6 @@
     unknown->SetAdditionalProperties(json);
     unknown->SetElementTypeString(actualType);
 
->>>>>>> eeab854d
     return unknown;
 }
 
