--- conflicted
+++ resolved
@@ -1,12 +1,6 @@
 #pragma once
 
 #include "pch.h"
-<<<<<<< HEAD
-#include "Enums.h"
-#include "BackgroundImage.h"
-#include "BaseActionElement.h"
-=======
->>>>>>> afbb099a
 #include "BaseCardElement.h"
 
 namespace AdaptiveSharedNamespace
@@ -46,9 +40,6 @@
         VerticalContentAlignment GetVerticalContentAlignment() const;
         void SetVerticalContentAlignment(const VerticalContentAlignment value);
 
-        std::shared_ptr<BackgroundImage> GetBackgroundImage() const;
-        void SetBackgroundImage(const std::shared_ptr<BackgroundImage> value);
-
         void GetResourceInformation(std::vector<RemoteResourceInformation>& resourceInfo) override;
 
     private:
@@ -58,7 +49,6 @@
 
         std::string m_width;
         unsigned int m_pixelWidth;
-        std::shared_ptr<BackgroundImage> m_backgroundImage;
         std::vector<std::shared_ptr<AdaptiveSharedNamespace::BaseCardElement>> m_items;
         std::shared_ptr<BaseActionElement> m_selectAction;
         ContainerStyle m_style;
