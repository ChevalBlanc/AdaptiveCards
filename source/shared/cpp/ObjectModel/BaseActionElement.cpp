--- conflicted
+++ resolved
@@ -7,11 +7,7 @@
 
 using namespace AdaptiveSharedNamespace;
 
-<<<<<<< HEAD
-constexpr char BaseActionElement::defaultSentiment[];
-=======
 constexpr const char* const BaseActionElement::defaultStyle;
->>>>>>> 740978ea
 
 BaseActionElement::BaseActionElement(ActionType type) : m_style(BaseActionElement::defaultStyle), m_type(type)
 {
@@ -68,11 +64,7 @@
         root[AdaptiveCardSchemaKeyToString(AdaptiveCardSchemaKey::Title)] = m_title;
     }
 
-<<<<<<< HEAD
-    if (!m_sentiment.empty() && (m_sentiment != defaultSentiment))
-=======
     if (!m_style.empty() && (m_style.compare(defaultStyle) != 0))
->>>>>>> 740978ea
     {
         root[AdaptiveCardSchemaKeyToString(AdaptiveCardSchemaKey::Style)] = m_style;
     }
