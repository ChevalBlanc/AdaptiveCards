// !$*UTF8*$!
{
	archiveVersion = 1;
	classes = {
	};
	objectVersion = 46;
	objects = {

/* Begin PBXBuildFile section */
		30860BC220C9B5C9009F9D99 /* (null) in Resources */ = {isa = PBXBuildFile; };
		30860BC320C9B5C9009F9D99 /* ColumnSet.Input.ChoiceSet.VerticalStretch.json in Resources */ = {isa = PBXBuildFile; fileRef = 30860BB720C9B5C8009F9D99 /* ColumnSet.Input.ChoiceSet.VerticalStretch.json */; };
		30860BC420C9B5C9009F9D99 /* (null) in Resources */ = {isa = PBXBuildFile; };
		30860BC520C9B5C9009F9D99 /* ColumnSet.VerticalStretch.json in Resources */ = {isa = PBXBuildFile; fileRef = 30860BB920C9B5C8009F9D99 /* ColumnSet.VerticalStretch.json */; };
		30860BC620C9B5C9009F9D99 /* ColumnSet.Input.Number.VerticalStretch.json in Resources */ = {isa = PBXBuildFile; fileRef = 30860BBA20C9B5C8009F9D99 /* ColumnSet.Input.Number.VerticalStretch.json */; };
		30860BC720C9B5C9009F9D99 /* ColumnSet.ImageSet.VerticalStretch.json in Resources */ = {isa = PBXBuildFile; fileRef = 30860BBB20C9B5C8009F9D99 /* ColumnSet.ImageSet.VerticalStretch.json */; };
		30860BC820C9B5C9009F9D99 /* ColumnSet.Input.Toggle.VerticalStretch.json in Resources */ = {isa = PBXBuildFile; fileRef = 30860BBC20C9B5C8009F9D99 /* ColumnSet.Input.Toggle.VerticalStretch.json */; };
		30860BC920C9B5C9009F9D99 /* ColumnSet.Input.Date.VerticalStretch.json in Resources */ = {isa = PBXBuildFile; fileRef = 30860BBD20C9B5C8009F9D99 /* ColumnSet.Input.Date.VerticalStretch.json */; };
		30860BCA20C9B5C9009F9D99 /* ColumnSet.FactSet.VerticalStretch.json in Resources */ = {isa = PBXBuildFile; fileRef = 30860BBE20C9B5C8009F9D99 /* ColumnSet.FactSet.VerticalStretch.json */; };
		30860BCB20C9B5C9009F9D99 /* ColumnSet.Input.Text.VerticalStretch.json in Resources */ = {isa = PBXBuildFile; fileRef = 30860BBF20C9B5C9009F9D99 /* ColumnSet.Input.Text.VerticalStretch.json */; };
		30860BCC20C9B5C9009F9D99 /* ColumnSet_Container.VerticalStretch.json in Resources */ = {isa = PBXBuildFile; fileRef = 30860BC020C9B5C9009F9D99 /* ColumnSet_Container.VerticalStretch.json */; };
		30860BCD20C9B5C9009F9D99 /* ColumnSet.Input.Time.VerticalStretch.json in Resources */ = {isa = PBXBuildFile; fileRef = 30860BC120C9B5C9009F9D99 /* ColumnSet.Input.Time.VerticalStretch.json */; };
		30A3885E20D315AA00AAEE59 /* NotificationCard.json in Resources */ = {isa = PBXBuildFile; fileRef = 30A3885C20D315AA00AAEE59 /* NotificationCard.json */; };
		30A3886220D326BE00AAEE59 /* VerticalContentAlignment_Column.json in Resources */ = {isa = PBXBuildFile; fileRef = 30A3885F20D326BD00AAEE59 /* VerticalContentAlignment_Column.json */; };
		30A3886320D326BE00AAEE59 /* VerticalContentAlignment_Container.json in Resources */ = {isa = PBXBuildFile; fileRef = 30A3886020D326BE00AAEE59 /* VerticalContentAlignment_Container.json */; };
		30A3886420D326BE00AAEE59 /* VerticalContentAlignment.json in Resources */ = {isa = PBXBuildFile; fileRef = 30A3886120D326BE00AAEE59 /* VerticalContentAlignment.json */; };
		30A3886720D32FF700AAEE59 /* VerticalContentAlignment_ForcedColumn.json in Resources */ = {isa = PBXBuildFile; fileRef = 30A3886520D32FF700AAEE59 /* VerticalContentAlignment_ForcedColumn.json */; };
		30A3886820D32FF700AAEE59 /* VerticalContentAlignment_ForcedContainer.json in Resources */ = {isa = PBXBuildFile; fileRef = 30A3886620D32FF700AAEE59 /* VerticalContentAlignment_ForcedContainer.json */; };
		6B14FC5D2113BC2200A11CC5 /* (null) in Resources */ = {isa = PBXBuildFile; };
		6B268FE320CEF19400D99C1B /* (null) in Resources */ = {isa = PBXBuildFile; };
		6B268FE520CEF89100D99C1B /* (null) in Resources */ = {isa = PBXBuildFile; };
		6B2D8605211143BD008DD972 /* AdaptiveCards.framework in Frameworks */ = {isa = PBXBuildFile; fileRef = 6B2D8604211143BD008DD972 /* AdaptiveCards.framework */; };
		6B5D23F3212393480010EB07 /* Image.BackgroundColor.json in Resources */ = {isa = PBXBuildFile; fileRef = 6B5D23F2212393480010EB07 /* Image.BackgroundColor.json */; };
<<<<<<< HEAD
		6B5D23FE2126284D0010EB07 /* Feedback.json in Resources */ = {isa = PBXBuildFile; fileRef = 6B5D23FD2126284C0010EB07 /* Feedback.json */; };
=======
		6B5D23FB2124ADAC0010EB07 /* Image.ImageBaseUrl.json in Resources */ = {isa = PBXBuildFile; fileRef = 6B5D23FA2124ADAB0010EB07 /* Image.ImageBaseUrl.json */; };
>>>>>>> b93c9836
		6B7B1A9B20C21CA900260731 /* SportingEvent.json in Resources */ = {isa = PBXBuildFile; fileRef = 6B7B1A9920C21CA800260731 /* SportingEvent.json */; };
		6B9AB30620D9857B005C8E15 /* Image.Explicit.Size.json in Resources */ = {isa = PBXBuildFile; fileRef = 6B9AB30520D9857A005C8E15 /* Image.Explicit.Size.json */; };
		6B9AB30C20DC4FB3005C8E15 /* IconsInSomeActions.json in Resources */ = {isa = PBXBuildFile; fileRef = 6B9AB30B20DC4FB3005C8E15 /* IconsInSomeActions.json */; };
		6B9BDF7020E18E5B00F13155 /* CustomImageRenderer.mm in Sources */ = {isa = PBXBuildFile; fileRef = 6B9BDF6F20E18E5B00F13155 /* CustomImageRenderer.mm */; };
		6B9BDF7C20E6E0C200F13155 /* Column.Explicit.Size.json in Resources */ = {isa = PBXBuildFile; fileRef = 6B9BDF7B20E6E0C200F13155 /* Column.Explicit.Size.json */; };
		6B9BDFCC20F6D11F00F13155 /* ADCResolver.m in Sources */ = {isa = PBXBuildFile; fileRef = 6B9BDFCB20F6D11F00F13155 /* ADCResolver.m */; };
		6BED2AF921001BC9006AC43D /* Media.json in Resources */ = {isa = PBXBuildFile; fileRef = 6BED2AF821001BC9006AC43D /* Media.json */; };
		6BF339D620A665E600DA5973 /* CustomTextBlockRenderer.mm in Sources */ = {isa = PBXBuildFile; fileRef = 6BF339D420A665E600DA5973 /* CustomTextBlockRenderer.mm */; };
		6BF339E320A66A3F00DA5973 /* AdaptiveCards.framework in Frameworks */ = {isa = PBXBuildFile; fileRef = 6BF339E220A66A3F00DA5973 /* AdaptiveCards.framework */; };
		6BF339E420A66A4D00DA5973 /* AdaptiveCards.framework in Embed Frameworks */ = {isa = PBXBuildFile; fileRef = 6BF339E220A66A3F00DA5973 /* AdaptiveCards.framework */; settings = {ATTRIBUTES = (CodeSignOnCopy, RemoveHeadersOnCopy, ); }; };
		F4071C831FD63D5400AF4FEA /* Solitaire.json in Resources */ = {isa = PBXBuildFile; fileRef = F4071C821FD63D5300AF4FEA /* Solitaire.json */; };
		F423C0771EE1FB6100905679 /* main.m in Sources */ = {isa = PBXBuildFile; fileRef = F423C0761EE1FB6100905679 /* main.m */; };
		F423C07A1EE1FB6100905679 /* AppDelegate.m in Sources */ = {isa = PBXBuildFile; fileRef = F423C0791EE1FB6100905679 /* AppDelegate.m */; };
		F423C07D1EE1FB6100905679 /* ViewController.m in Sources */ = {isa = PBXBuildFile; fileRef = F423C07C1EE1FB6100905679 /* ViewController.m */; };
		F423C0801EE1FB6100905679 /* Main.storyboard in Resources */ = {isa = PBXBuildFile; fileRef = F423C07E1EE1FB6100905679 /* Main.storyboard */; };
		F423C0831EE1FB6100905679 /* ADCIOSVisualizer.xcdatamodeld in Sources */ = {isa = PBXBuildFile; fileRef = F423C0811EE1FB6100905679 /* ADCIOSVisualizer.xcdatamodeld */; };
		F423C0851EE1FB6100905679 /* Assets.xcassets in Resources */ = {isa = PBXBuildFile; fileRef = F423C0841EE1FB6100905679 /* Assets.xcassets */; };
		F423C0881EE1FB6100905679 /* LaunchScreen.storyboard in Resources */ = {isa = PBXBuildFile; fileRef = F423C0861EE1FB6100905679 /* LaunchScreen.storyboard */; };
		F423C0931EE1FB6100905679 /* ADCIOSVisualizerTests.mm in Sources */ = {isa = PBXBuildFile; fileRef = F423C0921EE1FB6100905679 /* ADCIOSVisualizerTests.mm */; };
		F423C09E1EE1FB6100905679 /* ADCIOSVisualizerUITests.m in Sources */ = {isa = PBXBuildFile; fileRef = F423C09D1EE1FB6100905679 /* ADCIOSVisualizerUITests.m */; };
		F4933CC31F79852C00F6EBFD /* Action.ShowCard.json in Resources */ = {isa = PBXBuildFile; fileRef = F4933C961F79852C00F6EBFD /* Action.ShowCard.json */; };
		F4933CC41F79852C00F6EBFD /* Action.ShowCard.Style.json in Resources */ = {isa = PBXBuildFile; fileRef = F4933C971F79852C00F6EBFD /* Action.ShowCard.Style.json */; };
		F4933CC51F79852C00F6EBFD /* Action.Submit.json in Resources */ = {isa = PBXBuildFile; fileRef = F4933C981F79852C00F6EBFD /* Action.Submit.json */; };
		F4933CC61F79852C00F6EBFD /* Column.SelectAction.json in Resources */ = {isa = PBXBuildFile; fileRef = F4933C991F79852C00F6EBFD /* Column.SelectAction.json */; };
		F4933CC71F79852C00F6EBFD /* Column.Spacing.json in Resources */ = {isa = PBXBuildFile; fileRef = F4933C9A1F79852C00F6EBFD /* Column.Spacing.json */; };
		F4933CC81F79852C00F6EBFD /* Column.Style.json in Resources */ = {isa = PBXBuildFile; fileRef = F4933C9B1F79852C00F6EBFD /* Column.Style.json */; };
		F4933CC91F79852C00F6EBFD /* Column.Width.json in Resources */ = {isa = PBXBuildFile; fileRef = F4933C9C1F79852C00F6EBFD /* Column.Width.json */; };
		F4933CCD1F79852C00F6EBFD /* ColumnSet.Spacing.json in Resources */ = {isa = PBXBuildFile; fileRef = F4933CA01F79852C00F6EBFD /* ColumnSet.Spacing.json */; };
		F4933CCF1F79852C00F6EBFD /* Container.SelectAction.json in Resources */ = {isa = PBXBuildFile; fileRef = F4933CA21F79852C00F6EBFD /* Container.SelectAction.json */; };
		F4933CD11F79852C00F6EBFD /* Container.Spacing.json in Resources */ = {isa = PBXBuildFile; fileRef = F4933CA41F79852C00F6EBFD /* Container.Spacing.json */; };
		F4933CD31F79852C00F6EBFD /* FactSet.json in Resources */ = {isa = PBXBuildFile; fileRef = F4933CA61F79852C00F6EBFD /* FactSet.json */; };
		F4933CD41F79852C00F6EBFD /* Image.HorizontalAlignment.json in Resources */ = {isa = PBXBuildFile; fileRef = F4933CA71F79852C00F6EBFD /* Image.HorizontalAlignment.json */; };
		F4933CD51F79852C00F6EBFD /* Image.SelectAction.json in Resources */ = {isa = PBXBuildFile; fileRef = F4933CA81F79852C00F6EBFD /* Image.SelectAction.json */; };
		F4933CD61F79852C00F6EBFD /* Image.Size.json in Resources */ = {isa = PBXBuildFile; fileRef = F4933CA91F79852C00F6EBFD /* Image.Size.json */; };
		F4933CD71F79852C00F6EBFD /* Image.Spacing.json in Resources */ = {isa = PBXBuildFile; fileRef = F4933CAA1F79852C00F6EBFD /* Image.Spacing.json */; };
		F4933CD81F79852C00F6EBFD /* Image.Style.json in Resources */ = {isa = PBXBuildFile; fileRef = F4933CAB1F79852C00F6EBFD /* Image.Style.json */; };
		F4933CDA1F79852C00F6EBFD /* ImageSet.ImageSize.json in Resources */ = {isa = PBXBuildFile; fileRef = F4933CAD1F79852C00F6EBFD /* ImageSet.ImageSize.json */; };
		F4933CDB1F79852C00F6EBFD /* ImageSet.json in Resources */ = {isa = PBXBuildFile; fileRef = F4933CAE1F79852C00F6EBFD /* ImageSet.json */; };
		F4933CDC1F79852C00F6EBFD /* Input.ChoiceSet.json in Resources */ = {isa = PBXBuildFile; fileRef = F4933CAF1F79852C00F6EBFD /* Input.ChoiceSet.json */; };
		F4933CDD1F79852C00F6EBFD /* Input.Date.json in Resources */ = {isa = PBXBuildFile; fileRef = F4933CB01F79852C00F6EBFD /* Input.Date.json */; };
		F4933CDE1F79852C00F6EBFD /* Input.Number.json in Resources */ = {isa = PBXBuildFile; fileRef = F4933CB11F79852C00F6EBFD /* Input.Number.json */; };
		F4933CDF1F79852C00F6EBFD /* Input.Text.json in Resources */ = {isa = PBXBuildFile; fileRef = F4933CB21F79852C00F6EBFD /* Input.Text.json */; };
		F4933CE01F79852C00F6EBFD /* Input.Text.Style.json in Resources */ = {isa = PBXBuildFile; fileRef = F4933CB31F79852C00F6EBFD /* Input.Text.Style.json */; };
		F4933CE11F79852C00F6EBFD /* Input.Time.json in Resources */ = {isa = PBXBuildFile; fileRef = F4933CB41F79852C00F6EBFD /* Input.Time.json */; };
		F4933CE21F79852C00F6EBFD /* Input.Toggle.json in Resources */ = {isa = PBXBuildFile; fileRef = F4933CB51F79852C00F6EBFD /* Input.Toggle.json */; };
		F4933CE31F79852C00F6EBFD /* Stylesheet.json in Resources */ = {isa = PBXBuildFile; fileRef = F4933CB61F79852C00F6EBFD /* Stylesheet.json */; };
		F4933CE41F79852C00F6EBFD /* TextBlock.Color.json in Resources */ = {isa = PBXBuildFile; fileRef = F4933CB71F79852C00F6EBFD /* TextBlock.Color.json */; };
		F4933CE51F79852C00F6EBFD /* TextBlock.DateTimeFormatting.json in Resources */ = {isa = PBXBuildFile; fileRef = F4933CB81F79852C00F6EBFD /* TextBlock.DateTimeFormatting.json */; };
		F4933CE61F79852C00F6EBFD /* TextBlock.HorizontalAlignment.json in Resources */ = {isa = PBXBuildFile; fileRef = F4933CB91F79852C00F6EBFD /* TextBlock.HorizontalAlignment.json */; };
		F4933CE71F79852C00F6EBFD /* TextBlock.IsSubtle.json in Resources */ = {isa = PBXBuildFile; fileRef = F4933CBA1F79852C00F6EBFD /* TextBlock.IsSubtle.json */; };
		F4933CE81F79852C00F6EBFD /* TextBlock.Markdown.json in Resources */ = {isa = PBXBuildFile; fileRef = F4933CBB1F79852C00F6EBFD /* TextBlock.Markdown.json */; };
		F4933CE91F79852C00F6EBFD /* TextBlock.MaxLines.json in Resources */ = {isa = PBXBuildFile; fileRef = F4933CBC1F79852C00F6EBFD /* TextBlock.MaxLines.json */; };
		F4933CEA1F79852C00F6EBFD /* TextBlock.Size.json in Resources */ = {isa = PBXBuildFile; fileRef = F4933CBD1F79852C00F6EBFD /* TextBlock.Size.json */; };
		F4933CEB1F79852C00F6EBFD /* TextBlock.Spacing.json in Resources */ = {isa = PBXBuildFile; fileRef = F4933CBE1F79852C00F6EBFD /* TextBlock.Spacing.json */; };
		F4933CED1F79852C00F6EBFD /* TextBlock.Weight.json in Resources */ = {isa = PBXBuildFile; fileRef = F4933CC01F79852C00F6EBFD /* TextBlock.Weight.json */; };
		F4933CEE1F79852C00F6EBFD /* TextBlock.Wrap.json in Resources */ = {isa = PBXBuildFile; fileRef = F4933CC11F79852C00F6EBFD /* TextBlock.Wrap.json */; };
		F4933CFC1F79853B00F6EBFD /* ActivityUpdate.json in Resources */ = {isa = PBXBuildFile; fileRef = F4933CEF1F79853B00F6EBFD /* ActivityUpdate.json */; };
		F4933CFD1F79853B00F6EBFD /* CalendarReminder.json in Resources */ = {isa = PBXBuildFile; fileRef = F4933CF01F79853B00F6EBFD /* CalendarReminder.json */; };
		F4933CFE1F79853B00F6EBFD /* FlightItinerary.json in Resources */ = {isa = PBXBuildFile; fileRef = F4933CF11F79853B00F6EBFD /* FlightItinerary.json */; };
		F4933CFF1F79853B00F6EBFD /* FlightUpdate.json in Resources */ = {isa = PBXBuildFile; fileRef = F4933CF21F79853B00F6EBFD /* FlightUpdate.json */; };
		F4933D001F79853B00F6EBFD /* FoodOrder.json in Resources */ = {isa = PBXBuildFile; fileRef = F4933CF31F79853B00F6EBFD /* FoodOrder.json */; };
		F4933D011F79853B00F6EBFD /* ImageGallery.json in Resources */ = {isa = PBXBuildFile; fileRef = F4933CF41F79853B00F6EBFD /* ImageGallery.json */; };
		F4933D021F79853B00F6EBFD /* InputForm.json in Resources */ = {isa = PBXBuildFile; fileRef = F4933CF51F79853B00F6EBFD /* InputForm.json */; };
		F4933D031F79853B00F6EBFD /* Inputs.json in Resources */ = {isa = PBXBuildFile; fileRef = F4933CF61F79853B00F6EBFD /* Inputs.json */; };
		F4933D041F79853B00F6EBFD /* Restaurant.json in Resources */ = {isa = PBXBuildFile; fileRef = F4933CF71F79853B00F6EBFD /* Restaurant.json */; };
		F4933D061F79853B00F6EBFD /* StockUpdate.json in Resources */ = {isa = PBXBuildFile; fileRef = F4933CF91F79853B00F6EBFD /* StockUpdate.json */; };
		F4933D071F79853B00F6EBFD /* WeatherCompact.json in Resources */ = {isa = PBXBuildFile; fileRef = F4933CFA1F79853B00F6EBFD /* WeatherCompact.json */; };
		F4933D081F79853B00F6EBFD /* WeatherLarge.json in Resources */ = {isa = PBXBuildFile; fileRef = F4933CFB1F79853B00F6EBFD /* WeatherLarge.json */; };
		F4D33E861F04705800941E44 /* ACVTableViewController.m in Sources */ = {isa = PBXBuildFile; fileRef = F4D33E851F04705800941E44 /* ACVTableViewController.m */; };
		F4D402161F7DB0BF00D0356B /* sample.json in Resources */ = {isa = PBXBuildFile; fileRef = F4D402151F7DB0BF00D0356B /* sample.json */; };
		F4F255721F993CD200A80D39 /* CustomActionOpenURLRenderer.mm in Sources */ = {isa = PBXBuildFile; fileRef = F4F255711F993CD200A80D39 /* CustomActionOpenURLRenderer.mm */; };
		F4F44B75203FE73D00A2F24C /* CustomInputNumberRenderer.mm in Sources */ = {isa = PBXBuildFile; fileRef = F4F44B73203FE73D00A2F24C /* CustomInputNumberRenderer.mm */; };
		F4F44B8320478E1100A2F24C /* DateTimeTestTranslation.json in Resources */ = {isa = PBXBuildFile; fileRef = F4F44B8220478E1100A2F24C /* DateTimeTestTranslation.json */; };
		F4F44B852048CDB300A2F24C /* AdditionalProperty.json in Resources */ = {isa = PBXBuildFile; fileRef = F4F44B842048CDB300A2F24C /* AdditionalProperty.json */; };
		F4F44BA7204CF97200A2F24C /* CustomParsingTestUsingProgressBar.json in Resources */ = {isa = PBXBuildFile; fileRef = F4F44BA6204CF97100A2F24C /* CustomParsingTestUsingProgressBar.json */; };
		F4F44BAA204CF98900A2F24C /* CustomProgressBarRenderer.mm in Sources */ = {isa = PBXBuildFile; fileRef = F4F44BA9204CF98900A2F24C /* CustomProgressBarRenderer.mm */; };
/* End PBXBuildFile section */

/* Begin PBXContainerItemProxy section */
		F423C08F1EE1FB6100905679 /* PBXContainerItemProxy */ = {
			isa = PBXContainerItemProxy;
			containerPortal = F423C06A1EE1FB6100905679 /* Project object */;
			proxyType = 1;
			remoteGlobalIDString = F423C0711EE1FB6100905679;
			remoteInfo = ADCIOSVisualizer;
		};
		F423C09A1EE1FB6100905679 /* PBXContainerItemProxy */ = {
			isa = PBXContainerItemProxy;
			containerPortal = F423C06A1EE1FB6100905679 /* Project object */;
			proxyType = 1;
			remoteGlobalIDString = F423C0711EE1FB6100905679;
			remoteInfo = ADCIOSVisualizer;
		};
/* End PBXContainerItemProxy section */

/* Begin PBXCopyFilesBuildPhase section */
		F423C0D51EE1FE3A00905679 /* Embed Frameworks */ = {
			isa = PBXCopyFilesBuildPhase;
			buildActionMask = 2147483647;
			dstPath = "";
			dstSubfolderSpec = 10;
			files = (
				6BF339E420A66A4D00DA5973 /* AdaptiveCards.framework in Embed Frameworks */,
			);
			name = "Embed Frameworks";
			runOnlyForDeploymentPostprocessing = 0;
		};
/* End PBXCopyFilesBuildPhase section */

/* Begin PBXFileReference section */
		30860BB720C9B5C8009F9D99 /* ColumnSet.Input.ChoiceSet.VerticalStretch.json */ = {isa = PBXFileReference; fileEncoding = 4; lastKnownFileType = text.json; name = ColumnSet.Input.ChoiceSet.VerticalStretch.json; path = ../../../../samples/Tests/ColumnSet.Input.ChoiceSet.VerticalStretch.json; sourceTree = "<group>"; };
		30860BB920C9B5C8009F9D99 /* ColumnSet.VerticalStretch.json */ = {isa = PBXFileReference; fileEncoding = 4; lastKnownFileType = text.json; name = ColumnSet.VerticalStretch.json; path = ../../../../samples/Tests/ColumnSet.VerticalStretch.json; sourceTree = "<group>"; };
		30860BBA20C9B5C8009F9D99 /* ColumnSet.Input.Number.VerticalStretch.json */ = {isa = PBXFileReference; fileEncoding = 4; lastKnownFileType = text.json; name = ColumnSet.Input.Number.VerticalStretch.json; path = ../../../../samples/Tests/ColumnSet.Input.Number.VerticalStretch.json; sourceTree = "<group>"; };
		30860BBB20C9B5C8009F9D99 /* ColumnSet.ImageSet.VerticalStretch.json */ = {isa = PBXFileReference; fileEncoding = 4; lastKnownFileType = text.json; name = ColumnSet.ImageSet.VerticalStretch.json; path = ../../../../samples/Tests/ColumnSet.ImageSet.VerticalStretch.json; sourceTree = "<group>"; };
		30860BBC20C9B5C8009F9D99 /* ColumnSet.Input.Toggle.VerticalStretch.json */ = {isa = PBXFileReference; fileEncoding = 4; lastKnownFileType = text.json; name = ColumnSet.Input.Toggle.VerticalStretch.json; path = ../../../../samples/Tests/ColumnSet.Input.Toggle.VerticalStretch.json; sourceTree = "<group>"; };
		30860BBD20C9B5C8009F9D99 /* ColumnSet.Input.Date.VerticalStretch.json */ = {isa = PBXFileReference; fileEncoding = 4; lastKnownFileType = text.json; name = ColumnSet.Input.Date.VerticalStretch.json; path = ../../../../samples/Tests/ColumnSet.Input.Date.VerticalStretch.json; sourceTree = "<group>"; };
		30860BBE20C9B5C8009F9D99 /* ColumnSet.FactSet.VerticalStretch.json */ = {isa = PBXFileReference; fileEncoding = 4; lastKnownFileType = text.json; name = ColumnSet.FactSet.VerticalStretch.json; path = ../../../../samples/Tests/ColumnSet.FactSet.VerticalStretch.json; sourceTree = "<group>"; };
		30860BBF20C9B5C9009F9D99 /* ColumnSet.Input.Text.VerticalStretch.json */ = {isa = PBXFileReference; fileEncoding = 4; lastKnownFileType = text.json; name = ColumnSet.Input.Text.VerticalStretch.json; path = ../../../../samples/Tests/ColumnSet.Input.Text.VerticalStretch.json; sourceTree = "<group>"; };
		30860BC020C9B5C9009F9D99 /* ColumnSet_Container.VerticalStretch.json */ = {isa = PBXFileReference; fileEncoding = 4; lastKnownFileType = text.json; name = ColumnSet_Container.VerticalStretch.json; path = ../../../../samples/Tests/ColumnSet_Container.VerticalStretch.json; sourceTree = "<group>"; };
		30860BC120C9B5C9009F9D99 /* ColumnSet.Input.Time.VerticalStretch.json */ = {isa = PBXFileReference; fileEncoding = 4; lastKnownFileType = text.json; name = ColumnSet.Input.Time.VerticalStretch.json; path = ../../../../samples/Tests/ColumnSet.Input.Time.VerticalStretch.json; sourceTree = "<group>"; };
		30A3885C20D315AA00AAEE59 /* NotificationCard.json */ = {isa = PBXFileReference; fileEncoding = 4; lastKnownFileType = text.json; name = NotificationCard.json; path = ../../../../samples/Tests/NotificationCard.json; sourceTree = "<group>"; };
		30A3885F20D326BD00AAEE59 /* VerticalContentAlignment_Column.json */ = {isa = PBXFileReference; fileEncoding = 4; lastKnownFileType = text.json; name = VerticalContentAlignment_Column.json; path = ../../../../samples/Tests/VerticalContentAlignment_Column.json; sourceTree = "<group>"; };
		30A3886020D326BE00AAEE59 /* VerticalContentAlignment_Container.json */ = {isa = PBXFileReference; fileEncoding = 4; lastKnownFileType = text.json; name = VerticalContentAlignment_Container.json; path = ../../../../samples/Tests/VerticalContentAlignment_Container.json; sourceTree = "<group>"; };
		30A3886120D326BE00AAEE59 /* VerticalContentAlignment.json */ = {isa = PBXFileReference; fileEncoding = 4; lastKnownFileType = text.json; name = VerticalContentAlignment.json; path = ../../../../samples/Tests/VerticalContentAlignment.json; sourceTree = "<group>"; };
		30A3886520D32FF700AAEE59 /* VerticalContentAlignment_ForcedColumn.json */ = {isa = PBXFileReference; fileEncoding = 4; lastKnownFileType = text.json; name = VerticalContentAlignment_ForcedColumn.json; path = ../../../../samples/Tests/VerticalContentAlignment_ForcedColumn.json; sourceTree = "<group>"; };
		30A3886620D32FF700AAEE59 /* VerticalContentAlignment_ForcedContainer.json */ = {isa = PBXFileReference; fileEncoding = 4; lastKnownFileType = text.json; name = VerticalContentAlignment_ForcedContainer.json; path = ../../../../samples/Tests/VerticalContentAlignment_ForcedContainer.json; sourceTree = "<group>"; };
		6B2D8604211143BD008DD972 /* AdaptiveCards.framework */ = {isa = PBXFileReference; explicitFileType = wrapper.framework; path = AdaptiveCards.framework; sourceTree = BUILT_PRODUCTS_DIR; };
		6B5D23F2212393480010EB07 /* Image.BackgroundColor.json */ = {isa = PBXFileReference; fileEncoding = 4; lastKnownFileType = text.json; name = Image.BackgroundColor.json; path = ../../../../samples/Tests/Image.BackgroundColor.json; sourceTree = "<group>"; };
<<<<<<< HEAD
		6B5D23FD2126284C0010EB07 /* Feedback.json */ = {isa = PBXFileReference; fileEncoding = 4; lastKnownFileType = text.json; name = Feedback.json; path = ../../../../samples/Tests/Feedback.json; sourceTree = "<group>"; };
=======
		6B5D23FA2124ADAB0010EB07 /* Image.ImageBaseUrl.json */ = {isa = PBXFileReference; fileEncoding = 4; lastKnownFileType = text.json; name = Image.ImageBaseUrl.json; path = ../../../../samples/v1.0/Elements/Image.ImageBaseUrl.json; sourceTree = "<group>"; };
>>>>>>> b93c9836
		6B7B1A9920C21CA800260731 /* SportingEvent.json */ = {isa = PBXFileReference; fileEncoding = 4; lastKnownFileType = text.json; name = SportingEvent.json; path = ../../../../samples/v1.0/Scenarios/SportingEvent.json; sourceTree = "<group>"; };
		6B9AB30520D9857A005C8E15 /* Image.Explicit.Size.json */ = {isa = PBXFileReference; fileEncoding = 4; lastKnownFileType = text.json; name = Image.Explicit.Size.json; path = ../../../../samples/Tests/Image.Explicit.Size.json; sourceTree = "<group>"; };
		6B9AB30B20DC4FB3005C8E15 /* IconsInSomeActions.json */ = {isa = PBXFileReference; fileEncoding = 4; lastKnownFileType = text.json; name = IconsInSomeActions.json; path = ../../../../samples/Tests/IconsInSomeActions.json; sourceTree = "<group>"; };
		6B9BDF6E20E18E5B00F13155 /* CustomImageRenderer.h */ = {isa = PBXFileReference; fileEncoding = 4; lastKnownFileType = sourcecode.c.h; path = CustomImageRenderer.h; sourceTree = "<group>"; };
		6B9BDF6F20E18E5B00F13155 /* CustomImageRenderer.mm */ = {isa = PBXFileReference; fileEncoding = 4; lastKnownFileType = sourcecode.cpp.objcpp; path = CustomImageRenderer.mm; sourceTree = "<group>"; };
		6B9BDF7B20E6E0C200F13155 /* Column.Explicit.Size.json */ = {isa = PBXFileReference; fileEncoding = 4; lastKnownFileType = text.json; name = Column.Explicit.Size.json; path = ../../../../samples/Tests/Column.Explicit.Size.json; sourceTree = "<group>"; };
		6B9BDFCB20F6D11F00F13155 /* ADCResolver.m */ = {isa = PBXFileReference; lastKnownFileType = sourcecode.c.objc; path = ADCResolver.m; sourceTree = "<group>"; };
		6B9BDFCD20F6D16E00F13155 /* ADCResolver.h */ = {isa = PBXFileReference; lastKnownFileType = sourcecode.c.h; path = ADCResolver.h; sourceTree = "<group>"; };
		6BED2AF821001BC9006AC43D /* Media.json */ = {isa = PBXFileReference; fileEncoding = 4; lastKnownFileType = text.json; name = Media.json; path = ../../../../samples/Tests/Media.json; sourceTree = "<group>"; };
		6BF339D420A665E600DA5973 /* CustomTextBlockRenderer.mm */ = {isa = PBXFileReference; fileEncoding = 4; lastKnownFileType = sourcecode.cpp.objcpp; path = CustomTextBlockRenderer.mm; sourceTree = "<group>"; };
		6BF339D520A665E600DA5973 /* CustomTextBlockRenderer.h */ = {isa = PBXFileReference; fileEncoding = 4; lastKnownFileType = sourcecode.c.h; path = CustomTextBlockRenderer.h; sourceTree = "<group>"; };
		6BF339E220A66A3F00DA5973 /* AdaptiveCards.framework */ = {isa = PBXFileReference; explicitFileType = wrapper.framework; path = AdaptiveCards.framework; sourceTree = BUILT_PRODUCTS_DIR; };
		F4071C821FD63D5300AF4FEA /* Solitaire.json */ = {isa = PBXFileReference; fileEncoding = 4; lastKnownFileType = text.json; name = Solitaire.json; path = ../../../../samples/v1.0/Scenarios/Solitaire.json; sourceTree = "<group>"; };
		F423C0721EE1FB6100905679 /* ADCIOSVisualizer.app */ = {isa = PBXFileReference; explicitFileType = wrapper.application; includeInIndex = 0; path = ADCIOSVisualizer.app; sourceTree = BUILT_PRODUCTS_DIR; };
		F423C0761EE1FB6100905679 /* main.m */ = {isa = PBXFileReference; lastKnownFileType = sourcecode.c.objc; path = main.m; sourceTree = "<group>"; };
		F423C0781EE1FB6100905679 /* AppDelegate.h */ = {isa = PBXFileReference; lastKnownFileType = sourcecode.c.h; path = AppDelegate.h; sourceTree = "<group>"; };
		F423C0791EE1FB6100905679 /* AppDelegate.m */ = {isa = PBXFileReference; lastKnownFileType = sourcecode.c.objc; path = AppDelegate.m; sourceTree = "<group>"; };
		F423C07B1EE1FB6100905679 /* ViewController.h */ = {isa = PBXFileReference; lastKnownFileType = sourcecode.c.h; path = ViewController.h; sourceTree = "<group>"; };
		F423C07C1EE1FB6100905679 /* ViewController.m */ = {isa = PBXFileReference; lastKnownFileType = sourcecode.c.objc; path = ViewController.m; sourceTree = "<group>"; };
		F423C07F1EE1FB6100905679 /* Base */ = {isa = PBXFileReference; lastKnownFileType = file.storyboard; name = Base; path = Base.lproj/Main.storyboard; sourceTree = "<group>"; };
		F423C0821EE1FB6100905679 /* ADCIOSVisualizer.xcdatamodel */ = {isa = PBXFileReference; lastKnownFileType = wrapper.xcdatamodel; path = ADCIOSVisualizer.xcdatamodel; sourceTree = "<group>"; };
		F423C0841EE1FB6100905679 /* Assets.xcassets */ = {isa = PBXFileReference; lastKnownFileType = folder.assetcatalog; path = Assets.xcassets; sourceTree = "<group>"; };
		F423C0871EE1FB6100905679 /* Base */ = {isa = PBXFileReference; lastKnownFileType = file.storyboard; name = Base; path = Base.lproj/LaunchScreen.storyboard; sourceTree = "<group>"; };
		F423C0891EE1FB6100905679 /* Info.plist */ = {isa = PBXFileReference; lastKnownFileType = text.plist.xml; path = Info.plist; sourceTree = "<group>"; };
		F423C08E1EE1FB6100905679 /* ADCIOSVisualizerTests.xctest */ = {isa = PBXFileReference; explicitFileType = wrapper.cfbundle; includeInIndex = 0; path = ADCIOSVisualizerTests.xctest; sourceTree = BUILT_PRODUCTS_DIR; };
		F423C0921EE1FB6100905679 /* ADCIOSVisualizerTests.mm */ = {isa = PBXFileReference; lastKnownFileType = sourcecode.cpp.objcpp; path = ADCIOSVisualizerTests.mm; sourceTree = "<group>"; };
		F423C0941EE1FB6100905679 /* Info.plist */ = {isa = PBXFileReference; lastKnownFileType = text.plist.xml; path = Info.plist; sourceTree = "<group>"; };
		F423C0991EE1FB6100905679 /* ADCIOSVisualizerUITests.xctest */ = {isa = PBXFileReference; explicitFileType = wrapper.cfbundle; includeInIndex = 0; path = ADCIOSVisualizerUITests.xctest; sourceTree = BUILT_PRODUCTS_DIR; };
		F423C09D1EE1FB6100905679 /* ADCIOSVisualizerUITests.m */ = {isa = PBXFileReference; lastKnownFileType = sourcecode.c.objc; path = ADCIOSVisualizerUITests.m; sourceTree = "<group>"; };
		F423C09F1EE1FB6100905679 /* Info.plist */ = {isa = PBXFileReference; lastKnownFileType = text.plist.xml; path = Info.plist; sourceTree = "<group>"; };
		F4933C961F79852C00F6EBFD /* Action.ShowCard.json */ = {isa = PBXFileReference; fileEncoding = 4; lastKnownFileType = text.json; name = Action.ShowCard.json; path = ../../../../samples/v1.0/Elements/Action.ShowCard.json; sourceTree = "<group>"; };
		F4933C971F79852C00F6EBFD /* Action.ShowCard.Style.json */ = {isa = PBXFileReference; fileEncoding = 4; lastKnownFileType = text.json; name = Action.ShowCard.Style.json; path = ../../../../samples/v1.0/Elements/Action.ShowCard.Style.json; sourceTree = "<group>"; };
		F4933C981F79852C00F6EBFD /* Action.Submit.json */ = {isa = PBXFileReference; fileEncoding = 4; lastKnownFileType = text.json; name = Action.Submit.json; path = ../../../../samples/v1.0/Elements/Action.Submit.json; sourceTree = "<group>"; };
		F4933C991F79852C00F6EBFD /* Column.SelectAction.json */ = {isa = PBXFileReference; fileEncoding = 4; lastKnownFileType = text.json; name = Column.SelectAction.json; path = ../../../../samples/v1.0/Elements/Column.SelectAction.json; sourceTree = "<group>"; };
		F4933C9A1F79852C00F6EBFD /* Column.Spacing.json */ = {isa = PBXFileReference; fileEncoding = 4; lastKnownFileType = text.json; name = Column.Spacing.json; path = ../../../../samples/v1.0/Elements/Column.Spacing.json; sourceTree = "<group>"; };
		F4933C9B1F79852C00F6EBFD /* Column.Style.json */ = {isa = PBXFileReference; fileEncoding = 4; lastKnownFileType = text.json; name = Column.Style.json; path = ../../../../samples/v1.0/Elements/Column.Style.json; sourceTree = "<group>"; };
		F4933C9C1F79852C00F6EBFD /* Column.Width.json */ = {isa = PBXFileReference; fileEncoding = 4; lastKnownFileType = text.json; name = Column.Width.json; path = ../../../../samples/v1.0/Elements/Column.Width.json; sourceTree = "<group>"; };
		F4933CA01F79852C00F6EBFD /* ColumnSet.Spacing.json */ = {isa = PBXFileReference; fileEncoding = 4; lastKnownFileType = text.json; name = ColumnSet.Spacing.json; path = ../../../../samples/v1.0/Elements/ColumnSet.Spacing.json; sourceTree = "<group>"; };
		F4933CA21F79852C00F6EBFD /* Container.SelectAction.json */ = {isa = PBXFileReference; fileEncoding = 4; lastKnownFileType = text.json; name = Container.SelectAction.json; path = ../../../../samples/v1.0/Elements/Container.SelectAction.json; sourceTree = "<group>"; };
		F4933CA41F79852C00F6EBFD /* Container.Spacing.json */ = {isa = PBXFileReference; fileEncoding = 4; lastKnownFileType = text.json; name = Container.Spacing.json; path = ../../../../samples/v1.0/Elements/Container.Spacing.json; sourceTree = "<group>"; };
		F4933CA61F79852C00F6EBFD /* FactSet.json */ = {isa = PBXFileReference; fileEncoding = 4; lastKnownFileType = text.json; name = FactSet.json; path = ../../../../samples/v1.0/Elements/FactSet.json; sourceTree = "<group>"; };
		F4933CA71F79852C00F6EBFD /* Image.HorizontalAlignment.json */ = {isa = PBXFileReference; fileEncoding = 4; lastKnownFileType = text.json; name = Image.HorizontalAlignment.json; path = ../../../../samples/v1.0/Elements/Image.HorizontalAlignment.json; sourceTree = "<group>"; };
		F4933CA81F79852C00F6EBFD /* Image.SelectAction.json */ = {isa = PBXFileReference; fileEncoding = 4; lastKnownFileType = text.json; name = Image.SelectAction.json; path = ../../../../samples/v1.0/Elements/Image.SelectAction.json; sourceTree = "<group>"; };
		F4933CA91F79852C00F6EBFD /* Image.Size.json */ = {isa = PBXFileReference; fileEncoding = 4; lastKnownFileType = text.json; name = Image.Size.json; path = ../../../../samples/v1.0/Elements/Image.Size.json; sourceTree = "<group>"; };
		F4933CAA1F79852C00F6EBFD /* Image.Spacing.json */ = {isa = PBXFileReference; fileEncoding = 4; lastKnownFileType = text.json; name = Image.Spacing.json; path = ../../../../samples/v1.0/Elements/Image.Spacing.json; sourceTree = "<group>"; };
		F4933CAB1F79852C00F6EBFD /* Image.Style.json */ = {isa = PBXFileReference; fileEncoding = 4; lastKnownFileType = text.json; name = Image.Style.json; path = ../../../../samples/v1.0/Elements/Image.Style.json; sourceTree = "<group>"; };
		F4933CAD1F79852C00F6EBFD /* ImageSet.ImageSize.json */ = {isa = PBXFileReference; fileEncoding = 4; lastKnownFileType = text.json; name = ImageSet.ImageSize.json; path = ../../../../samples/v1.0/Elements/ImageSet.ImageSize.json; sourceTree = "<group>"; };
		F4933CAE1F79852C00F6EBFD /* ImageSet.json */ = {isa = PBXFileReference; fileEncoding = 4; lastKnownFileType = text.json; name = ImageSet.json; path = ../../../../samples/v1.0/Elements/ImageSet.json; sourceTree = "<group>"; };
		F4933CAF1F79852C00F6EBFD /* Input.ChoiceSet.json */ = {isa = PBXFileReference; fileEncoding = 4; lastKnownFileType = text.json; name = Input.ChoiceSet.json; path = ../../../../samples/v1.0/Elements/Input.ChoiceSet.json; sourceTree = "<group>"; };
		F4933CB01F79852C00F6EBFD /* Input.Date.json */ = {isa = PBXFileReference; fileEncoding = 4; lastKnownFileType = text.json; name = Input.Date.json; path = ../../../../samples/v1.0/Elements/Input.Date.json; sourceTree = "<group>"; };
		F4933CB11F79852C00F6EBFD /* Input.Number.json */ = {isa = PBXFileReference; fileEncoding = 4; lastKnownFileType = text.json; name = Input.Number.json; path = ../../../../samples/v1.0/Elements/Input.Number.json; sourceTree = "<group>"; };
		F4933CB21F79852C00F6EBFD /* Input.Text.json */ = {isa = PBXFileReference; fileEncoding = 4; lastKnownFileType = text.json; name = Input.Text.json; path = ../../../../samples/v1.0/Elements/Input.Text.json; sourceTree = "<group>"; };
		F4933CB31F79852C00F6EBFD /* Input.Text.Style.json */ = {isa = PBXFileReference; fileEncoding = 4; lastKnownFileType = text.json; name = Input.Text.Style.json; path = ../../../../samples/v1.0/Elements/Input.Text.Style.json; sourceTree = "<group>"; };
		F4933CB41F79852C00F6EBFD /* Input.Time.json */ = {isa = PBXFileReference; fileEncoding = 4; lastKnownFileType = text.json; name = Input.Time.json; path = ../../../../samples/v1.0/Elements/Input.Time.json; sourceTree = "<group>"; };
		F4933CB51F79852C00F6EBFD /* Input.Toggle.json */ = {isa = PBXFileReference; fileEncoding = 4; lastKnownFileType = text.json; name = Input.Toggle.json; path = ../../../../samples/v1.0/Elements/Input.Toggle.json; sourceTree = "<group>"; };
		F4933CB61F79852C00F6EBFD /* Stylesheet.json */ = {isa = PBXFileReference; fileEncoding = 4; lastKnownFileType = text.json; name = Stylesheet.json; path = ../../../../samples/v1.0/Elements/Stylesheet.json; sourceTree = "<group>"; };
		F4933CB71F79852C00F6EBFD /* TextBlock.Color.json */ = {isa = PBXFileReference; fileEncoding = 4; lastKnownFileType = text.json; name = TextBlock.Color.json; path = ../../../../samples/v1.0/Elements/TextBlock.Color.json; sourceTree = "<group>"; };
		F4933CB81F79852C00F6EBFD /* TextBlock.DateTimeFormatting.json */ = {isa = PBXFileReference; fileEncoding = 4; lastKnownFileType = text.json; name = TextBlock.DateTimeFormatting.json; path = ../../../../samples/v1.0/Elements/TextBlock.DateTimeFormatting.json; sourceTree = "<group>"; };
		F4933CB91F79852C00F6EBFD /* TextBlock.HorizontalAlignment.json */ = {isa = PBXFileReference; fileEncoding = 4; lastKnownFileType = text.json; name = TextBlock.HorizontalAlignment.json; path = ../../../../samples/v1.0/Elements/TextBlock.HorizontalAlignment.json; sourceTree = "<group>"; };
		F4933CBA1F79852C00F6EBFD /* TextBlock.IsSubtle.json */ = {isa = PBXFileReference; fileEncoding = 4; lastKnownFileType = text.json; name = TextBlock.IsSubtle.json; path = ../../../../samples/v1.0/Elements/TextBlock.IsSubtle.json; sourceTree = "<group>"; };
		F4933CBB1F79852C00F6EBFD /* TextBlock.Markdown.json */ = {isa = PBXFileReference; fileEncoding = 4; lastKnownFileType = text.json; name = TextBlock.Markdown.json; path = ../../../../samples/v1.0/Elements/TextBlock.Markdown.json; sourceTree = "<group>"; };
		F4933CBC1F79852C00F6EBFD /* TextBlock.MaxLines.json */ = {isa = PBXFileReference; fileEncoding = 4; lastKnownFileType = text.json; name = TextBlock.MaxLines.json; path = ../../../../samples/v1.0/Elements/TextBlock.MaxLines.json; sourceTree = "<group>"; };
		F4933CBD1F79852C00F6EBFD /* TextBlock.Size.json */ = {isa = PBXFileReference; fileEncoding = 4; lastKnownFileType = text.json; name = TextBlock.Size.json; path = ../../../../samples/v1.0/Elements/TextBlock.Size.json; sourceTree = "<group>"; };
		F4933CBE1F79852C00F6EBFD /* TextBlock.Spacing.json */ = {isa = PBXFileReference; fileEncoding = 4; lastKnownFileType = text.json; name = TextBlock.Spacing.json; path = ../../../../samples/v1.0/Elements/TextBlock.Spacing.json; sourceTree = "<group>"; };
		F4933CC01F79852C00F6EBFD /* TextBlock.Weight.json */ = {isa = PBXFileReference; fileEncoding = 4; lastKnownFileType = text.json; name = TextBlock.Weight.json; path = ../../../../samples/v1.0/Elements/TextBlock.Weight.json; sourceTree = "<group>"; };
		F4933CC11F79852C00F6EBFD /* TextBlock.Wrap.json */ = {isa = PBXFileReference; fileEncoding = 4; lastKnownFileType = text.json; name = TextBlock.Wrap.json; path = ../../../../samples/v1.0/Elements/TextBlock.Wrap.json; sourceTree = "<group>"; };
		F4933CEF1F79853B00F6EBFD /* ActivityUpdate.json */ = {isa = PBXFileReference; fileEncoding = 4; lastKnownFileType = text.json; name = ActivityUpdate.json; path = ../../../../samples/v1.0/Scenarios/ActivityUpdate.json; sourceTree = "<group>"; };
		F4933CF01F79853B00F6EBFD /* CalendarReminder.json */ = {isa = PBXFileReference; fileEncoding = 4; lastKnownFileType = text.json; name = CalendarReminder.json; path = ../../../../samples/v1.0/Scenarios/CalendarReminder.json; sourceTree = "<group>"; };
		F4933CF11F79853B00F6EBFD /* FlightItinerary.json */ = {isa = PBXFileReference; fileEncoding = 4; lastKnownFileType = text.json; name = FlightItinerary.json; path = ../../../../samples/v1.0/Scenarios/FlightItinerary.json; sourceTree = "<group>"; };
		F4933CF21F79853B00F6EBFD /* FlightUpdate.json */ = {isa = PBXFileReference; fileEncoding = 4; lastKnownFileType = text.json; name = FlightUpdate.json; path = ../../../../samples/v1.0/Scenarios/FlightUpdate.json; sourceTree = "<group>"; };
		F4933CF31F79853B00F6EBFD /* FoodOrder.json */ = {isa = PBXFileReference; fileEncoding = 4; lastKnownFileType = text.json; name = FoodOrder.json; path = ../../../../samples/v1.0/Scenarios/FoodOrder.json; sourceTree = "<group>"; };
		F4933CF41F79853B00F6EBFD /* ImageGallery.json */ = {isa = PBXFileReference; fileEncoding = 4; lastKnownFileType = text.json; name = ImageGallery.json; path = ../../../../samples/v1.0/Scenarios/ImageGallery.json; sourceTree = "<group>"; };
		F4933CF51F79853B00F6EBFD /* InputForm.json */ = {isa = PBXFileReference; fileEncoding = 4; lastKnownFileType = text.json; name = InputForm.json; path = ../../../../samples/v1.0/Scenarios/InputForm.json; sourceTree = "<group>"; };
		F4933CF61F79853B00F6EBFD /* Inputs.json */ = {isa = PBXFileReference; fileEncoding = 4; lastKnownFileType = text.json; name = Inputs.json; path = ../../../../samples/v1.0/Scenarios/Inputs.json; sourceTree = "<group>"; };
		F4933CF71F79853B00F6EBFD /* Restaurant.json */ = {isa = PBXFileReference; fileEncoding = 4; lastKnownFileType = text.json; name = Restaurant.json; path = ../../../../samples/v1.0/Scenarios/Restaurant.json; sourceTree = "<group>"; };
		F4933CF91F79853B00F6EBFD /* StockUpdate.json */ = {isa = PBXFileReference; fileEncoding = 4; lastKnownFileType = text.json; name = StockUpdate.json; path = ../../../../samples/v1.0/Scenarios/StockUpdate.json; sourceTree = "<group>"; };
		F4933CFA1F79853B00F6EBFD /* WeatherCompact.json */ = {isa = PBXFileReference; fileEncoding = 4; lastKnownFileType = text.json; name = WeatherCompact.json; path = ../../../../samples/v1.0/Scenarios/WeatherCompact.json; sourceTree = "<group>"; };
		F4933CFB1F79853B00F6EBFD /* WeatherLarge.json */ = {isa = PBXFileReference; fileEncoding = 4; lastKnownFileType = text.json; name = WeatherLarge.json; path = ../../../../samples/v1.0/Scenarios/WeatherLarge.json; sourceTree = "<group>"; };
		F49CECBF1F62412E00D7FB55 /* AdaptiveCards.framework */ = {isa = PBXFileReference; explicitFileType = wrapper.framework; path = AdaptiveCards.framework; sourceTree = BUILT_PRODUCTS_DIR; };
		F4D33E841F04705800941E44 /* ACVTableViewController.h */ = {isa = PBXFileReference; fileEncoding = 4; lastKnownFileType = sourcecode.c.h; path = ACVTableViewController.h; sourceTree = "<group>"; };
		F4D33E851F04705800941E44 /* ACVTableViewController.m */ = {isa = PBXFileReference; fileEncoding = 4; lastKnownFileType = sourcecode.c.objc; path = ACVTableViewController.m; sourceTree = "<group>"; };
		F4D402151F7DB0BF00D0356B /* sample.json */ = {isa = PBXFileReference; fileEncoding = 4; lastKnownFileType = text.json; name = sample.json; path = resources/sample.json; sourceTree = "<group>"; };
		F4F255711F993CD200A80D39 /* CustomActionOpenURLRenderer.mm */ = {isa = PBXFileReference; lastKnownFileType = sourcecode.cpp.objcpp; path = CustomActionOpenURLRenderer.mm; sourceTree = "<group>"; };
		F4F255731F9946B200A80D39 /* CustomActionOpenURLRenderer.h */ = {isa = PBXFileReference; fileEncoding = 4; lastKnownFileType = sourcecode.c.h; path = CustomActionOpenURLRenderer.h; sourceTree = "<group>"; };
		F4F44B73203FE73D00A2F24C /* CustomInputNumberRenderer.mm */ = {isa = PBXFileReference; fileEncoding = 4; lastKnownFileType = sourcecode.cpp.objcpp; path = CustomInputNumberRenderer.mm; sourceTree = "<group>"; };
		F4F44B74203FE73D00A2F24C /* CustomInputNumberRenderer.h */ = {isa = PBXFileReference; fileEncoding = 4; lastKnownFileType = sourcecode.c.h; path = CustomInputNumberRenderer.h; sourceTree = "<group>"; };
		F4F44B8220478E1100A2F24C /* DateTimeTestTranslation.json */ = {isa = PBXFileReference; fileEncoding = 4; lastKnownFileType = text.json; name = DateTimeTestTranslation.json; path = ../../../../samples/Tests/DateTimeTestTranslation.json; sourceTree = "<group>"; };
		F4F44B842048CDB300A2F24C /* AdditionalProperty.json */ = {isa = PBXFileReference; fileEncoding = 4; lastKnownFileType = text.json; name = AdditionalProperty.json; path = ../../../../samples/Tests/AdditionalProperty.json; sourceTree = "<group>"; };
		F4F44BA6204CF97100A2F24C /* CustomParsingTestUsingProgressBar.json */ = {isa = PBXFileReference; fileEncoding = 4; lastKnownFileType = text.json; name = CustomParsingTestUsingProgressBar.json; path = ../../../../samples/Tests/CustomParsingTestUsingProgressBar.json; sourceTree = "<group>"; };
		F4F44BA8204CF98900A2F24C /* CustomProgressBarRenderer.h */ = {isa = PBXFileReference; fileEncoding = 4; lastKnownFileType = sourcecode.c.h; path = CustomProgressBarRenderer.h; sourceTree = "<group>"; };
		F4F44BA9204CF98900A2F24C /* CustomProgressBarRenderer.mm */ = {isa = PBXFileReference; fileEncoding = 4; lastKnownFileType = sourcecode.cpp.objcpp; path = CustomProgressBarRenderer.mm; sourceTree = "<group>"; };
/* End PBXFileReference section */

/* Begin PBXFrameworksBuildPhase section */
		F423C06F1EE1FB6100905679 /* Frameworks */ = {
			isa = PBXFrameworksBuildPhase;
			buildActionMask = 2147483647;
			files = (
				6BF339E320A66A3F00DA5973 /* AdaptiveCards.framework in Frameworks */,
			);
			runOnlyForDeploymentPostprocessing = 0;
		};
		F423C08B1EE1FB6100905679 /* Frameworks */ = {
			isa = PBXFrameworksBuildPhase;
			buildActionMask = 2147483647;
			files = (
				6B2D8605211143BD008DD972 /* AdaptiveCards.framework in Frameworks */,
			);
			runOnlyForDeploymentPostprocessing = 0;
		};
		F423C0961EE1FB6100905679 /* Frameworks */ = {
			isa = PBXFrameworksBuildPhase;
			buildActionMask = 2147483647;
			files = (
			);
			runOnlyForDeploymentPostprocessing = 0;
		};
/* End PBXFrameworksBuildPhase section */

/* Begin PBXGroup section */
		30184A9520D19204001C5A68 /* Recovered References */ = {
			isa = PBXGroup;
			children = (
				30860BB920C9B5C8009F9D99 /* ColumnSet.VerticalStretch.json */,
			);
			name = "Recovered References";
			sourceTree = "<group>";
		};
		6BF339E120A66A3F00DA5973 /* Frameworks */ = {
			isa = PBXGroup;
			children = (
				6B2D8604211143BD008DD972 /* AdaptiveCards.framework */,
				6BF339E220A66A3F00DA5973 /* AdaptiveCards.framework */,
			);
			name = Frameworks;
			sourceTree = "<group>";
		};
		F423C0691EE1FB6100905679 = {
			isa = PBXGroup;
			children = (
				F49CECBF1F62412E00D7FB55 /* AdaptiveCards.framework */,
				F4D33E341F045B6E00941E44 /* Jsons */,
				F423C0741EE1FB6100905679 /* ADCIOSVisualizer */,
				F423C0911EE1FB6100905679 /* ADCIOSVisualizerTests */,
				F423C09C1EE1FB6100905679 /* ADCIOSVisualizerUITests */,
				F423C0731EE1FB6100905679 /* Products */,
				6BF339E120A66A3F00DA5973 /* Frameworks */,
				30184A9520D19204001C5A68 /* Recovered References */,
			);
			sourceTree = "<group>";
		};
		F423C0731EE1FB6100905679 /* Products */ = {
			isa = PBXGroup;
			children = (
				F423C0721EE1FB6100905679 /* ADCIOSVisualizer.app */,
				F423C08E1EE1FB6100905679 /* ADCIOSVisualizerTests.xctest */,
				F423C0991EE1FB6100905679 /* ADCIOSVisualizerUITests.xctest */,
			);
			name = Products;
			sourceTree = "<group>";
		};
		F423C0741EE1FB6100905679 /* ADCIOSVisualizer */ = {
			isa = PBXGroup;
			children = (
				6B9BDF6E20E18E5B00F13155 /* CustomImageRenderer.h */,
				6B9BDF6F20E18E5B00F13155 /* CustomImageRenderer.mm */,
				6BF339D520A665E600DA5973 /* CustomTextBlockRenderer.h */,
				6BF339D420A665E600DA5973 /* CustomTextBlockRenderer.mm */,
				F4F44BA8204CF98900A2F24C /* CustomProgressBarRenderer.h */,
				F4F44BA9204CF98900A2F24C /* CustomProgressBarRenderer.mm */,
				F4F44B74203FE73D00A2F24C /* CustomInputNumberRenderer.h */,
				F4F44B73203FE73D00A2F24C /* CustomInputNumberRenderer.mm */,
				F4F255731F9946B200A80D39 /* CustomActionOpenURLRenderer.h */,
				F4F255711F993CD200A80D39 /* CustomActionOpenURLRenderer.mm */,
				F4D33E841F04705800941E44 /* ACVTableViewController.h */,
				F4D33E851F04705800941E44 /* ACVTableViewController.m */,
				F423C0781EE1FB6100905679 /* AppDelegate.h */,
				F423C0791EE1FB6100905679 /* AppDelegate.m */,
				F423C07B1EE1FB6100905679 /* ViewController.h */,
				F423C07C1EE1FB6100905679 /* ViewController.m */,
				6B9BDFCB20F6D11F00F13155 /* ADCResolver.m */,
				6B9BDFCD20F6D16E00F13155 /* ADCResolver.h */,
				F423C07E1EE1FB6100905679 /* Main.storyboard */,
				F423C0841EE1FB6100905679 /* Assets.xcassets */,
				F423C0861EE1FB6100905679 /* LaunchScreen.storyboard */,
				F423C0891EE1FB6100905679 /* Info.plist */,
				F423C0811EE1FB6100905679 /* ADCIOSVisualizer.xcdatamodeld */,
				F423C0751EE1FB6100905679 /* Supporting Files */,
			);
			path = ADCIOSVisualizer;
			sourceTree = "<group>";
		};
		F423C0751EE1FB6100905679 /* Supporting Files */ = {
			isa = PBXGroup;
			children = (
				F423C0761EE1FB6100905679 /* main.m */,
			);
			name = "Supporting Files";
			sourceTree = "<group>";
		};
		F423C0911EE1FB6100905679 /* ADCIOSVisualizerTests */ = {
			isa = PBXGroup;
			children = (
				F423C0921EE1FB6100905679 /* ADCIOSVisualizerTests.mm */,
				F423C0941EE1FB6100905679 /* Info.plist */,
			);
			path = ADCIOSVisualizerTests;
			sourceTree = "<group>";
		};
		F423C09C1EE1FB6100905679 /* ADCIOSVisualizerUITests */ = {
			isa = PBXGroup;
			children = (
				F423C09D1EE1FB6100905679 /* ADCIOSVisualizerUITests.m */,
				F423C09F1EE1FB6100905679 /* Info.plist */,
			);
			path = ADCIOSVisualizerUITests;
			sourceTree = "<group>";
		};
		F4D33E341F045B6E00941E44 /* Jsons */ = {
			isa = PBXGroup;
			children = (
<<<<<<< HEAD
				6B5D23F2212393480010EB07 /* Image.BackgroundColor.json */,
				6B5D23FD2126284C0010EB07 /* Feedback.json */,
=======
				6B5D23FA2124ADAB0010EB07 /* Image.ImageBaseUrl.json */,
				6B5D23F2212393480010EB07 /* Image.BackgroundColor.json */,
>>>>>>> b93c9836
				6BED2AF821001BC9006AC43D /* Media.json */,
				30A3886520D32FF700AAEE59 /* VerticalContentAlignment_ForcedColumn.json */,
				30A3886620D32FF700AAEE59 /* VerticalContentAlignment_ForcedContainer.json */,
				30A3885F20D326BD00AAEE59 /* VerticalContentAlignment_Column.json */,
				30A3886020D326BE00AAEE59 /* VerticalContentAlignment_Container.json */,
				30A3886120D326BE00AAEE59 /* VerticalContentAlignment.json */,
				6B9BDF7B20E6E0C200F13155 /* Column.Explicit.Size.json */,
				6B9AB30B20DC4FB3005C8E15 /* IconsInSomeActions.json */,
				6B9AB30520D9857A005C8E15 /* Image.Explicit.Size.json */,
				30A3885C20D315AA00AAEE59 /* NotificationCard.json */,
				30860BC020C9B5C9009F9D99 /* ColumnSet_Container.VerticalStretch.json */,
				30860BBE20C9B5C8009F9D99 /* ColumnSet.FactSet.VerticalStretch.json */,
				30860BBB20C9B5C8009F9D99 /* ColumnSet.ImageSet.VerticalStretch.json */,
				30860BB720C9B5C8009F9D99 /* ColumnSet.Input.ChoiceSet.VerticalStretch.json */,
				30860BBD20C9B5C8009F9D99 /* ColumnSet.Input.Date.VerticalStretch.json */,
				30860BBA20C9B5C8009F9D99 /* ColumnSet.Input.Number.VerticalStretch.json */,
				30860BBF20C9B5C9009F9D99 /* ColumnSet.Input.Text.VerticalStretch.json */,
				30860BC120C9B5C9009F9D99 /* ColumnSet.Input.Time.VerticalStretch.json */,
				30860BBC20C9B5C8009F9D99 /* ColumnSet.Input.Toggle.VerticalStretch.json */,
				6B7B1A9920C21CA800260731 /* SportingEvent.json */,
				F4F44BA6204CF97100A2F24C /* CustomParsingTestUsingProgressBar.json */,
				F4933CFA1F79853B00F6EBFD /* WeatherCompact.json */,
				F4F44B842048CDB300A2F24C /* AdditionalProperty.json */,
				F4F44B8220478E1100A2F24C /* DateTimeTestTranslation.json */,
				F4071C821FD63D5300AF4FEA /* Solitaire.json */,
				F4D402151F7DB0BF00D0356B /* sample.json */,
				F4933CF01F79853B00F6EBFD /* CalendarReminder.json */,
				F4933CF11F79853B00F6EBFD /* FlightItinerary.json */,
				F4933CF21F79853B00F6EBFD /* FlightUpdate.json */,
				F4933CF31F79853B00F6EBFD /* FoodOrder.json */,
				F4933CF41F79853B00F6EBFD /* ImageGallery.json */,
				F4933CF51F79853B00F6EBFD /* InputForm.json */,
				F4933CF61F79853B00F6EBFD /* Inputs.json */,
				F4933CF71F79853B00F6EBFD /* Restaurant.json */,
				F4933CF91F79853B00F6EBFD /* StockUpdate.json */,
				F4933CFB1F79853B00F6EBFD /* WeatherLarge.json */,
				F4933CEF1F79853B00F6EBFD /* ActivityUpdate.json */,
				F4933C961F79852C00F6EBFD /* Action.ShowCard.json */,
				F4933C971F79852C00F6EBFD /* Action.ShowCard.Style.json */,
				F4933C981F79852C00F6EBFD /* Action.Submit.json */,
				F4933C991F79852C00F6EBFD /* Column.SelectAction.json */,
				F4933C9A1F79852C00F6EBFD /* Column.Spacing.json */,
				F4933C9B1F79852C00F6EBFD /* Column.Style.json */,
				F4933C9C1F79852C00F6EBFD /* Column.Width.json */,
				F4933CA01F79852C00F6EBFD /* ColumnSet.Spacing.json */,
				F4933CA21F79852C00F6EBFD /* Container.SelectAction.json */,
				F4933CA41F79852C00F6EBFD /* Container.Spacing.json */,
				F4933CA61F79852C00F6EBFD /* FactSet.json */,
				F4933CA71F79852C00F6EBFD /* Image.HorizontalAlignment.json */,
				F4933CA81F79852C00F6EBFD /* Image.SelectAction.json */,
				F4933CA91F79852C00F6EBFD /* Image.Size.json */,
				F4933CAA1F79852C00F6EBFD /* Image.Spacing.json */,
				F4933CAB1F79852C00F6EBFD /* Image.Style.json */,
				F4933CAD1F79852C00F6EBFD /* ImageSet.ImageSize.json */,
				F4933CAE1F79852C00F6EBFD /* ImageSet.json */,
				F4933CAF1F79852C00F6EBFD /* Input.ChoiceSet.json */,
				F4933CB01F79852C00F6EBFD /* Input.Date.json */,
				F4933CB11F79852C00F6EBFD /* Input.Number.json */,
				F4933CB21F79852C00F6EBFD /* Input.Text.json */,
				F4933CB31F79852C00F6EBFD /* Input.Text.Style.json */,
				F4933CB41F79852C00F6EBFD /* Input.Time.json */,
				F4933CB51F79852C00F6EBFD /* Input.Toggle.json */,
				F4933CB61F79852C00F6EBFD /* Stylesheet.json */,
				F4933CB71F79852C00F6EBFD /* TextBlock.Color.json */,
				F4933CB81F79852C00F6EBFD /* TextBlock.DateTimeFormatting.json */,
				F4933CB91F79852C00F6EBFD /* TextBlock.HorizontalAlignment.json */,
				F4933CBA1F79852C00F6EBFD /* TextBlock.IsSubtle.json */,
				F4933CBB1F79852C00F6EBFD /* TextBlock.Markdown.json */,
				F4933CBC1F79852C00F6EBFD /* TextBlock.MaxLines.json */,
				F4933CBD1F79852C00F6EBFD /* TextBlock.Size.json */,
				F4933CBE1F79852C00F6EBFD /* TextBlock.Spacing.json */,
				F4933CC01F79852C00F6EBFD /* TextBlock.Weight.json */,
				F4933CC11F79852C00F6EBFD /* TextBlock.Wrap.json */,
			);
			name = Jsons;
			sourceTree = "<group>";
		};
/* End PBXGroup section */

/* Begin PBXNativeTarget section */
		F423C0711EE1FB6100905679 /* ADCIOSVisualizer */ = {
			isa = PBXNativeTarget;
			buildConfigurationList = F423C0A21EE1FB6100905679 /* Build configuration list for PBXNativeTarget "ADCIOSVisualizer" */;
			buildPhases = (
				F423C06E1EE1FB6100905679 /* Sources */,
				F423C06F1EE1FB6100905679 /* Frameworks */,
				F423C0701EE1FB6100905679 /* Resources */,
				F423C0D51EE1FE3A00905679 /* Embed Frameworks */,
			);
			buildRules = (
			);
			dependencies = (
			);
			name = ADCIOSVisualizer;
			productName = ADCIOSVisualizer;
			productReference = F423C0721EE1FB6100905679 /* ADCIOSVisualizer.app */;
			productType = "com.apple.product-type.application";
		};
		F423C08D1EE1FB6100905679 /* ADCIOSVisualizerTests */ = {
			isa = PBXNativeTarget;
			buildConfigurationList = F423C0A51EE1FB6100905679 /* Build configuration list for PBXNativeTarget "ADCIOSVisualizerTests" */;
			buildPhases = (
				F423C08A1EE1FB6100905679 /* Sources */,
				F423C08B1EE1FB6100905679 /* Frameworks */,
				F423C08C1EE1FB6100905679 /* Resources */,
			);
			buildRules = (
			);
			dependencies = (
				F423C0901EE1FB6100905679 /* PBXTargetDependency */,
			);
			name = ADCIOSVisualizerTests;
			productName = ADCIOSVisualizerTests;
			productReference = F423C08E1EE1FB6100905679 /* ADCIOSVisualizerTests.xctest */;
			productType = "com.apple.product-type.bundle.unit-test";
		};
		F423C0981EE1FB6100905679 /* ADCIOSVisualizerUITests */ = {
			isa = PBXNativeTarget;
			buildConfigurationList = F423C0A81EE1FB6100905679 /* Build configuration list for PBXNativeTarget "ADCIOSVisualizerUITests" */;
			buildPhases = (
				F423C0951EE1FB6100905679 /* Sources */,
				F423C0961EE1FB6100905679 /* Frameworks */,
				F423C0971EE1FB6100905679 /* Resources */,
			);
			buildRules = (
			);
			dependencies = (
				F423C09B1EE1FB6100905679 /* PBXTargetDependency */,
			);
			name = ADCIOSVisualizerUITests;
			productName = ADCIOSVisualizerUITests;
			productReference = F423C0991EE1FB6100905679 /* ADCIOSVisualizerUITests.xctest */;
			productType = "com.apple.product-type.bundle.ui-testing";
		};
/* End PBXNativeTarget section */

/* Begin PBXProject section */
		F423C06A1EE1FB6100905679 /* Project object */ = {
			isa = PBXProject;
			attributes = {
				LastUpgradeCheck = 0930;
				ORGANIZATIONNAME = Microsoft;
				TargetAttributes = {
					F423C0711EE1FB6100905679 = {
						CreatedOnToolsVersion = 8.3.2;
						DevelopmentTeam = UBF8T346G9;
						ProvisioningStyle = Automatic;
					};
					F423C08D1EE1FB6100905679 = {
						CreatedOnToolsVersion = 8.3.2;
						ProvisioningStyle = Automatic;
						TestTargetID = F423C0711EE1FB6100905679;
					};
					F423C0981EE1FB6100905679 = {
						CreatedOnToolsVersion = 8.3.2;
						ProvisioningStyle = Automatic;
						TestTargetID = F423C0711EE1FB6100905679;
					};
				};
			};
			buildConfigurationList = F423C06D1EE1FB6100905679 /* Build configuration list for PBXProject "ADCIOSVisualizer" */;
			compatibilityVersion = "Xcode 3.2";
			developmentRegion = English;
			hasScannedForEncodings = 0;
			knownRegions = (
				en,
				Base,
			);
			mainGroup = F423C0691EE1FB6100905679;
			productRefGroup = F423C0731EE1FB6100905679 /* Products */;
			projectDirPath = "";
			projectRoot = "";
			targets = (
				F423C0711EE1FB6100905679 /* ADCIOSVisualizer */,
				F423C08D1EE1FB6100905679 /* ADCIOSVisualizerTests */,
				F423C0981EE1FB6100905679 /* ADCIOSVisualizerUITests */,
			);
		};
/* End PBXProject section */

/* Begin PBXResourcesBuildPhase section */
		F423C0701EE1FB6100905679 /* Resources */ = {
			isa = PBXResourcesBuildPhase;
			buildActionMask = 2147483647;
			files = (
				F4933CDE1F79852C00F6EBFD /* Input.Number.json in Resources */,
				F4933CE41F79852C00F6EBFD /* TextBlock.Color.json in Resources */,
				F4933CD41F79852C00F6EBFD /* Image.HorizontalAlignment.json in Resources */,
				F4933CC51F79852C00F6EBFD /* Action.Submit.json in Resources */,
				6B268FE520CEF89100D99C1B /* (null) in Resources */,
				6B9AB30C20DC4FB3005C8E15 /* IconsInSomeActions.json in Resources */,
				F4933CED1F79852C00F6EBFD /* TextBlock.Weight.json in Resources */,
				F4933D061F79853B00F6EBFD /* StockUpdate.json in Resources */,
				30860BC620C9B5C9009F9D99 /* ColumnSet.Input.Number.VerticalStretch.json in Resources */,
				F4933D081F79853B00F6EBFD /* WeatherLarge.json in Resources */,
				F4933CCD1F79852C00F6EBFD /* ColumnSet.Spacing.json in Resources */,
				F4933CFE1F79853B00F6EBFD /* FlightItinerary.json in Resources */,
				6B7B1A9B20C21CA900260731 /* SportingEvent.json in Resources */,
				F4933CC81F79852C00F6EBFD /* Column.Style.json in Resources */,
				F4F44B8320478E1100A2F24C /* DateTimeTestTranslation.json in Resources */,
				30A3885E20D315AA00AAEE59 /* NotificationCard.json in Resources */,
				F4933CE81F79852C00F6EBFD /* TextBlock.Markdown.json in Resources */,
				F4933D021F79853B00F6EBFD /* InputForm.json in Resources */,
				6B9AB30620D9857B005C8E15 /* Image.Explicit.Size.json in Resources */,
				30860BCA20C9B5C9009F9D99 /* ColumnSet.FactSet.VerticalStretch.json in Resources */,
				F4933D031F79853B00F6EBFD /* Inputs.json in Resources */,
				F4933CD81F79852C00F6EBFD /* Image.Style.json in Resources */,
				6B5D23F3212393480010EB07 /* Image.BackgroundColor.json in Resources */,
				30860BC720C9B5C9009F9D99 /* ColumnSet.ImageSet.VerticalStretch.json in Resources */,
				30A3886720D32FF700AAEE59 /* VerticalContentAlignment_ForcedColumn.json in Resources */,
				F4933CDD1F79852C00F6EBFD /* Input.Date.json in Resources */,
				30860BCB20C9B5C9009F9D99 /* ColumnSet.Input.Text.VerticalStretch.json in Resources */,
				F4933CE91F79852C00F6EBFD /* TextBlock.MaxLines.json in Resources */,
				6BED2AF921001BC9006AC43D /* Media.json in Resources */,
				F4933CDA1F79852C00F6EBFD /* ImageSet.ImageSize.json in Resources */,
				F4933CFD1F79853B00F6EBFD /* CalendarReminder.json in Resources */,
				30860BC520C9B5C9009F9D99 /* ColumnSet.VerticalStretch.json in Resources */,
				F4933CE31F79852C00F6EBFD /* Stylesheet.json in Resources */,
				30A3886420D326BE00AAEE59 /* VerticalContentAlignment.json in Resources */,
				F4933D011F79853B00F6EBFD /* ImageGallery.json in Resources */,
				F4933D001F79853B00F6EBFD /* FoodOrder.json in Resources */,
				30A3886220D326BE00AAEE59 /* VerticalContentAlignment_Column.json in Resources */,
				F4933CE21F79852C00F6EBFD /* Input.Toggle.json in Resources */,
				6B268FE320CEF19400D99C1B /* (null) in Resources */,
				6B14FC5D2113BC2200A11CC5 /* (null) in Resources */,
				F4933CFC1F79853B00F6EBFD /* ActivityUpdate.json in Resources */,
				F4933CD51F79852C00F6EBFD /* Image.SelectAction.json in Resources */,
				F4071C831FD63D5400AF4FEA /* Solitaire.json in Resources */,
				F4933CDB1F79852C00F6EBFD /* ImageSet.json in Resources */,
				F4933CC61F79852C00F6EBFD /* Column.SelectAction.json in Resources */,
				F4933D041F79853B00F6EBFD /* Restaurant.json in Resources */,
				30860BC220C9B5C9009F9D99 /* (null) in Resources */,
				F423C0881EE1FB6100905679 /* LaunchScreen.storyboard in Resources */,
				F423C0851EE1FB6100905679 /* Assets.xcassets in Resources */,
				F4933CE01F79852C00F6EBFD /* Input.Text.Style.json in Resources */,
				6B9BDF7C20E6E0C200F13155 /* Column.Explicit.Size.json in Resources */,
				F4933CC71F79852C00F6EBFD /* Column.Spacing.json in Resources */,
				F4933CC31F79852C00F6EBFD /* Action.ShowCard.json in Resources */,
				F4933CD31F79852C00F6EBFD /* FactSet.json in Resources */,
				F4933CC91F79852C00F6EBFD /* Column.Width.json in Resources */,
				F4933CE51F79852C00F6EBFD /* TextBlock.DateTimeFormatting.json in Resources */,
				F4933CFF1F79853B00F6EBFD /* FlightUpdate.json in Resources */,
				F4933D071F79853B00F6EBFD /* WeatherCompact.json in Resources */,
				F4933CE11F79852C00F6EBFD /* Input.Time.json in Resources */,
				F4933CEB1F79852C00F6EBFD /* TextBlock.Spacing.json in Resources */,
				F4933CE61F79852C00F6EBFD /* TextBlock.HorizontalAlignment.json in Resources */,
				F4933CEA1F79852C00F6EBFD /* TextBlock.Size.json in Resources */,
				F4933CEE1F79852C00F6EBFD /* TextBlock.Wrap.json in Resources */,
				30A3886320D326BE00AAEE59 /* VerticalContentAlignment_Container.json in Resources */,
				F4933CE71F79852C00F6EBFD /* TextBlock.IsSubtle.json in Resources */,
				F4933CC41F79852C00F6EBFD /* Action.ShowCard.Style.json in Resources */,
				6B5D23FE2126284D0010EB07 /* Feedback.json in Resources */,
				F4F44B852048CDB300A2F24C /* AdditionalProperty.json in Resources */,
				30860BC820C9B5C9009F9D99 /* ColumnSet.Input.Toggle.VerticalStretch.json in Resources */,
				30860BCC20C9B5C9009F9D99 /* ColumnSet_Container.VerticalStretch.json in Resources */,
				30860BC920C9B5C9009F9D99 /* ColumnSet.Input.Date.VerticalStretch.json in Resources */,
				F4933CD61F79852C00F6EBFD /* Image.Size.json in Resources */,
				F4D402161F7DB0BF00D0356B /* sample.json in Resources */,
				F423C0801EE1FB6100905679 /* Main.storyboard in Resources */,
				6B5D23FB2124ADAC0010EB07 /* Image.ImageBaseUrl.json in Resources */,
				F4933CD71F79852C00F6EBFD /* Image.Spacing.json in Resources */,
				30860BC320C9B5C9009F9D99 /* ColumnSet.Input.ChoiceSet.VerticalStretch.json in Resources */,
				30A3886820D32FF700AAEE59 /* VerticalContentAlignment_ForcedContainer.json in Resources */,
				30860BC420C9B5C9009F9D99 /* (null) in Resources */,
				F4933CDF1F79852C00F6EBFD /* Input.Text.json in Resources */,
				F4933CD11F79852C00F6EBFD /* Container.Spacing.json in Resources */,
				F4F44BA7204CF97200A2F24C /* CustomParsingTestUsingProgressBar.json in Resources */,
				F4933CCF1F79852C00F6EBFD /* Container.SelectAction.json in Resources */,
				30860BCD20C9B5C9009F9D99 /* ColumnSet.Input.Time.VerticalStretch.json in Resources */,
				F4933CDC1F79852C00F6EBFD /* Input.ChoiceSet.json in Resources */,
			);
			runOnlyForDeploymentPostprocessing = 0;
		};
		F423C08C1EE1FB6100905679 /* Resources */ = {
			isa = PBXResourcesBuildPhase;
			buildActionMask = 2147483647;
			files = (
			);
			runOnlyForDeploymentPostprocessing = 0;
		};
		F423C0971EE1FB6100905679 /* Resources */ = {
			isa = PBXResourcesBuildPhase;
			buildActionMask = 2147483647;
			files = (
			);
			runOnlyForDeploymentPostprocessing = 0;
		};
/* End PBXResourcesBuildPhase section */

/* Begin PBXSourcesBuildPhase section */
		F423C06E1EE1FB6100905679 /* Sources */ = {
			isa = PBXSourcesBuildPhase;
			buildActionMask = 2147483647;
			files = (
				6B9BDFCC20F6D11F00F13155 /* ADCResolver.m in Sources */,
				F4F44BAA204CF98900A2F24C /* CustomProgressBarRenderer.mm in Sources */,
				F4D33E861F04705800941E44 /* ACVTableViewController.m in Sources */,
				6BF339D620A665E600DA5973 /* CustomTextBlockRenderer.mm in Sources */,
				6B9BDF7020E18E5B00F13155 /* CustomImageRenderer.mm in Sources */,
				F423C07D1EE1FB6100905679 /* ViewController.m in Sources */,
				F423C07A1EE1FB6100905679 /* AppDelegate.m in Sources */,
				F4F255721F993CD200A80D39 /* CustomActionOpenURLRenderer.mm in Sources */,
				F423C0831EE1FB6100905679 /* ADCIOSVisualizer.xcdatamodeld in Sources */,
				F423C0771EE1FB6100905679 /* main.m in Sources */,
				F4F44B75203FE73D00A2F24C /* CustomInputNumberRenderer.mm in Sources */,
			);
			runOnlyForDeploymentPostprocessing = 0;
		};
		F423C08A1EE1FB6100905679 /* Sources */ = {
			isa = PBXSourcesBuildPhase;
			buildActionMask = 2147483647;
			files = (
				F423C0931EE1FB6100905679 /* ADCIOSVisualizerTests.mm in Sources */,
			);
			runOnlyForDeploymentPostprocessing = 0;
		};
		F423C0951EE1FB6100905679 /* Sources */ = {
			isa = PBXSourcesBuildPhase;
			buildActionMask = 2147483647;
			files = (
				F423C09E1EE1FB6100905679 /* ADCIOSVisualizerUITests.m in Sources */,
			);
			runOnlyForDeploymentPostprocessing = 0;
		};
/* End PBXSourcesBuildPhase section */

/* Begin PBXTargetDependency section */
		F423C0901EE1FB6100905679 /* PBXTargetDependency */ = {
			isa = PBXTargetDependency;
			target = F423C0711EE1FB6100905679 /* ADCIOSVisualizer */;
			targetProxy = F423C08F1EE1FB6100905679 /* PBXContainerItemProxy */;
		};
		F423C09B1EE1FB6100905679 /* PBXTargetDependency */ = {
			isa = PBXTargetDependency;
			target = F423C0711EE1FB6100905679 /* ADCIOSVisualizer */;
			targetProxy = F423C09A1EE1FB6100905679 /* PBXContainerItemProxy */;
		};
/* End PBXTargetDependency section */

/* Begin PBXVariantGroup section */
		F423C07E1EE1FB6100905679 /* Main.storyboard */ = {
			isa = PBXVariantGroup;
			children = (
				F423C07F1EE1FB6100905679 /* Base */,
			);
			name = Main.storyboard;
			sourceTree = "<group>";
		};
		F423C0861EE1FB6100905679 /* LaunchScreen.storyboard */ = {
			isa = PBXVariantGroup;
			children = (
				F423C0871EE1FB6100905679 /* Base */,
			);
			name = LaunchScreen.storyboard;
			sourceTree = "<group>";
		};
/* End PBXVariantGroup section */

/* Begin XCBuildConfiguration section */
		F423C0A01EE1FB6100905679 /* Debug */ = {
			isa = XCBuildConfiguration;
			buildSettings = {
				ALWAYS_SEARCH_USER_PATHS = NO;
				CLANG_ANALYZER_NONNULL = YES;
				CLANG_ANALYZER_NUMBER_OBJECT_CONVERSION = YES_AGGRESSIVE;
				CLANG_CXX_LANGUAGE_STANDARD = "gnu++14";
				CLANG_CXX_LIBRARY = "libc++";
				CLANG_ENABLE_MODULES = YES;
				CLANG_ENABLE_OBJC_ARC = YES;
				CLANG_WARN_BLOCK_CAPTURE_AUTORELEASING = YES;
				CLANG_WARN_BOOL_CONVERSION = YES;
				CLANG_WARN_COMMA = YES;
				CLANG_WARN_CONSTANT_CONVERSION = YES;
				CLANG_WARN_DEPRECATED_OBJC_IMPLEMENTATIONS = YES;
				CLANG_WARN_DIRECT_OBJC_ISA_USAGE = YES_ERROR;
				CLANG_WARN_DOCUMENTATION_COMMENTS = YES;
				CLANG_WARN_EMPTY_BODY = YES;
				CLANG_WARN_ENUM_CONVERSION = YES;
				CLANG_WARN_INFINITE_RECURSION = YES;
				CLANG_WARN_INT_CONVERSION = YES;
				CLANG_WARN_NON_LITERAL_NULL_CONVERSION = YES;
				CLANG_WARN_OBJC_IMPLICIT_RETAIN_SELF = YES;
				CLANG_WARN_OBJC_LITERAL_CONVERSION = YES;
				CLANG_WARN_OBJC_ROOT_CLASS = YES_ERROR;
				CLANG_WARN_RANGE_LOOP_ANALYSIS = YES;
				CLANG_WARN_STRICT_PROTOTYPES = YES;
				CLANG_WARN_SUSPICIOUS_MOVE = YES;
				CLANG_WARN_UNREACHABLE_CODE = YES;
				CLANG_WARN__DUPLICATE_METHOD_MATCH = YES;
				"CODE_SIGN_IDENTITY[sdk=iphoneos*]" = "iPhone Developer";
				COPY_PHASE_STRIP = NO;
				DEBUG_INFORMATION_FORMAT = dwarf;
				ENABLE_STRICT_OBJC_MSGSEND = YES;
				ENABLE_TESTABILITY = YES;
				GCC_C_LANGUAGE_STANDARD = gnu99;
				GCC_DYNAMIC_NO_PIC = NO;
				GCC_NO_COMMON_BLOCKS = YES;
				GCC_OPTIMIZATION_LEVEL = 0;
				GCC_PREPROCESSOR_DEFINITIONS = (
					"DEBUG=1",
					"$(inherited)",
				);
				GCC_WARN_64_TO_32_BIT_CONVERSION = YES;
				GCC_WARN_ABOUT_RETURN_TYPE = YES_ERROR;
				GCC_WARN_UNDECLARED_SELECTOR = YES;
				GCC_WARN_UNINITIALIZED_AUTOS = YES_AGGRESSIVE;
				GCC_WARN_UNUSED_FUNCTION = YES;
				GCC_WARN_UNUSED_VARIABLE = YES;
				IPHONEOS_DEPLOYMENT_TARGET = 10.3;
				MTL_ENABLE_DEBUG_INFO = YES;
				ONLY_ACTIVE_ARCH = YES;
				SDKROOT = iphoneos;
			};
			name = Debug;
		};
		F423C0A11EE1FB6100905679 /* Release */ = {
			isa = XCBuildConfiguration;
			buildSettings = {
				ALWAYS_SEARCH_USER_PATHS = NO;
				CLANG_ANALYZER_NONNULL = YES;
				CLANG_ANALYZER_NUMBER_OBJECT_CONVERSION = YES_AGGRESSIVE;
				CLANG_CXX_LANGUAGE_STANDARD = "gnu++14";
				CLANG_CXX_LIBRARY = "libc++";
				CLANG_ENABLE_MODULES = YES;
				CLANG_ENABLE_OBJC_ARC = YES;
				CLANG_WARN_BLOCK_CAPTURE_AUTORELEASING = YES;
				CLANG_WARN_BOOL_CONVERSION = YES;
				CLANG_WARN_COMMA = YES;
				CLANG_WARN_CONSTANT_CONVERSION = YES;
				CLANG_WARN_DEPRECATED_OBJC_IMPLEMENTATIONS = YES;
				CLANG_WARN_DIRECT_OBJC_ISA_USAGE = YES_ERROR;
				CLANG_WARN_DOCUMENTATION_COMMENTS = YES;
				CLANG_WARN_EMPTY_BODY = YES;
				CLANG_WARN_ENUM_CONVERSION = YES;
				CLANG_WARN_INFINITE_RECURSION = YES;
				CLANG_WARN_INT_CONVERSION = YES;
				CLANG_WARN_NON_LITERAL_NULL_CONVERSION = YES;
				CLANG_WARN_OBJC_IMPLICIT_RETAIN_SELF = YES;
				CLANG_WARN_OBJC_LITERAL_CONVERSION = YES;
				CLANG_WARN_OBJC_ROOT_CLASS = YES_ERROR;
				CLANG_WARN_RANGE_LOOP_ANALYSIS = YES;
				CLANG_WARN_STRICT_PROTOTYPES = YES;
				CLANG_WARN_SUSPICIOUS_MOVE = YES;
				CLANG_WARN_UNREACHABLE_CODE = YES;
				CLANG_WARN__DUPLICATE_METHOD_MATCH = YES;
				"CODE_SIGN_IDENTITY[sdk=iphoneos*]" = "iPhone Developer";
				COPY_PHASE_STRIP = NO;
				DEBUG_INFORMATION_FORMAT = "dwarf-with-dsym";
				ENABLE_NS_ASSERTIONS = NO;
				ENABLE_STRICT_OBJC_MSGSEND = YES;
				GCC_C_LANGUAGE_STANDARD = gnu99;
				GCC_NO_COMMON_BLOCKS = YES;
				GCC_WARN_64_TO_32_BIT_CONVERSION = YES;
				GCC_WARN_ABOUT_RETURN_TYPE = YES_ERROR;
				GCC_WARN_UNDECLARED_SELECTOR = YES;
				GCC_WARN_UNINITIALIZED_AUTOS = YES_AGGRESSIVE;
				GCC_WARN_UNUSED_FUNCTION = YES;
				GCC_WARN_UNUSED_VARIABLE = YES;
				IPHONEOS_DEPLOYMENT_TARGET = 10.3;
				MTL_ENABLE_DEBUG_INFO = NO;
				SDKROOT = iphoneos;
				VALIDATE_PRODUCT = YES;
			};
			name = Release;
		};
		F423C0A31EE1FB6100905679 /* Debug */ = {
			isa = XCBuildConfiguration;
			buildSettings = {
				ASSETCATALOG_COMPILER_APPICON_NAME = AppIcon;
				DEVELOPMENT_TEAM = UBF8T346G9;
				INFOPLIST_FILE = ADCIOSVisualizer/Info.plist;
				LD_RUNPATH_SEARCH_PATHS = "$(inherited) @executable_path/Frameworks";
				PRODUCT_BUNDLE_IDENTIFIER = MSFT.ADCIOSVisualizer;
				PRODUCT_NAME = "$(TARGET_NAME)";
			};
			name = Debug;
		};
		F423C0A41EE1FB6100905679 /* Release */ = {
			isa = XCBuildConfiguration;
			buildSettings = {
				ASSETCATALOG_COMPILER_APPICON_NAME = AppIcon;
				DEVELOPMENT_TEAM = UBF8T346G9;
				INFOPLIST_FILE = ADCIOSVisualizer/Info.plist;
				LD_RUNPATH_SEARCH_PATHS = "$(inherited) @executable_path/Frameworks";
				PRODUCT_BUNDLE_IDENTIFIER = MSFT.ADCIOSVisualizer;
				PRODUCT_NAME = "$(TARGET_NAME)";
			};
			name = Release;
		};
		F423C0A61EE1FB6100905679 /* Debug */ = {
			isa = XCBuildConfiguration;
			buildSettings = {
				BUNDLE_LOADER = "$(TEST_HOST)";
				INFOPLIST_FILE = ADCIOSVisualizerTests/Info.plist;
				LD_RUNPATH_SEARCH_PATHS = "$(inherited) @executable_path/Frameworks @loader_path/Frameworks";
				PRODUCT_BUNDLE_IDENTIFIER = MSFT.ADCIOSVisualizerTests;
				PRODUCT_NAME = "$(TARGET_NAME)";
				TEST_HOST = "$(BUILT_PRODUCTS_DIR)/ADCIOSVisualizer.app/ADCIOSVisualizer";
			};
			name = Debug;
		};
		F423C0A71EE1FB6100905679 /* Release */ = {
			isa = XCBuildConfiguration;
			buildSettings = {
				BUNDLE_LOADER = "$(TEST_HOST)";
				INFOPLIST_FILE = ADCIOSVisualizerTests/Info.plist;
				LD_RUNPATH_SEARCH_PATHS = "$(inherited) @executable_path/Frameworks @loader_path/Frameworks";
				PRODUCT_BUNDLE_IDENTIFIER = MSFT.ADCIOSVisualizerTests;
				PRODUCT_NAME = "$(TARGET_NAME)";
				TEST_HOST = "$(BUILT_PRODUCTS_DIR)/ADCIOSVisualizer.app/ADCIOSVisualizer";
			};
			name = Release;
		};
		F423C0A91EE1FB6100905679 /* Debug */ = {
			isa = XCBuildConfiguration;
			buildSettings = {
				INFOPLIST_FILE = ADCIOSVisualizerUITests/Info.plist;
				LD_RUNPATH_SEARCH_PATHS = "$(inherited) @executable_path/Frameworks @loader_path/Frameworks";
				PRODUCT_BUNDLE_IDENTIFIER = MSFT.ADCIOSVisualizerUITests;
				PRODUCT_NAME = "$(TARGET_NAME)";
				TEST_TARGET_NAME = ADCIOSVisualizer;
			};
			name = Debug;
		};
		F423C0AA1EE1FB6100905679 /* Release */ = {
			isa = XCBuildConfiguration;
			buildSettings = {
				INFOPLIST_FILE = ADCIOSVisualizerUITests/Info.plist;
				LD_RUNPATH_SEARCH_PATHS = "$(inherited) @executable_path/Frameworks @loader_path/Frameworks";
				PRODUCT_BUNDLE_IDENTIFIER = MSFT.ADCIOSVisualizerUITests;
				PRODUCT_NAME = "$(TARGET_NAME)";
				TEST_TARGET_NAME = ADCIOSVisualizer;
			};
			name = Release;
		};
/* End XCBuildConfiguration section */

/* Begin XCConfigurationList section */
		F423C06D1EE1FB6100905679 /* Build configuration list for PBXProject "ADCIOSVisualizer" */ = {
			isa = XCConfigurationList;
			buildConfigurations = (
				F423C0A01EE1FB6100905679 /* Debug */,
				F423C0A11EE1FB6100905679 /* Release */,
			);
			defaultConfigurationIsVisible = 0;
			defaultConfigurationName = Release;
		};
		F423C0A21EE1FB6100905679 /* Build configuration list for PBXNativeTarget "ADCIOSVisualizer" */ = {
			isa = XCConfigurationList;
			buildConfigurations = (
				F423C0A31EE1FB6100905679 /* Debug */,
				F423C0A41EE1FB6100905679 /* Release */,
			);
			defaultConfigurationIsVisible = 0;
			defaultConfigurationName = Release;
		};
		F423C0A51EE1FB6100905679 /* Build configuration list for PBXNativeTarget "ADCIOSVisualizerTests" */ = {
			isa = XCConfigurationList;
			buildConfigurations = (
				F423C0A61EE1FB6100905679 /* Debug */,
				F423C0A71EE1FB6100905679 /* Release */,
			);
			defaultConfigurationIsVisible = 0;
			defaultConfigurationName = Release;
		};
		F423C0A81EE1FB6100905679 /* Build configuration list for PBXNativeTarget "ADCIOSVisualizerUITests" */ = {
			isa = XCConfigurationList;
			buildConfigurations = (
				F423C0A91EE1FB6100905679 /* Debug */,
				F423C0AA1EE1FB6100905679 /* Release */,
			);
			defaultConfigurationIsVisible = 0;
			defaultConfigurationName = Release;
		};
/* End XCConfigurationList section */

/* Begin XCVersionGroup section */
		F423C0811EE1FB6100905679 /* ADCIOSVisualizer.xcdatamodeld */ = {
			isa = XCVersionGroup;
			children = (
				F423C0821EE1FB6100905679 /* ADCIOSVisualizer.xcdatamodel */,
			);
			currentVersion = F423C0821EE1FB6100905679 /* ADCIOSVisualizer.xcdatamodel */;
			path = ADCIOSVisualizer.xcdatamodeld;
			sourceTree = "<group>";
			versionGroupType = wrapper.xcdatamodel;
		};
/* End XCVersionGroup section */
	};
	rootObject = F423C06A1EE1FB6100905679 /* Project object */;
}<|MERGE_RESOLUTION|>--- conflicted
+++ resolved
@@ -30,11 +30,7 @@
 		6B268FE520CEF89100D99C1B /* (null) in Resources */ = {isa = PBXBuildFile; };
 		6B2D8605211143BD008DD972 /* AdaptiveCards.framework in Frameworks */ = {isa = PBXBuildFile; fileRef = 6B2D8604211143BD008DD972 /* AdaptiveCards.framework */; };
 		6B5D23F3212393480010EB07 /* Image.BackgroundColor.json in Resources */ = {isa = PBXBuildFile; fileRef = 6B5D23F2212393480010EB07 /* Image.BackgroundColor.json */; };
-<<<<<<< HEAD
 		6B5D23FE2126284D0010EB07 /* Feedback.json in Resources */ = {isa = PBXBuildFile; fileRef = 6B5D23FD2126284C0010EB07 /* Feedback.json */; };
-=======
-		6B5D23FB2124ADAC0010EB07 /* Image.ImageBaseUrl.json in Resources */ = {isa = PBXBuildFile; fileRef = 6B5D23FA2124ADAB0010EB07 /* Image.ImageBaseUrl.json */; };
->>>>>>> b93c9836
 		6B7B1A9B20C21CA900260731 /* SportingEvent.json in Resources */ = {isa = PBXBuildFile; fileRef = 6B7B1A9920C21CA800260731 /* SportingEvent.json */; };
 		6B9AB30620D9857B005C8E15 /* Image.Explicit.Size.json in Resources */ = {isa = PBXBuildFile; fileRef = 6B9AB30520D9857A005C8E15 /* Image.Explicit.Size.json */; };
 		6B9AB30C20DC4FB3005C8E15 /* IconsInSomeActions.json in Resources */ = {isa = PBXBuildFile; fileRef = 6B9AB30B20DC4FB3005C8E15 /* IconsInSomeActions.json */; };
@@ -163,11 +159,7 @@
 		30A3886620D32FF700AAEE59 /* VerticalContentAlignment_ForcedContainer.json */ = {isa = PBXFileReference; fileEncoding = 4; lastKnownFileType = text.json; name = VerticalContentAlignment_ForcedContainer.json; path = ../../../../samples/Tests/VerticalContentAlignment_ForcedContainer.json; sourceTree = "<group>"; };
 		6B2D8604211143BD008DD972 /* AdaptiveCards.framework */ = {isa = PBXFileReference; explicitFileType = wrapper.framework; path = AdaptiveCards.framework; sourceTree = BUILT_PRODUCTS_DIR; };
 		6B5D23F2212393480010EB07 /* Image.BackgroundColor.json */ = {isa = PBXFileReference; fileEncoding = 4; lastKnownFileType = text.json; name = Image.BackgroundColor.json; path = ../../../../samples/Tests/Image.BackgroundColor.json; sourceTree = "<group>"; };
-<<<<<<< HEAD
 		6B5D23FD2126284C0010EB07 /* Feedback.json */ = {isa = PBXFileReference; fileEncoding = 4; lastKnownFileType = text.json; name = Feedback.json; path = ../../../../samples/Tests/Feedback.json; sourceTree = "<group>"; };
-=======
-		6B5D23FA2124ADAB0010EB07 /* Image.ImageBaseUrl.json */ = {isa = PBXFileReference; fileEncoding = 4; lastKnownFileType = text.json; name = Image.ImageBaseUrl.json; path = ../../../../samples/v1.0/Elements/Image.ImageBaseUrl.json; sourceTree = "<group>"; };
->>>>>>> b93c9836
 		6B7B1A9920C21CA800260731 /* SportingEvent.json */ = {isa = PBXFileReference; fileEncoding = 4; lastKnownFileType = text.json; name = SportingEvent.json; path = ../../../../samples/v1.0/Scenarios/SportingEvent.json; sourceTree = "<group>"; };
 		6B9AB30520D9857A005C8E15 /* Image.Explicit.Size.json */ = {isa = PBXFileReference; fileEncoding = 4; lastKnownFileType = text.json; name = Image.Explicit.Size.json; path = ../../../../samples/Tests/Image.Explicit.Size.json; sourceTree = "<group>"; };
 		6B9AB30B20DC4FB3005C8E15 /* IconsInSomeActions.json */ = {isa = PBXFileReference; fileEncoding = 4; lastKnownFileType = text.json; name = IconsInSomeActions.json; path = ../../../../samples/Tests/IconsInSomeActions.json; sourceTree = "<group>"; };
@@ -389,13 +381,8 @@
 		F4D33E341F045B6E00941E44 /* Jsons */ = {
 			isa = PBXGroup;
 			children = (
-<<<<<<< HEAD
 				6B5D23F2212393480010EB07 /* Image.BackgroundColor.json */,
 				6B5D23FD2126284C0010EB07 /* Feedback.json */,
-=======
-				6B5D23FA2124ADAB0010EB07 /* Image.ImageBaseUrl.json */,
-				6B5D23F2212393480010EB07 /* Image.BackgroundColor.json */,
->>>>>>> b93c9836
 				6BED2AF821001BC9006AC43D /* Media.json */,
 				30A3886520D32FF700AAEE59 /* VerticalContentAlignment_ForcedColumn.json */,
 				30A3886620D32FF700AAEE59 /* VerticalContentAlignment_ForcedContainer.json */,
