//
//  ACRAggregateTarget
//  ACRAggregateTarget.mm
//
//  Copyright © 2018 Microsoft. All rights reserved.
//

#import "ACRAggregateTarget.h"
#import "ACOBaseActionElementPrivate.h"
#import "ACRContentHoldingUIView.h"
#import "ACRIBaseInputHandler.h"
#import "ACRView.h"
#import "ACRViewController.h"
#import <UIKit/UIKit.h>

@implementation ACRAggregateTarget {
    ACOBaseActionElement *_actionElement;
    __weak ACRView *_view;
}

- (instancetype)initWithActionElement:(ACOBaseActionElement *)actionElement rootView:(ACRView *)rootView;
{
    self = [super init];
    if (self) {
<<<<<<< HEAD
        _actionElement = [[ACOBaseActionElement alloc] initWithBaseActionElement:[actionElement element]];
=======
        _actionElement = actionElement;
>>>>>>> 71171168
        _view = rootView;
    }
    return self;
}

- (IBAction)send:(UIButton *)sender
{
    [_view.acrActionDelegate didFetchUserResponses:[_view card] action:_actionElement];
}

- (void)doSelectAction
{
    [_view.acrActionDelegate didFetchUserResponses:[_view card] action:_actionElement];
}

@end<|MERGE_RESOLUTION|>--- conflicted
+++ resolved
@@ -22,11 +22,7 @@
 {
     self = [super init];
     if (self) {
-<<<<<<< HEAD
-        _actionElement = [[ACOBaseActionElement alloc] initWithBaseActionElement:[actionElement element]];
-=======
         _actionElement = actionElement;
->>>>>>> 71171168
         _view = rootView;
     }
     return self;
