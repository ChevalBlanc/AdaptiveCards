--- conflicted
+++ resolved
@@ -84,17 +84,11 @@
 		F4071C7E1FCCBAEF00AF4FEA /* ActionParserRegistration.cpp in Sources */ = {isa = PBXBuildFile; fileRef = F4071C781FCCBAEF00AF4FEA /* ActionParserRegistration.cpp */; };
 		F4071C7F1FCCBAEF00AF4FEA /* ElementParserRegistration.cpp in Sources */ = {isa = PBXBuildFile; fileRef = F4071C791FCCBAEF00AF4FEA /* ElementParserRegistration.cpp */; };
 		F423C0BF1EE1FBAA00905679 /* AdaptiveCards.framework in Frameworks */ = {isa = PBXBuildFile; fileRef = F423C0B51EE1FBA900905679 /* AdaptiveCards.framework */; };
-<<<<<<< HEAD
 		F423C0C61EE1FBAA00905679 /* AdaptiveCards.h in Headers */ = {isa = PBXBuildFile; fileRef = F423C0B81EE1FBAA00905679 /* AdaptiveCards.h */; settings = {ATTRIBUTES = (Public, ); }; };
 		F423C14C1EE1FFF100905679 /* ACRViewController.h in Headers */ = {isa = PBXBuildFile; fileRef = F423C1481EE1FFF100905679 /* ACRViewController.h */; settings = {ATTRIBUTES = (Public, ); }; };
 		F423C14D1EE1FFF100905679 /* ACRViewController.mm in Sources */ = {isa = PBXBuildFile; fileRef = F423C1491EE1FFF100905679 /* ACRViewController.mm */; };
 		F42741071EF8624F00399FBB /* ACRIBaseCardElementRenderer.h in Headers */ = {isa = PBXBuildFile; fileRef = F42741061EF8624F00399FBB /* ACRIBaseCardElementRenderer.h */; };
 		F427410A1EF864A900399FBB /* ACRBaseCardElementRenderer.h in Headers */ = {isa = PBXBuildFile; fileRef = F42741081EF864A900399FBB /* ACRBaseCardElementRenderer.h */; };
-=======
-		F423C0C61EE1FBAA00905679 /* ACFramework.h in Headers */ = {isa = PBXBuildFile; fileRef = F423C0B81EE1FBAA00905679 /* ACFramework.h */; settings = {ATTRIBUTES = (Public, ); }; };
-		F42741071EF8624F00399FBB /* ACRIBaseCardElementRenderer.h in Headers */ = {isa = PBXBuildFile; fileRef = F42741061EF8624F00399FBB /* ACRIBaseCardElementRenderer.h */; settings = {ATTRIBUTES = (Public, ); }; };
-		F427410A1EF864A900399FBB /* ACRBaseCardElementRenderer.h in Headers */ = {isa = PBXBuildFile; fileRef = F42741081EF864A900399FBB /* ACRBaseCardElementRenderer.h */; settings = {ATTRIBUTES = (Public, ); }; };
->>>>>>> bf3f838f
 		F427410B1EF864A900399FBB /* ACRBaseCardElementRenderer.mm in Sources */ = {isa = PBXBuildFile; fileRef = F42741091EF864A900399FBB /* ACRBaseCardElementRenderer.mm */; };
 		F42741131EF873A600399FBB /* ACRImageRenderer.mm in Sources */ = {isa = PBXBuildFile; fileRef = F42741111EF873A600399FBB /* ACRImageRenderer.mm */; };
 		F42741171EF895AB00399FBB /* ACRTextBlockRenderer.mm in Sources */ = {isa = PBXBuildFile; fileRef = F42741151EF895AB00399FBB /* ACRTextBlockRenderer.mm */; };
@@ -644,13 +638,9 @@
 				F42979321F30074900E89914 /* Inputs */,
 				F42979341F3007C500E89914 /* ReadOnlyObjects */,
 				F42979351F3007DF00E89914 /* Layouts */,
-<<<<<<< HEAD
-				F423C0B81EE1FBAA00905679 /* AdaptiveCards.h */,
-=======
 				F460323D20757AE6006C5358 /* XIB */,
 				6B14FC682122263800A11CC5 /* Images */,
-				F423C0B81EE1FBAA00905679 /* ACFramework.h */,
->>>>>>> bf3f838f
+				F423C0B81EE1FBAA00905679 /* AdaptiveCards.h */,
 				F4F2556B1F98246000A80D39 /* ACOBaseActionElement.h */,
 				F4F2556D1F98247600A80D39 /* ACOBaseActionElementPrivate.h */,
 				F4F2556E1F98247600A80D39 /* ACOBaseActionElement.mm */,
@@ -1044,20 +1034,6 @@
 				7EDC0F67213878E800077A13 /* SemanticVersion.h in Headers */,
 				F4F6BA3C204F3109003741B6 /* ACRAggregateTarget.h in Headers */,
 				F4CA74A12016B3B9002041DF /* ACRLongPressGestureRecognizerEventHandler.h in Headers */,
-<<<<<<< HEAD
-				F4C1F5F11F2BC6840018CB78 /* ACRButton.h in Headers */,
-				F448730F1EE2261F00FCAFAE /* HostConfig.h in Headers */,
-				F44873151EE2261F00FCAFAE /* ImageSet.h in Headers */,
-				F4F2556F1F98247600A80D39 /* ACOBaseActionElementPrivate.h in Headers */,
-				F44873201EE2261F00FCAFAE /* ShowCardAction.h in Headers */,
-				F4C1F5F51F2BF2900018CB78 /* ACRSubmitTarget.h in Headers */,
-				F44873241EE2261F00FCAFAE /* TextBlock.h in Headers */,
-				F448732A1EE2261F00FCAFAE /* ToggleInput.h in Headers */,
-				F423C0C61EE1FBAA00905679 /* AdaptiveCards.h in Headers */,
-				F44873041EE2261F00FCAFAE /* ColumnSet.h in Headers */,
-				F44873191EE2261F00FCAFAE /* NumberInput.h in Headers */,
-				F43A94181F20502D0001920B /* ACRInputToggleRenderer.h in Headers */,
-=======
 				F4D33EA71F06F44C00941E44 /* ACRSeparator.h in Headers */,
 				6B7B1A9820BE2CBC00260731 /* ACRUIImageView.h in Headers */,
 				F429793E1F3155EF00E89914 /* ACRTextField.h in Headers */,
@@ -1074,7 +1050,6 @@
 				6B9BDF8020F40D1000F13155 /* ACOResourceResolvers.h in Headers */,
 				6BB211FD20FF9FEA009EA1BA /* ACRActionSetRenderer.h in Headers */,
 				6B9BDFCA20F6BF5D00F13155 /* ACOIResourceResolver.h in Headers */,
->>>>>>> bf3f838f
 				F495FC0B2022A18F0093D4DE /* ACRChoiceSetViewDataSource.h in Headers */,
 				6B7B1A9420B4D2AB00260731 /* Media.h in Headers */,
 				F4C1F5E81F2ABB3C0018CB78 /* ACRIBaseActionElementRenderer.h in Headers */,
@@ -1090,7 +1065,7 @@
 				F4C1F5EB1F2ABD6B0018CB78 /* ACRBaseActionElementRenderer.h in Headers */,
 				6B1147D11F32E53A008846EC /* ACRActionDelegate.h in Headers */,
 				F4F44B8020478C6F00A2F24C /* Util.h in Headers */,
-				F423C0C61EE1FBAA00905679 /* ACFramework.h in Headers */,
+				F423C0C61EE1FBAA00905679 /* AdaptiveCards.h in Headers */,
 			);
 			runOnlyForDeploymentPostprocessing = 0;
 		};
@@ -1141,11 +1116,7 @@
 		F423C0AC1EE1FBA900905679 /* Project object */ = {
 			isa = PBXProject;
 			attributes = {
-<<<<<<< HEAD
-				LastUpgradeCheck = 0920;
-=======
 				LastUpgradeCheck = 0940;
->>>>>>> bf3f838f
 				ORGANIZATIONNAME = Microsoft;
 				TargetAttributes = {
 					F423C0B41EE1FBA900905679 = {
