--- conflicted
+++ resolved
@@ -1,26 +1,17 @@
 // Copyright (c) Microsoft Corporation. All rights reserved.
 // Licensed under the MIT License.
 $(function () {
-<<<<<<< HEAD
+	if(localStorage.getItem("enable-templating") === null) {
+		localStorage.setItem("enable-templating", true);
+	}
+
+	$("#enableTemplating").prop("checked", localStorage.getItem("enable-templating") === "true");
 
 	if (typeof AdaptiveCards !== 'undefined') {
 		AdaptiveCards.AdaptiveCard.onExecuteAction = function (action) {
 			var message = "Action executed\n";
 			message += "    Title: " + action.title + "\n";
 
-=======
-	if(localStorage.getItem("enable-templating") === null) {
-		localStorage.setItem("enable-templating", true);
-	}
-
-	$("#enableTemplating").prop("checked", localStorage.getItem("enable-templating") === "true");
-
-	if (typeof AdaptiveCards !== 'undefined') {
-		AdaptiveCards.AdaptiveCard.onExecuteAction = function (action) {
-			var message = "Action executed\n";
-			message += "    Title: " + action.title + "\n";
-
->>>>>>> 71171168
 			if (action instanceof AdaptiveCards.OpenUrlAction) {
 				message += "    Type: Action.OpenUrl\n";
 				message += "    Url: " + action.url + "\n";
@@ -313,7 +304,6 @@
 		$("#overviewVideo")[0].pause();
 		$('#videoModal').css("display", "none");
 	});
-<<<<<<< HEAD
 
 	$("#watchVideo").click(function () {
 		$("#overviewVideo")[0].play();
@@ -345,7 +335,7 @@
 		hljs.configure({
 			tabReplace: '  '
 		});
-		
+
 		hljs.initHighlightingOnLoad();
 	}
 
@@ -368,76 +358,6 @@
 			document.getSelection().addRange(selected);
 		}
 	}
-=======
->>>>>>> 71171168
-
-	$("#watchVideo").click(function () {
-		$("#overviewVideo")[0].play();
-		$('#videoModal').css("display", "block");
-
-	});
-
-	$(document).keyup(function (e) {
-		if (e.keyCode === 27) $('#closeVideo').click();
-	});
-
-<<<<<<< HEAD
-		var cardUrl = $(this).attr("data-card-url");
-		var el = $(this);
-		if (cardUrl) {
-			$.getJSON(cardUrl, function (json) { renderCard(el, json); });
-		} else {
-			renderCard($(this), el.text());
-		}
-	});
-
-	function renderCard(el, json) {
-		if (typeof json === "string")
-			json = JSON.parse(json);
-=======
-	// Loop videos 
-	$("video").each(function () {
-		var $video = $(this);
-		var loopDelay = $video.attr("data-loop-delay");
-		if (loopDelay) {
-			$video.on("ended", function () {
-				setTimeout(function () {
-					$video[0].play();
-				}, loopDelay);
-			});
-		}
-	});
-
-
-	$('.ac-properties table').addClass("w3-table w3-bordered");
-
-	if (typeof hljs !== 'undefined') {
-		hljs.configure({
-			tabReplace: '  '
-		});
-
-		hljs.initHighlightingOnLoad();
-	}
-
-
-	// From https://github.com/30-seconds/30-seconds-of-code/blob/20e7d899f31ac3d8fb2b30b2e311acf9a1964fe8/snippets/copyToClipboard.md
-	function copyToClipboard(str) {
-		const el = document.createElement('textarea');
-		el.value = str;
-		el.setAttribute('readonly', '');
-		el.style.position = 'absolute';
-		el.style.left = '-9999px';
-		document.body.appendChild(el);
-		const selected =
-			document.getSelection().rangeCount > 0 ? document.getSelection().getRangeAt(0) : false;
-		el.select();
-		document.execCommand('copy');
-		document.body.removeChild(el);
-		if (selected) {
-			document.getSelection().removeAllRanges();
-			document.getSelection().addRange(selected);
-		}
-	}
 
 
 	function renderAllCards() {
@@ -479,7 +399,6 @@
 
 		if (dataJson && typeof dataJson === "string")
 			dataJson = JSON.parse(dataJson);
->>>>>>> 71171168
 
 		// TODO: clean this up to only provide custom host config options
 		// it breaks on any rename as-is
@@ -523,10 +442,6 @@
 		el.text('').append(renderedCard).show();
 	}
 
-<<<<<<< HEAD
-	$("button.copy-code").click(function (e) {
-		var content = $(this).parent().siblings("pre").text();
-=======
 	$("#enableTemplating").change(function () {
 		localStorage.setItem("enable-templating", this.checked);
 		renderAllCards();
@@ -535,7 +450,6 @@
 
 	$("button.copy-code").click(function (e) {
 		var content = $(this).parent().next("pre").text();
->>>>>>> 71171168
 		copyToClipboard(content);
 	});
 
