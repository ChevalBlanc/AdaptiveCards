--- conflicted
+++ resolved
@@ -363,11 +363,7 @@
 
     readonly requires = new HostConfig.HostCapabilities();
 
-<<<<<<< HEAD
-    speak: string;
-=======
     id: string;
->>>>>>> 4d2bb066
     horizontalAlignment?: Enums.HorizontalAlignment = null;
     spacing: Enums.Spacing = Enums.Spacing.Default;
     separator: boolean = false;
@@ -375,31 +371,22 @@
     height: CardElementHeight = "auto";
     minPixelHeight?: number = null;
 
-<<<<<<< HEAD
-    abstract renderSpeech(): string;
-=======
     abstract getJsonTypeName(): string;
 
     asString(): string {
         return "";
     }
->>>>>>> 4d2bb066
 
     isBleeding(): boolean {
         return false;
     }
 
-<<<<<<< HEAD
 	toJSON(): any {
 		let result = super.toJSON();
-=======
-    toJSON() {
-        let result = {};
 
         Utils.setProperty(result, "type", this.getJsonTypeName());
         Utils.setProperty(result, "id", this.id);
         Utils.setProperty(result, "isVisible", this.isVisible, true);
->>>>>>> 4d2bb066
 
         if (this.horizontalAlignment !== null) {
             Utils.setEnumProperty(Enums.HorizontalAlignment, result, "horizontalAlignment", this.horizontalAlignment);
@@ -1697,32 +1684,6 @@
 			}
 		}
     }
-<<<<<<< HEAD
-
-    renderSpeech(): string {
-        if (this.speak != null) {
-            return this.speak + '\n';
-        }
-
-        // render each fact
-        let speak = null;
-
-		if (this.facts && this.facts.length > 0) {
-            speak = '';
-
-            for (var i = 0; i < this.facts.length; i++) {
-                let speech = this.facts[i].renderSpeech();
-
-                if (speech) {
-                    speak += speech;
-                }
-            }
-        }
-
-        return '<p>' + speak + '\n</p>\n';
-    }
-=======
->>>>>>> 4d2bb066
 }
 
 export class Image extends CardElement {
@@ -3564,17 +3525,12 @@
 
     onExecute: (sender: Action) => void;
 
-<<<<<<< HEAD
+    getHref(): string {
+        return "";
+    }
+
     toJSON(): any {
 		let result = super.toJSON();
-=======
-    getHref(): string {
-        return "";
-    }
-
-    toJSON() {
-        let result = {};
->>>>>>> 4d2bb066
 
         Utils.setProperty(result, "type", this.getJsonTypeName());
         Utils.setProperty(result, "id", this.id);
@@ -6491,11 +6447,7 @@
         this._cardTypeName = Utils.getStringValue(json["type"]);
         this.speak = Utils.getStringValue(json["speak"]);
 
-<<<<<<< HEAD
 		var langId = Utils.getStringValue(json["lang"]);
-=======
-        let langId = json["lang"];
->>>>>>> 4d2bb066
 
         if (langId && typeof langId === "string") {
             try {
