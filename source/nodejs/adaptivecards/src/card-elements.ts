﻿// Copyright (c) Microsoft Corporation. All rights reserved.
// Licensed under the MIT License.
import * as Enums from "./enums";
import { PaddingDefinition, GlobalSettings, SizeAndUnit,SpacingDefinition,
    Dictionary, StringWithSubstitutions, ContentTypes, IInput, IResourceInformation } from "./shared";
import * as Utils from "./utils";
import { HostConfig, defaultHostConfig, FontTypeDefinition, ColorSetDefinition, TextColorDefinition, ContainerStyleDefinition } from "./host-config";
import * as TextFormatters from "./text-formatters";
import { HostCapabilities } from "./host-capabilities";
import { CardObject, ValidationResults } from "./card-object";
import { Versions, Version, property, BaseSerializationContext, SerializableObject, SerializableObjectSchema, StringProperty,
    BoolProperty, ValueSetProperty, EnumProperty, SerializableObjectCollectionProperty, SerializableObjectProperty, PixelSizeProperty,
    NumProperty, PropertyBag, CustomProperty, PropertyDefinition } from "./serialization";
import { CardObjectRegistry } from "./registry";

export type CardElementHeight = "auto" | "stretch";

export abstract class CardElement extends CardObject {
    //#region Schema

    static readonly langProperty = new StringProperty(Versions.v1_1, "lang", true, /^[a-z]{2,3}$/ig);
    static readonly isVisibleProperty = new BoolProperty(Versions.v1_2, "isVisible", true);
    static readonly separatorProperty = new BoolProperty(Versions.v1_0, "separator", false);
    static readonly heightProperty = new ValueSetProperty(
        Versions.v1_1,
        "height",
        [
            { value: "auto" },
            { value: "stretch" }
        ],
        "auto");
    static readonly horizontalAlignmentProperty = new EnumProperty(
        Versions.v1_0,
        "horizontalAlignment",
        Enums.HorizontalAlignment,
        Enums.HorizontalAlignment.Left);
    static readonly spacingProperty = new EnumProperty(
        Versions.v1_0,
        "spacing",
        Enums.Spacing,
        Enums.Spacing.Default);

    @property(CardElement.horizontalAlignmentProperty)
    horizontalAlignment: Enums.HorizontalAlignment;

    @property(CardElement.spacingProperty)
    spacing: Enums.Spacing;

    @property(CardElement.separatorProperty)
    separator: boolean;

    @property(CardElement.heightProperty)
    height: CardElementHeight;

    @property(CardElement.langProperty)
    get lang(): string | undefined {
        let lang = this.getValue(CardElement.langProperty);

        if (lang) {
            return lang;
        }
        else {
            if (this.parent) {
                return this.parent.lang;
            }
            else {
                return undefined;
            }
        }
    }

    set lang(value: string | undefined) {
        this.setValue(CardElement.langProperty, value);
    }

    @property(CardElement.isVisibleProperty)
    get isVisible(): boolean {
        return this.getValue(CardElement.isVisibleProperty);
    }

    set isVisible(value: boolean) {
        // If the element is going to be hidden, reset any changes that were due
        // to overflow truncation (this ensures that if the element is later
        // un-hidden it has the right content)
        if (GlobalSettings.useAdvancedCardBottomTruncation && !value) {
            this.undoOverflowTruncation();
        }

        if (this.isVisible !== value) {
            this.setValue(CardElement.isVisibleProperty, value);

            this.updateRenderedElementVisibility();

            if (this._renderedElement) {
                raiseElementVisibilityChangedEvent(this);
            }
        }
    }

    //#endregion

    private _hostConfig?: HostConfig;
    private _separatorElement?: HTMLElement;
    private _truncatedDueToOverflow: boolean = false;
    private _defaultRenderedElementDisplayMode: string | null = null;
    private _padding?: PaddingDefinition;

    private internalRenderSeparator(): HTMLElement | undefined {
        let renderedSeparator = Utils.renderSeparation(
            this.hostConfig,
            {
                spacing: this.hostConfig.getEffectiveSpacing(this.spacing),
                lineThickness: this.separator ? this.hostConfig.separator.lineThickness : undefined,
                lineColor: this.separator ? this.hostConfig.separator.lineColor : undefined
            },
            this.separatorOrientation);

            if (GlobalSettings.alwaysBleedSeparators && renderedSeparator && this.separatorOrientation == Enums.Orientation.Horizontal) {
                // Adjust separator's margins if the option to always bleed separators is turned on
                let parentContainer = this.getParentContainer();

                if (parentContainer && parentContainer.getEffectivePadding()) {
                    let parentPhysicalPadding = this.hostConfig.paddingDefinitionToSpacingDefinition(parentContainer.getEffectivePadding());

                    renderedSeparator.style.marginLeft = "-" + parentPhysicalPadding.left + "px";
                    renderedSeparator.style.marginRight = "-" + parentPhysicalPadding.right + "px";
                }
            }

            return renderedSeparator;
    }

    private updateRenderedElementVisibility() {
        let displayMode = this.isDesignMode() || this.isVisible ? this._defaultRenderedElementDisplayMode : "none";

        if (this._renderedElement) {
            this._renderedElement.style.display = displayMode;
        }

        if (this._separatorElement) {
            if (this.parent && this.parent.isFirstElement(this)) {
                this._separatorElement.style.display = "none";
            }
            else {
                this._separatorElement.style.display = displayMode;
            }
        }
    }

    private hideElementDueToOverflow() {
        if (this._renderedElement && this.isVisible) {
            this._renderedElement.style.visibility = "hidden";

            this.isVisible = false;
            raiseElementVisibilityChangedEvent(this, false);
        }
    }

    private showElementHiddenDueToOverflow() {
        if (this._renderedElement && !this.isVisible) {
            this._renderedElement.style.removeProperty("visibility");

            this.isVisible = true;
            raiseElementVisibilityChangedEvent(this, false);
        }
    }

    // Marked private to emulate internal access
    private handleOverflow(maxHeight: number) {
        if (this.isVisible || this.isHiddenDueToOverflow()) {
            let handled = this.truncateOverflow(maxHeight);

            // Even if we were unable to truncate the element to fit this time,
            // it still could have been previously truncated
            this._truncatedDueToOverflow = handled || this._truncatedDueToOverflow;

            if (!handled) {
                this.hideElementDueToOverflow();
            }
            else if (handled && !this.isVisible) {
                this.showElementHiddenDueToOverflow();
            }
        }
    }

    // Marked private to emulate internal access
    private resetOverflow(): boolean {
        let sizeChanged = false;

        if (this._truncatedDueToOverflow) {
            this.undoOverflowTruncation();
            this._truncatedDueToOverflow = false;
            sizeChanged = true;
        }

        if (this.isHiddenDueToOverflow) {
            this.showElementHiddenDueToOverflow();
        }

        return sizeChanged;
    }

    protected createPlaceholderElement(): HTMLElement {
        let styleDefinition = this.getEffectiveStyleDefinition();
        let foregroundCssColor = Utils.stringToCssColor(styleDefinition.foregroundColors.default.subtle);

        let element = document.createElement("div");
        element.style.border = "1px dashed " + foregroundCssColor;
        element.style.padding = "4px";
        element.style.minHeight = "32px";
        element.style.fontSize = "10px";
        element.style.color = <string>foregroundCssColor;
        element.innerText = "Empty " + this.getJsonTypeName();

        return element;
    }

    protected adjustRenderedElementSize(renderedElement: HTMLElement) {
        if (this.height === "auto") {
            renderedElement.style.flex = "0 0 auto";
        }
        else {
            renderedElement.style.flex = "1 1 auto";
        }
    }

    protected isDisplayed(): boolean {
        return this._renderedElement !== undefined && this.isVisible && this._renderedElement.offsetHeight > 0;
    }

    protected abstract internalRender(): HTMLElement | undefined;

    protected overrideInternalRender(): HTMLElement | undefined {
        return this.internalRender();
    }

    protected applyPadding() {
        if (this.separatorElement) {
            if (GlobalSettings.alwaysBleedSeparators && this.separatorOrientation == Enums.Orientation.Horizontal && !this.isBleeding()) {
                let padding = new PaddingDefinition();

                this.getImmediateSurroundingPadding(padding);

                let physicalPadding = this.hostConfig.paddingDefinitionToSpacingDefinition(padding);

                this.separatorElement.style.marginLeft = "-" + physicalPadding.left + "px";
                this.separatorElement.style.marginRight = "-" + physicalPadding.right + "px";
            }
            else {
                this.separatorElement.style.marginRight = "0";
                this.separatorElement.style.marginLeft = "0";
            }
        }
    }

    /*
     * Called when this element overflows the bottom of the card.
     * maxHeight will be the amount of space still available on the card (0 if
     * the element is fully off the card).
     */
    protected truncateOverflow(maxHeight: number): boolean {
        // Child implementations should return true if the element handled
        // the truncation request such that its content fits within maxHeight,
        // false if the element should fall back to being hidden
        return false;
    }

    /*
     * This should reverse any changes performed in truncateOverflow().
     */
    protected undoOverflowTruncation() { }

    protected getDefaultPadding(): PaddingDefinition {
        return new PaddingDefinition();
    }

    protected getHasBackground(): boolean {
        return false;
    }

    protected getPadding(): PaddingDefinition | undefined {
        return this._padding;
    }

    protected setPadding(value: PaddingDefinition | undefined) {
        this._padding = value;
    }

    protected shouldSerialize(context: SerializationContext): boolean {
        return context.elementRegistry.findByName(this.getJsonTypeName()) !== undefined;
    }

    protected get useDefaultSizing(): boolean {
        return true;
    }

    protected get allowCustomPadding(): boolean {
        return true;
    }

    protected get separatorOrientation(): Enums.Orientation {
        return Enums.Orientation.Horizontal;
    }

    protected get defaultStyle(): string {
        return Enums.ContainerStyle.Default;
    }

    customCssSelector?: string;

    parse(source: any, context?: SerializationContext) {
        super.parse(source, context ? context : new SerializationContext());
    }

    toJSON(context?: SerializationContext): PropertyBag | undefined {
        return super.toJSON(context ? context : new SerializationContext());
    }

    asString(): string | undefined {
        return "";
    }

    isBleeding(): boolean {
        return false;
    }

    getEffectiveStyle(): string {
        if (this.parent) {
            return this.parent.getEffectiveStyle();
        }

        return this.defaultStyle;
    }

    getEffectiveStyleDefinition(): ContainerStyleDefinition {
        return this.hostConfig.containerStyles.getStyleByName(this.getEffectiveStyle());
    }

    getForbiddenActionTypes(): ActionType[] {
        return [];
    }

    getImmediateSurroundingPadding(
        result: PaddingDefinition,
        processTop: boolean = true,
        processRight: boolean = true,
        processBottom: boolean = true,
        processLeft: boolean = true) {
        if (this.parent) {
            let doProcessTop = processTop && this.parent.isTopElement(this);
            let doProcessRight = processRight && this.parent.isRightMostElement(this);
            let doProcessBottom = processBottom && this.parent.isBottomElement(this);
            let doProcessLeft = processLeft && this.parent.isLeftMostElement(this);

            let effectivePadding = this.parent.getEffectivePadding();

            if (effectivePadding) {
                if (doProcessTop && effectivePadding.top != Enums.Spacing.None) {
                    result.top = effectivePadding.top;

                    doProcessTop = false;
                }

                if (doProcessRight && effectivePadding.right != Enums.Spacing.None) {
                    result.right = effectivePadding.right;

                    doProcessRight = false;
                }

                if (doProcessBottom && effectivePadding.bottom != Enums.Spacing.None) {
                    result.bottom = effectivePadding.bottom;

                    doProcessBottom = false;
                }

                if (doProcessLeft && effectivePadding.left != Enums.Spacing.None) {
                    result.left = effectivePadding.left;

                    doProcessLeft = false;
                }
            }

            if (doProcessTop || doProcessRight || doProcessBottom || doProcessLeft) {
                this.parent.getImmediateSurroundingPadding(
                    result,
                    doProcessTop,
                    doProcessRight,
                    doProcessBottom,
                    doProcessLeft);
            }
        }
    }

    getActionCount(): number {
        return 0;
    }

    getActionAt(index: number): Action | undefined {
        throw new Error("Index out of range.");
    }

    remove(): boolean {
        if (this.parent && this.parent instanceof CardElementContainer) {
            return this.parent.removeItem(this);
        }

        return false;
    }

    render(): HTMLElement | undefined {
        this._renderedElement = this.overrideInternalRender();
        this._separatorElement = this.internalRenderSeparator();

        if (this._renderedElement) {
            if (this.customCssSelector) {
                this._renderedElement.classList.add(this.customCssSelector);
            }

            this._renderedElement.style.boxSizing = "border-box";
            this._defaultRenderedElementDisplayMode = this._renderedElement.style.display;

            this.adjustRenderedElementSize(this._renderedElement);
            this.updateLayout(false);
        }
        else if (this.isDesignMode()) {
            this._renderedElement = this.createPlaceholderElement();
        }

        return this._renderedElement;
    }

    updateLayout(processChildren: boolean = true) {
        this.updateRenderedElementVisibility();
        this.applyPadding();
    }

    indexOf(cardElement: CardElement): number {
        return -1;
    }

    isDesignMode(): boolean {
        let rootElement = this.getRootElement();

        return rootElement instanceof AdaptiveCard && rootElement.designMode;
    }

    isFirstElement(element: CardElement): boolean {
        return true;
    }

    isLastElement(element: CardElement): boolean {
        return true;
    }

    isAtTheVeryLeft(): boolean {
        return this.parent ? this.parent.isLeftMostElement(this) && this.parent.isAtTheVeryLeft() : true;
    }

    isAtTheVeryRight(): boolean {
        return this.parent ? this.parent.isRightMostElement(this) && this.parent.isAtTheVeryRight() : true;
    }

    isAtTheVeryTop(): boolean {
        return this.parent ? this.parent.isFirstElement(this) && this.parent.isAtTheVeryTop() : true;
    }

    isAtTheVeryBottom(): boolean {
        return this.parent ? this.parent.isLastElement(this) && this.parent.isAtTheVeryBottom() : true;
    }

    isBleedingAtTop(): boolean {
        return false;
    }

    isBleedingAtBottom(): boolean {
        return false;
    }

    isLeftMostElement(element: CardElement): boolean {
        return true;
    }

    isRightMostElement(element: CardElement): boolean {
        return true;
    }

    isTopElement(element: CardElement): boolean {
        return this.isFirstElement(element);
    }

    isBottomElement(element: CardElement): boolean {
        return this.isLastElement(element);
    }

    isHiddenDueToOverflow(): boolean {
        return this._renderedElement !== undefined && this._renderedElement.style.visibility == 'hidden';
    }

    getRootElement(): CardElement {
        return this.getRootObject() as CardElement;
    }

    getParentContainer(): Container | undefined {
        let currentElement = this.parent;

        while (currentElement) {
            if (currentElement instanceof Container) {
                return <Container>currentElement;
            }

            currentElement = currentElement.parent;
        }

        return undefined;
    }

    getAllInputs(): Input[] {
        return [];
    }

    getResourceInformation(): IResourceInformation[] {
        return [];
    }

    getElementById(id: string): CardElement | undefined {
        return this.id === id ? this : undefined;
    }

    getActionById(id: string): Action | undefined {
        return undefined;
    }

    getEffectivePadding(): PaddingDefinition {
        let padding = this.getPadding();

        return (padding && this.allowCustomPadding) ? padding : this.getDefaultPadding();
    }

    get hostConfig(): HostConfig {
        if (this._hostConfig) {
            return this._hostConfig;
        }
        else {
            if (this.parent) {
                return this.parent.hostConfig;
            }
            else {
                return defaultHostConfig;
            }
        }
    }

    set hostConfig(value: HostConfig) {
        this._hostConfig = value;
    }

    get index(): number {
        if (this.parent) {
            return this.parent.indexOf(this);
        }
        else {
            return 0;
        }
    }

    get isInteractive(): boolean {
        return false;
    }

    get isStandalone(): boolean {
        return true;
    }

    get isInline(): boolean {
        return false;
    }

    get hasVisibleSeparator(): boolean {
        if (this.parent && this.separatorElement) {
            return !this.parent.isFirstElement(this) && (this.isVisible || this.isDesignMode());
        }
        else {
            return false;
        }
    }

    get separatorElement(): HTMLElement | undefined {
        return this._separatorElement;
    }

    get parent(): CardElement | undefined {
        return <CardElement>this._parent;
    }
}

export class ActionProperty extends PropertyDefinition {
    parse(sender: SerializableObject, source: PropertyBag, context: SerializationContext): Action | undefined {
        let parent = <CardElement>sender;

        return context.parseAction(
            parent,
            source[this.name],
            this.forbiddenActionTypes,
            parent.isDesignMode());
    }

    toJSON(sender: SerializableObject, target: PropertyBag, value: Action | undefined, context: SerializationContext) {
        context.serializeValue(target, this.name, value ? value.toJSON(context) : undefined);
    }

    constructor(
        readonly targetVersion: Version,
        readonly name: string,
        readonly forbiddenActionTypes: string[] = []) {
        super(targetVersion, name, undefined);
    }
}

export abstract class BaseTextBlock extends CardElement {
    //#region Schema

    static readonly textProperty = new StringProperty(
        Versions.v1_0,
        "text",
        true);
    static readonly sizeProperty = new EnumProperty(
        Versions.v1_0,
        "size",
        Enums.TextSize,
        Enums.TextSize.Default);
    static readonly weightProperty = new EnumProperty(
        Versions.v1_0,
        "weight",
        Enums.TextWeight,
        Enums.TextWeight.Default);
    static readonly colorProperty = new EnumProperty(
        Versions.v1_0,
        "color",
        Enums.TextColor,
        Enums.TextColor.Default);
    static readonly isSubtleProperty = new BoolProperty(
        Versions.v1_0,
        "isSubtle",
        false);
    static readonly fontTypeProperty = new EnumProperty(
        Versions.v1_2,
        "fontType",
        Enums.FontType);
    static readonly selectActionProperty = new ActionProperty(Versions.v1_0, "selectAction", [ "Action.ShowCard" ]);

    protected populateSchema(schema: SerializableObjectSchema) {
        super.populateSchema(schema);

        // selectAction is declared on BaseTextBlock but is only exposed on TextRun,
        // so the property is removed from the BaseTextBlock schema.
        schema.remove(BaseTextBlock.selectActionProperty);
    }

    @property(BaseTextBlock.sizeProperty)
    size: Enums.TextSize = Enums.TextSize.Default;

    @property(BaseTextBlock.weightProperty)
    weight: Enums.TextWeight = Enums.TextWeight.Default;

    @property(BaseTextBlock.colorProperty)
    color: Enums.TextColor = Enums.TextColor.Default;

    @property(BaseTextBlock.fontTypeProperty)
    fontType?: Enums.FontType;

    @property(BaseTextBlock.isSubtleProperty)
    isSubtle: boolean = false;

    @property(BaseTextBlock.textProperty)
    get text(): string | undefined {
        return this.getValue(BaseTextBlock.textProperty);
    }

    set text(value: string | undefined) {
        this.setText(value);
    }

    @property(BaseTextBlock.selectActionProperty)
    selectAction?: Action;

    //#endregion

    protected getFontSize(fontType: FontTypeDefinition): number {
        switch (this.size) {
            case Enums.TextSize.Small:
                return fontType.fontSizes.small;
            case Enums.TextSize.Medium:
                return fontType.fontSizes.medium;
            case Enums.TextSize.Large:
                return fontType.fontSizes.large;
            case Enums.TextSize.ExtraLarge:
                return fontType.fontSizes.extraLarge;
            default:
                return fontType.fontSizes.default;
        }
    }

    protected getColorDefinition(colorSet: ColorSetDefinition, color: Enums.TextColor): TextColorDefinition {
        switch (color) {
            case Enums.TextColor.Accent:
                return colorSet.accent;
            case Enums.TextColor.Dark:
                return colorSet.dark;
            case Enums.TextColor.Light:
                return colorSet.light;
            case Enums.TextColor.Good:
                return colorSet.good;
            case Enums.TextColor.Warning:
                return colorSet.warning;
            case Enums.TextColor.Attention:
                return colorSet.attention;
            default:
                return colorSet.default;
        }
    }

    protected setText(value: string | undefined) {
        this.setValue(BaseTextBlock.textProperty, value);
    }

    asString(): string | undefined {
        return this.text;
    }

    applyStylesTo(targetElement: HTMLElement) {
        let fontType = this.hostConfig.getFontTypeDefinition(this.fontType);

        if (fontType.fontFamily) {
            targetElement.style.fontFamily = fontType.fontFamily;
        }

        let fontSize: number;

        switch (this.size) {
            case Enums.TextSize.Small:
                fontSize = fontType.fontSizes.small;
                break;
            case Enums.TextSize.Medium:
                fontSize = fontType.fontSizes.medium;
                break;
            case Enums.TextSize.Large:
                fontSize = fontType.fontSizes.large;
                break;
            case Enums.TextSize.ExtraLarge:
                fontSize = fontType.fontSizes.extraLarge;
                break;
            default:
                fontSize = fontType.fontSizes.default;
                break;
        }

        targetElement.style.fontSize = fontSize + "px";

        let colorDefinition = this.getColorDefinition(this.getEffectiveStyleDefinition().foregroundColors, this.effectiveColor);

        targetElement.style.color = <string>Utils.stringToCssColor(this.isSubtle ? colorDefinition.subtle : colorDefinition.default);

        let fontWeight: number;

        switch (this.weight) {
            case Enums.TextWeight.Lighter:
                fontWeight = fontType.fontWeights.lighter;
                break;
            case Enums.TextWeight.Bolder:
                fontWeight = fontType.fontWeights.bolder;
                break;
            default:
                fontWeight = fontType.fontWeights.default;
                break;
        }

        targetElement.style.fontWeight = fontWeight.toString();
    }

    get effectiveColor(): Enums.TextColor {
        return this.color ? this.color : Enums.TextColor.Default;
    }
}

export class TextBlock extends BaseTextBlock {
    //#region Schema

    static readonly wrapProperty = new BoolProperty(Versions.v1_0, "wrap", false);
    static readonly maxLinesProperty = new NumProperty(Versions.v1_0, "maxLines");

    @property(TextBlock.wrapProperty)
    wrap: boolean = false;

    @property(TextBlock.maxLinesProperty)
    maxLines?: number;

    //#endregion

    private _computedLineHeight: number;
    private _originalInnerHtml: string;
    private _processedText?: string;
    private _treatAsPlainText: boolean = true;

    private restoreOriginalContent() {
        if (this.renderedElement !== undefined) {
            this.renderedElement.style.maxHeight = (this.maxLines && this.maxLines > 0) ? (this._computedLineHeight * this.maxLines) + 'px' : null;
            this.renderedElement.innerHTML = this._originalInnerHtml;
        }
    }

    private truncateIfSupported(maxHeight: number): boolean {
        if (this.renderedElement !== undefined) {
            // For now, only truncate TextBlocks that contain just a single
            // paragraph -- since the maxLines calculation doesn't take into
            // account Markdown lists
            let children = this.renderedElement.children;
            let isTextOnly = !children.length;
            let truncationSupported = isTextOnly || children.length == 1 && (<HTMLElement>children[0]).tagName.toLowerCase() == 'p';

            if (truncationSupported) {
                let element = isTextOnly ? this.renderedElement : <HTMLElement>children[0];

                Utils.truncate(element, maxHeight, this._computedLineHeight);

                return true;
            }
        }

        return false;
    }

    protected setText(value: string) {
        super.setText(value);

        this._processedText = undefined;
    }

    protected getRenderedDomElementType(): string {
        return "div";
    }

    protected internalRender(): HTMLElement | undefined {
        this._processedText = undefined;

        if (this.text) {
            let preProcessedText = this.preProcessPropertyValue(BaseTextBlock.textProperty);
            let hostConfig = this.hostConfig;

            let element = document.createElement(this.getRenderedDomElementType());
            element.classList.add(hostConfig.makeCssClassName("ac-textBlock"));
            element.style.overflow = "hidden";

            this.applyStylesTo(element);

            if (this.selectAction) {
                element.onclick = (e) => {
                    e.preventDefault();
                    e.cancelBubble = true;

                    if (this.selectAction) {
                        this.selectAction.execute();
                    }
                }

                if (hostConfig.supportsInteractivity) {
                    element.tabIndex = 0
                    element.setAttribute("role", "button");

                    if (this.selectAction.title) {
                        element.setAttribute("aria-label", this.selectAction.title);
                    }

                    element.classList.add(hostConfig.makeCssClassName("ac-selectable"));
                }
            }

            if (!this._processedText) {
                this._treatAsPlainText = true;

                let formattedText = TextFormatters.formatText(this.lang, preProcessedText);

                if (this.useMarkdown && formattedText) {
                    if (GlobalSettings.allowMarkForTextHighlighting) {
                        formattedText = formattedText.replace(/<mark>/g, "===").replace(/<\/mark>/g, "/==");
                    }

                    let markdownProcessingResult = AdaptiveCard.applyMarkdown(formattedText);

                    if (markdownProcessingResult.didProcess && markdownProcessingResult.outputHtml) {
                        this._processedText = markdownProcessingResult.outputHtml;
                        this._treatAsPlainText = false;

                        // Only process <mark> tag if markdown processing was applied because
                        // markdown processing is also responsible for sanitizing the input string
                        if (GlobalSettings.allowMarkForTextHighlighting && this._processedText) {
                            let markStyle: string = "";
                            let effectiveStyle = this.getEffectiveStyleDefinition();

                            if (effectiveStyle.highlightBackgroundColor) {
                                markStyle += "background-color: " + effectiveStyle.highlightBackgroundColor + ";";
                            }

                            if (effectiveStyle.highlightForegroundColor) {
                                markStyle += "color: " + effectiveStyle.highlightForegroundColor + ";";
                            }

                            if (markStyle) {
                                markStyle = 'style="' + markStyle + '"';
                            }

                            this._processedText = this._processedText.replace(/===/g, "<mark " + markStyle + ">").replace(/\/==/g, "</mark>");
                        }
                    } else {
                        this._processedText = formattedText;
                        this._treatAsPlainText = true;
                    }
                }
                else {
                    this._processedText = formattedText;
                    this._treatAsPlainText = true;
                }
            }

            if (!this._processedText) {
                this._processedText = "";
            }

            if (this._treatAsPlainText) {
                element.innerText = this._processedText;
            }
            else {
                element.innerHTML = this._processedText;
            }

            if (element.firstElementChild instanceof HTMLElement) {
                let firstElementChild = <HTMLElement>element.firstElementChild;
                firstElementChild.style.marginTop = "0px";
                firstElementChild.style.width = "100%";

                if (!this.wrap) {
                    firstElementChild.style.overflow = "hidden";
                    firstElementChild.style.textOverflow = "ellipsis";
                }
            }

            if (element.lastElementChild instanceof HTMLElement) {
                (<HTMLElement>element.lastElementChild).style.marginBottom = "0px";
            }

            let anchors = element.getElementsByTagName("a");

            for (let i = 0; i < anchors.length; i++) {
                let anchor = <HTMLAnchorElement>anchors[i];
                anchor.classList.add(hostConfig.makeCssClassName("ac-anchor"));
                anchor.target = "_blank";
                anchor.onclick = (e) => {
                    if (raiseAnchorClickedEvent(this, e.target as HTMLAnchorElement)) {
                        e.preventDefault();
                        e.cancelBubble = true;
                    }
                }
            }

            if (this.wrap) {
                element.style.wordWrap = "break-word";

                if (this.maxLines && this.maxLines > 0) {
                    element.style.maxHeight = (this._computedLineHeight * this.maxLines) + "px";
                    element.style.overflow = "hidden";
                }
            }
            else {
                element.style.whiteSpace = "nowrap";
                element.style.textOverflow = "ellipsis";
            }

            if (GlobalSettings.useAdvancedTextBlockTruncation || GlobalSettings.useAdvancedCardBottomTruncation) {
                this._originalInnerHtml = element.innerHTML;
            }

            return element;
        }
        else {
            return undefined;
        }
    }

    protected truncateOverflow(maxHeight: number): boolean {
        if (maxHeight >= this._computedLineHeight) {
            return this.truncateIfSupported(maxHeight);
        }

        return false;
    }

    protected undoOverflowTruncation() {
        this.restoreOriginalContent();

        if (GlobalSettings.useAdvancedTextBlockTruncation && this.maxLines) {
            let maxHeight = this._computedLineHeight * this.maxLines;

            this.truncateIfSupported(maxHeight);
        }
    }

    useMarkdown: boolean = true;

    applyStylesTo(targetElement: HTMLElement) {
        super.applyStylesTo(targetElement);

        let parentContainer = this.getParentContainer();
        let isRtl = parentContainer ? parentContainer.isRtl() : false;

        switch (this.horizontalAlignment) {
            case Enums.HorizontalAlignment.Center:
                targetElement.style.textAlign = "center";
                break;
            case Enums.HorizontalAlignment.Right:
                targetElement.style.textAlign = isRtl ? "left" : "right";
                break;
            default:
                targetElement.style.textAlign = isRtl ? "right" : "left";
                break;
        }

        let lineHeights = this.hostConfig.lineHeights;

        if (lineHeights) {
            switch (this.size) {
                case Enums.TextSize.Small:
                    this._computedLineHeight = lineHeights.small;
                    break;
                case Enums.TextSize.Medium:
                    this._computedLineHeight = lineHeights.medium;
                    break;
                case Enums.TextSize.Large:
                    this._computedLineHeight = lineHeights.large;
                    break;
                case Enums.TextSize.ExtraLarge:
                    this._computedLineHeight = lineHeights.extraLarge;
                    break;
                default:
                    this._computedLineHeight = lineHeights.default;
                    break;
            }
        }
        else {
            // Looks like 1.33 is the magic number to compute line-height
            // from font size.
            this._computedLineHeight = this.getFontSize(this.hostConfig.getFontTypeDefinition(this.fontType)) * 1.33;
        }

        targetElement.style.lineHeight = this._computedLineHeight + "px";
    }

    getJsonTypeName(): string {
        return "TextBlock";
    }

    updateLayout(processChildren: boolean = false) {
        super.updateLayout(processChildren);

        if (GlobalSettings.useAdvancedTextBlockTruncation && this.maxLines && this.isDisplayed()) {
            // Reset the element's innerHTML in case the available room for
            // content has increased
            this.restoreOriginalContent();
            this.truncateIfSupported(this._computedLineHeight * this.maxLines);
        }
    }
}

class Label extends TextBlock {
    protected getRenderedDomElementType(): string {
        return "label";
    }

    protected internalRender(): HTMLElement | undefined {
        let renderedElement = <HTMLLabelElement>super.internalRender();

<<<<<<< HEAD
        if (this.forElementId) {
=======
        if (renderedElement && !Utils.isNullOrEmpty(this.forElementId)) {
>>>>>>> 685b4e0e
            renderedElement.htmlFor = this.forElementId;
        }

        return renderedElement;
    }

    forElementId: string;
}

export class TextRun extends BaseTextBlock {
    //#region Schema

    static readonly italicProperty = new BoolProperty(Versions.v1_2, "italic", false);
    static readonly strikethroughProperty = new BoolProperty(Versions.v1_2, "strikethrough", false);
    static readonly highlightProperty = new BoolProperty(Versions.v1_2, "highlight", false);

    protected populateSchema(schema: SerializableObjectSchema) {
        super.populateSchema(schema);

        schema.add(BaseTextBlock.selectActionProperty);
    }

    @property(TextRun.italicProperty)
    italic: boolean = false;

    @property(TextRun.strikethroughProperty)
    strikethrough: boolean = false;

    @property(TextRun.highlightProperty)
    highlight: boolean = false;

    //#endregion

    protected internalRender(): HTMLElement | undefined {
        if (this.text) {
            let preProcessedText = this.preProcessPropertyValue(BaseTextBlock.textProperty);
            let hostConfig = this.hostConfig;

            let formattedText = TextFormatters.formatText(this.lang, preProcessedText);

            if (!formattedText) {
                formattedText = "";
            }

            let element = document.createElement("span");
            element.classList.add(hostConfig.makeCssClassName("ac-textRun"));

            this.applyStylesTo(element);

            if (this.selectAction && hostConfig.supportsInteractivity) {
                let anchor = document.createElement("a");
                anchor.classList.add(hostConfig.makeCssClassName("ac-anchor"));

                let href = this.selectAction.getHref();

                anchor.href = href ? href : "";
                anchor.target = "_blank";
                anchor.onclick = (e) => {
                    e.preventDefault();
                    e.cancelBubble = true;

                    if (this.selectAction) {
                        this.selectAction.execute();
                    }
                }

                anchor.innerText = formattedText;

                element.appendChild(anchor);
            }
            else {
                element.innerText = formattedText;
            }

            return element;
        }
        else {
            return undefined;
        }
    }

    applyStylesTo(targetElement: HTMLElement) {
        super.applyStylesTo(targetElement);

        if (this.italic) {
            targetElement.style.fontStyle = "italic";
        }

        if (this.strikethrough) {
            targetElement.style.textDecoration = "line-through";
        }

        if (this.highlight) {
            let colorDefinition = this.getColorDefinition(this.getEffectiveStyleDefinition().foregroundColors, this.effectiveColor);

            targetElement.style.backgroundColor = <string>Utils.stringToCssColor(this.isSubtle ? colorDefinition.highlightColors.subtle : colorDefinition.highlightColors.default);
        }
    }

    getJsonTypeName(): string {
        return "TextRun";
    }

    get isStandalone(): boolean {
        return false;
    }

    get isInline(): boolean {
        return true;
    }
}

export class RichTextBlock extends CardElement {
    private _inlines: CardElement[] = [];

    private internalAddInline(inline: CardElement, forceAdd: boolean = false) {
        if (!inline.isInline) {
            throw new Error("RichTextBlock.addInline: the specified card element cannot be used as a RichTextBlock inline.");
        }

        let doAdd: boolean = inline.parent === undefined || forceAdd;

        if (!doAdd && inline.parent != this) {
            throw new Error("RichTextBlock.addInline: the specified inline already belongs to another RichTextBlock.");
        }
        else {
            inline.setParent(this);

            this._inlines.push(inline);
        }
    }

    protected internalParse(source: any, context: SerializationContext) {
        super.internalParse(source, context);

        this._inlines = [];

        if (Array.isArray(source["inlines"])) {
            for (let jsonInline of source["inlines"]) {
                let inline: CardElement | undefined;

                if (typeof jsonInline === "string") {
                    let textRun = new TextRun();
                    textRun.text = jsonInline;

                    inline = textRun;
                }
                else {
                    // No fallback for inlines in 1.2
                    inline = context.parseElement(this, jsonInline, false);
                }

                if (inline) {
                    this.internalAddInline(inline, true);
                }
            }
        }
    }

    protected internalToJSON(target: PropertyBag, context: SerializationContext) {
        super.internalToJSON(target, context);

        if (this._inlines.length > 0) {
            let jsonInlines: any[] = [];

            for (let inline of this._inlines) {
                jsonInlines.push(inline.toJSON(context));
            }

            context.serializeValue(target, "inlines", jsonInlines);
        }
    }

    protected internalRender(): HTMLElement | undefined {
        if (this._inlines.length > 0) {
            let element = document.createElement("div");
            element.className = this.hostConfig.makeCssClassName("ac-richTextBlock");

            let parentContainer = this.getParentContainer();
            let isRtl = parentContainer ? parentContainer.isRtl() : false;

            switch (this.horizontalAlignment) {
                case Enums.HorizontalAlignment.Center:
                    element.style.textAlign = "center";
                    break;
                case Enums.HorizontalAlignment.Right:
                    element.style.textAlign = isRtl ? "left" : "right";
                    break;
                default:
                    element.style.textAlign = isRtl ? "right" : "left";
                    break;
            }

            for (let inline of this._inlines) {
                let renderedInline = inline.render();

                if (renderedInline) {
                    element.appendChild(renderedInline);
                }
            }

            return element;
        }
        else {
            return undefined;
        }
    }

    asString(): string | undefined {
        let result = "";

        for (let inline of this._inlines) {
            result += inline.asString();
        }

        return result;
    }

    getJsonTypeName(): string {
        return "RichTextBlock";
    }

    getInlineCount(): number {
        return this._inlines.length;
    }

    getInlineAt(index: number): CardElement {
        if (index >= 0 && index < this._inlines.length) {
            return this._inlines[index];
        }
        else {
            throw new Error("RichTextBlock.getInlineAt: Index out of range (" + index + ")");
        }
    }

    addInline(inline: CardElement) {
        this.internalAddInline(inline);
    }

    removeInline(inline: CardElement): boolean {
        let index = this._inlines.indexOf(inline);

        if (index >= 0) {
            this._inlines[index].setParent(undefined);
            this._inlines.splice(index, 1);

            return true;
        }

        return false;
    }
}

export class Fact extends SerializableObject {
    //#region Schema

    static readonly titleProperty = new StringProperty(Versions.v1_0, "title");
    static readonly valueProperty = new StringProperty(Versions.v1_0, "value");

    // For historic reasons, the "title" schema property is exposed as "name" in the OM.
    @property(Fact.titleProperty)
    name?: string;

    @property(Fact.valueProperty)
    value?: string;

    //#endregion

    protected getSchemaKey(): string {
        return "Fact";
    }

    constructor(name?: string, value?: string) {
        super();

        this.name = name;
        this.value = value;
    }
}

export class FactSet extends CardElement {
    //#region Schema

    static readonly factsProperty = new SerializableObjectCollectionProperty(Versions.v1_0, "facts", Fact);

    @property(FactSet.factsProperty)
    facts: Fact[];

    //#endregion

    protected get useDefaultSizing(): boolean {
        return false;
    }

    protected internalRender(): HTMLElement | undefined {
        let element: HTMLElement | undefined = undefined;
        let hostConfig = this.hostConfig;

        if (this.facts.length > 0) {
            element = document.createElement("table");
            element.style.borderWidth = "0px";
            element.style.borderSpacing = "0px";
            element.style.borderStyle = "none";
            element.style.borderCollapse = "collapse";
            element.style.display = "block";
            element.style.overflow = "hidden";
            element.classList.add(hostConfig.makeCssClassName("ac-factset"));

            for (let i = 0; i < this.facts.length; i++) {
                let trElement = document.createElement("tr");

                if (i > 0) {
                    trElement.style.marginTop = hostConfig.factSet.spacing + "px";
                }

                // Title column
                let tdElement = document.createElement("td");
                tdElement.style.padding = "0";
                tdElement.classList.add(hostConfig.makeCssClassName("ac-fact-title"));

                if (hostConfig.factSet.title.maxWidth) {
                    tdElement.style.maxWidth = hostConfig.factSet.title.maxWidth + "px";
                }

                tdElement.style.verticalAlign = "top";

                let textBlock = new TextBlock();
                textBlock.setParent(this);
<<<<<<< HEAD
                textBlock.text = this.facts[i].name ? this.facts[i].name :"Title";
=======
                textBlock.text = (Utils.isNullOrEmpty(this.facts[i].name) && this.isDesignMode()) ? "Title" : this.facts[i].name;
>>>>>>> 685b4e0e
                textBlock.size = hostConfig.factSet.title.size;
                textBlock.color = hostConfig.factSet.title.color;
                textBlock.isSubtle = hostConfig.factSet.title.isSubtle;
                textBlock.weight = hostConfig.factSet.title.weight;
                textBlock.wrap = hostConfig.factSet.title.wrap;
                textBlock.spacing = Enums.Spacing.None;

                Utils.appendChild(tdElement, textBlock.render());
                Utils.appendChild(trElement, tdElement);

                // Spacer column
                tdElement = document.createElement("td");
                tdElement.style.width = "10px";

                Utils.appendChild(trElement, tdElement);

                // Value column
                tdElement = document.createElement("td");
                tdElement.style.padding = "0";
                tdElement.style.verticalAlign = "top";
                tdElement.classList.add(hostConfig.makeCssClassName("ac-fact-value"));

                textBlock = new TextBlock();
                textBlock.setParent(this);
                textBlock.text = this.facts[i].value;
                textBlock.size = hostConfig.factSet.value.size;
                textBlock.color = hostConfig.factSet.value.color;
                textBlock.isSubtle = hostConfig.factSet.value.isSubtle;
                textBlock.weight = hostConfig.factSet.value.weight;
                textBlock.wrap = hostConfig.factSet.value.wrap;
                textBlock.spacing = Enums.Spacing.None;

                Utils.appendChild(tdElement, textBlock.render());
                Utils.appendChild(trElement, tdElement);
                Utils.appendChild(element, trElement);
            }
        }

        return element;
    }

    getJsonTypeName(): string {
        return "FactSet";
    }
}

class ImageDimensionProperty extends PropertyDefinition {
    getInternalName(): string {
        return this.internalName;
    }

    parse(sender: SerializableObject, source: PropertyBag, context: BaseSerializationContext): number | undefined {
        let result: number | undefined = undefined;
        let sourceValue = source[this.name];

        if (sourceValue === undefined) {
            return this.defaultValue;
        }

        let isValid = false;

        if (typeof sourceValue === "string") {
            try {
                let size = SizeAndUnit.parse(sourceValue, true);

                if (size.unit == Enums.SizeUnit.Pixel) {
                    result = size.physicalSize;

                    isValid = true;
                }
            }
            catch {
                // Do nothing. A parse error is emitted below
            }
        }

        if (!isValid) {
            context.logParseEvent(
                Enums.ValidationEvent.InvalidPropertyValue,
                "Invalid " + this.name + " value: " + sourceValue,
                sender);
        }

        return result;
    }

    toJSON(sender: SerializableObject, target: PropertyBag, value: number | undefined, context: BaseSerializationContext) {
        context.serializeValue(
            target,
            this.name,
            typeof value === "number" && !isNaN(value) ? value + "px" : undefined);
    }

    constructor(
        readonly targetVersion: Version,
        readonly name: string,
        readonly internalName: string) {
        super(targetVersion, name);
    }
}

export class Image extends CardElement {
    //#region Schema

    static readonly urlProperty = new StringProperty(Versions.v1_0, "url");
    static readonly altTextProperty = new StringProperty(Versions.v1_0, "altText");
    static readonly backgroundColorProperty = new StringProperty(Versions.v1_1, "backgroundColor");
    static readonly styleProperty = new EnumProperty(
        Versions.v1_0,
        "style",
        Enums.ImageStyle,
        Enums.ImageStyle.Default);
    static readonly sizeProperty = new EnumProperty(
        Versions.v1_0,
        "size",
        Enums.Size,
        Enums.Size.Auto);
    static readonly pixelWidthProperty = new ImageDimensionProperty(Versions.v1_1, "width", "pixelWidth");
    static readonly pixelHeightProperty = new ImageDimensionProperty(Versions.v1_1, "height", "pixelHeight");
    static readonly selectActionProperty = new ActionProperty(Versions.v1_0, "selectAction", [ "Action.ShowCard" ]);

    protected populateSchema(schema: SerializableObjectSchema) {
        super.populateSchema(schema);

        schema.remove(CardElement.heightProperty);
    }

    @property(Image.urlProperty)
    url?: string;

    @property(Image.altTextProperty)
    altText?: string;

    @property(Image.backgroundColorProperty)
    backgroundColor?: string;

    @property(Image.sizeProperty)
    size: Enums.Size = Enums.Size.Auto;

    @property(Image.styleProperty)
    style: Enums.ImageStyle = Enums.ImageStyle.Default;

    @property(Image.pixelWidthProperty)
    pixelWidth?: number;

    @property(Image.pixelHeightProperty)
    pixelHeight?: number;

    @property(Image.selectActionProperty)
    selectAction?: Action;

    //#endregion

    private applySize(element: HTMLElement) {
        if (this.pixelWidth || this.pixelHeight) {
            if (this.pixelWidth) {
                element.style.width = this.pixelWidth + "px";
            }

            if (this.pixelHeight) {
                element.style.height = this.pixelHeight + "px";
            }
        }
        else {
            switch (this.size) {
                case Enums.Size.Stretch:
                    element.style.width = "100%";
                    break;
                case Enums.Size.Auto:
                    element.style.maxWidth = "100%";
                    break;
                case Enums.Size.Small:
                    element.style.width = this.hostConfig.imageSizes.small + "px";
                    break;
                case Enums.Size.Large:
                    element.style.width = this.hostConfig.imageSizes.large + "px";
                    break;
                case Enums.Size.Medium:
                    element.style.width = this.hostConfig.imageSizes.medium + "px";
                    break;
            }
        }
    }

    protected get useDefaultSizing() {
        return false;
    }

    protected internalRender(): HTMLElement | undefined {
        let element: HTMLElement | undefined = undefined;

        if (this.url) {
            element = document.createElement("div");
            element.style.display = "flex";
            element.style.alignItems = "flex-start";

            element.onkeypress = (e) => {
                if (this.selectAction && (e.keyCode == 13 || e.keyCode == 32)) { // enter or space pressed
                    e.preventDefault();
                    e.cancelBubble = true;

                    this.selectAction.execute();
                }
            }

            element.onclick = (e) => {
                if (this.selectAction) {
                    e.preventDefault();
                    e.cancelBubble = true;

                    this.selectAction.execute();
                }
            }

            switch (this.horizontalAlignment) {
                case Enums.HorizontalAlignment.Center:
                    element.style.justifyContent = "center";
                    break;
                case Enums.HorizontalAlignment.Right:
                    element.style.justifyContent = "flex-end";
                    break;
                default:
                    element.style.justifyContent = "flex-start";
                    break;
            }

            // Cache hostConfig to avoid walking the parent hierarchy multiple times
            let hostConfig = this.hostConfig;

            let imageElement = document.createElement("img");
            imageElement.onload = (e: Event) => {
                raiseImageLoadedEvent(this);
            }
            imageElement.onerror = (e: Event) => {
                if (this.renderedElement) {
                    let card = this.getRootElement() as AdaptiveCard;

                    this.renderedElement.innerHTML = "";

                    if (card && card.designMode) {
                        let errorElement = document.createElement("div");
                        errorElement.style.display = "flex";
                        errorElement.style.alignItems = "center";
                        errorElement.style.justifyContent = "center";
                        errorElement.style.backgroundColor = "#EEEEEE";
                        errorElement.style.color = "black";
                        errorElement.innerText = ":-(";
                        errorElement.style.padding = "10px";

                        this.applySize(errorElement);

                        this.renderedElement.appendChild(errorElement);
                    }
                }

                raiseImageLoadedEvent(this);
            }
            imageElement.style.maxHeight = "100%";
            imageElement.style.minWidth = "0";
            imageElement.classList.add(hostConfig.makeCssClassName("ac-image"));

            if (this.selectAction !== undefined && hostConfig.supportsInteractivity) {
                imageElement.tabIndex = 0
                imageElement.setAttribute("role", "button");

                if (this.selectAction.title) {
                    imageElement.setAttribute("aria-label", <string>this.selectAction.title);
                }

                imageElement.classList.add(hostConfig.makeCssClassName("ac-selectable"));
            }

            this.applySize(imageElement);

            if (this.style === Enums.ImageStyle.Person) {
                imageElement.style.borderRadius = "50%";
                imageElement.style.backgroundPosition = "50% 50%";
                imageElement.style.backgroundRepeat = "no-repeat";
            }

            imageElement.style.backgroundColor = <string>Utils.stringToCssColor(this.backgroundColor);
            imageElement.src = <string>this.preProcessPropertyValue(Image.urlProperty);
            imageElement.alt = <string>this.preProcessPropertyValue(Image.altTextProperty);

            element.appendChild(imageElement);
        }

        return element;
    }

    getJsonTypeName(): string {
        return "Image";
    }

    getActionById(id: string) {
        let result = super.getActionById(id);

        if (!result && this.selectAction) {
            result = this.selectAction.getActionById(id);
        }

        return result;
    }

    getResourceInformation(): IResourceInformation[] {
        return this.url ? [{ url: this.url, mimeType: "image" }] : [];
    }
}

export abstract class CardElementContainer extends CardElement {
    //#region Schema

    static readonly selectActionProperty = new ActionProperty(Versions.v1_0, "selectAction", [ "Action.ShowCard" ]);

    protected populateSchema(schema: SerializableObjectSchema) {
        super.populateSchema(schema);

        if (!this.isSelectable) {
            schema.remove(CardElementContainer.selectActionProperty);
        }
    }

    @property(CardElementContainer.selectActionProperty)
    protected _selectAction?: Action;

    //#endregion

    protected isElementAllowed(element: CardElement) {
        return this.hostConfig.supportsInteractivity || !element.isInteractive;
    }

    protected applyPadding() {
        super.applyPadding();

        if (!this.renderedElement) {
            return;
        }

        let physicalPadding = new SpacingDefinition();

        if (this.getEffectivePadding()) {
            physicalPadding = this.hostConfig.paddingDefinitionToSpacingDefinition(this.getEffectivePadding());
        }

        this.renderedElement.style.paddingTop = physicalPadding.top + "px";
        this.renderedElement.style.paddingRight = physicalPadding.right + "px";
        this.renderedElement.style.paddingBottom = physicalPadding.bottom + "px";
        this.renderedElement.style.paddingLeft = physicalPadding.left + "px";

        this.renderedElement.style.marginRight = "0";
        this.renderedElement.style.marginLeft = "0";
    }

    protected get isSelectable(): boolean {
        return false;
    }

    abstract getItemCount(): number;
    abstract getItemAt(index: number): CardElement;
    abstract getFirstVisibleRenderedItem(): CardElement | undefined;
    abstract getLastVisibleRenderedItem(): CardElement | undefined;
    abstract removeItem(item: CardElement): boolean;

    allowVerticalOverflow: boolean = false;

    internalValidateProperties(context: ValidationResults) {
        super.internalValidateProperties(context);

        for (let i = 0; i < this.getItemCount(); i++) {
            let item = this.getItemAt(i);

            if (!this.hostConfig.supportsInteractivity && item.isInteractive) {
                context.addFailure(
                    this,
                    Enums.ValidationEvent.InteractivityNotAllowed,
                    "Interactivity is not allowed.");
            }

            if (!this.isElementAllowed(item)) {
                context.addFailure(
                    this,
                    Enums.ValidationEvent.InteractivityNotAllowed,
                    "Elements of type " + item.getJsonTypeName() + " are not allowed in this container.");
            }

            item.internalValidateProperties(context);
        }

        if (this._selectAction) {
            this._selectAction.internalValidateProperties(context);
        }
    }

    render(): HTMLElement | undefined {
        let element = super.render();

        if (element) {
            let hostConfig = this.hostConfig;

            if (this.allowVerticalOverflow) {
                element.style.overflowX = "hidden";
                element.style.overflowY = "auto";
            }

            if (element && this.isSelectable && this._selectAction && hostConfig.supportsInteractivity) {
                element.classList.add(hostConfig.makeCssClassName("ac-selectable"));
                element.tabIndex = 0;
                element.setAttribute("role", "button");

                if (this._selectAction.title) {
                    element.setAttribute("aria-label", this._selectAction.title);
                }

                element.onclick = (e) => {
                    if (this._selectAction !== undefined) {
                        e.preventDefault();
                        e.cancelBubble = true;

                        this._selectAction.execute();
                    }
                }

                element.onkeypress = (e) => {
                    if (this._selectAction !== undefined && (e.keyCode == 13 || e.keyCode == 32)) {
                        // Enter or space pressed
                        e.preventDefault();
                        e.cancelBubble = true;

                        this._selectAction.execute();
                    }
                }
            }
        }

        return element;
    }

    updateLayout(processChildren: boolean = true) {
        super.updateLayout(processChildren);

        if (processChildren) {
            for (let i = 0; i < this.getItemCount(); i++) {
                this.getItemAt(i).updateLayout();
            }
        }
    }

    getAllInputs(): Input[] {
        let result: Input[] = [];

        for (let i = 0; i < this.getItemCount(); i++) {
            result = result.concat(this.getItemAt(i).getAllInputs());
        }

        return result;
    }

    getResourceInformation(): IResourceInformation[] {
        let result: IResourceInformation[] = [];

        for (let i = 0; i < this.getItemCount(); i++) {
            result = result.concat(this.getItemAt(i).getResourceInformation());
        }

        return result;
    }

    getElementById(id: string): CardElement | undefined {
        let result = super.getElementById(id);

        if (!result) {
            for (let i = 0; i < this.getItemCount(); i++) {
                result = this.getItemAt(i).getElementById(id);

                if (result) {
                    break;
                }
            }
        }

        return result;
    }
}

export class ImageSet extends CardElementContainer {
    //#region Schema

    static readonly imagesProperty = new SerializableObjectCollectionProperty(
        Versions.v1_0,
        "images",
        Image,
        (sender: SerializableObject, item: Image) => { item.setParent(<CardElement>sender); });
    static readonly imageSizeProperty = new EnumProperty(
        Versions.v1_0,
        "imageSize",
        Enums.Size,
        Enums.Size.Medium);

    @property(ImageSet.imagesProperty)
    private _images: Image[] = [];

    @property(ImageSet.imageSizeProperty)
    imageSize: Enums.Size = Enums.Size.Medium;

    //#endregion

    protected internalRender(): HTMLElement | undefined {
        let element: HTMLElement | undefined = undefined;

        if (this._images.length > 0) {
            element = document.createElement("div");
            element.style.display = "flex";
            element.style.flexWrap = "wrap";

            for (let image of this._images) {
                image.size = this.imageSize;

                let renderedImage = image.render();

                if (renderedImage) {
                    renderedImage.style.display = "inline-flex";
                    renderedImage.style.margin = "0px";
                    renderedImage.style.marginRight = "10px";
                    renderedImage.style.maxHeight = this.hostConfig.imageSet.maxImageHeight + "px";

                    Utils.appendChild(element, renderedImage);
                }
            }
        }

        return element;
    }

    getItemCount(): number {
        return this._images.length;
    }

    getItemAt(index: number): CardElement {
        return this._images[index];
    }

    getFirstVisibleRenderedItem(): CardElement | undefined {
        return this._images && this._images.length > 0 ? this._images[0] : undefined;
    }

    getLastVisibleRenderedItem(): CardElement | undefined {
        return this._images && this._images.length > 0 ? this._images[this._images.length - 1] : undefined;
    }

    removeItem(item: CardElement): boolean {
        if (item instanceof Image) {
            let itemIndex = this._images.indexOf(item);

            if (itemIndex >= 0) {
                this._images.splice(itemIndex, 1);

                item.setParent(undefined);

                this.updateLayout();

                return true;
            }
        }

        return false;
    }

    getJsonTypeName(): string {
        return "ImageSet";
    }

    addImage(image: Image) {
        if (!image.parent) {
            this._images.push(image);

            image.setParent(this);
        }
        else {
            throw new Error("This image already belongs to another ImageSet");
        }
    }

    indexOf(cardElement: CardElement): number {
        return cardElement instanceof Image ? this._images.indexOf(cardElement) : -1;
    }
}

export class MediaSource extends SerializableObject {
    //#region Schema

    static readonly mimeTypeProperty = new StringProperty(Versions.v1_1, "mimeType");
    static readonly urlProperty = new StringProperty(Versions.v1_1, "url");

    @property(MediaSource.mimeTypeProperty)
    mimeType?: string;

    @property(MediaSource.urlProperty)
    url?: string;

    //#endregion

    protected getSchemaKey(): string {
        return "MediaSource";
    }

    constructor(url?: string, mimeType?: string) {
        super();

        this.url = url;
        this.mimeType = mimeType;
    }

    isValid(): boolean {
        return this.mimeType && this.url ? true : false;
    }

    render(): HTMLElement | undefined {
        let result: HTMLSourceElement | undefined = undefined;

        if (this.isValid()) {
            result = document.createElement("source");
            result.src = <string>this.url;
            result.type = <string>this.mimeType;
        }

        return result;
    }
}

export class Media extends CardElement {
    //#region Schema

    static readonly sourcesProperty = new SerializableObjectCollectionProperty(Versions.v1_1, "sources", MediaSource);
    static readonly posterProperty = new StringProperty(Versions.v1_1, "poster");
    static readonly altTextProperty = new StringProperty(Versions.v1_1, "altText");

    @property(Media.sourcesProperty)
    sources: MediaSource[] = [];

    @property(Media.posterProperty)
    poster?: string;

    @property(Media.altTextProperty)
    altText?: string;

    //#endregion

    static readonly supportedMediaTypes = ["audio", "video"];

    private _selectedMediaType?: string;
    private _selectedSources: MediaSource[];

    private getPosterUrl(): string | undefined {
        return this.poster ? this.poster : this.hostConfig.media.defaultPoster;
    }

    private processSources() {
        this._selectedSources = [];
        this._selectedMediaType = undefined;

        for (let source of this.sources) {
            let mimeComponents = source.mimeType ? source.mimeType.split('/') : [];

            if (mimeComponents.length == 2) {
                if (!this._selectedMediaType) {
                    let index = Media.supportedMediaTypes.indexOf(mimeComponents[0]);

                    if (index >= 0) {
                        this._selectedMediaType = Media.supportedMediaTypes[index];
                    }
                }
                if (mimeComponents[0] == this._selectedMediaType) {
                    this._selectedSources.push(source);
                }
            }
        }
    }

    private renderPoster(): HTMLElement {
        const playButtonArrowWidth = 12;
        const playButtonArrowHeight = 15;

        let posterRootElement = document.createElement("div");
        posterRootElement.className = this.hostConfig.makeCssClassName("ac-media-poster");
        posterRootElement.setAttribute("role", "contentinfo");
        posterRootElement.setAttribute("aria-label", this.altText ? this.altText : "Media content");
        posterRootElement.style.position = "relative";
        posterRootElement.style.display = "flex";

        let posterUrl = this.getPosterUrl();

        if (posterUrl) {
            let posterImageElement = document.createElement("img");
            posterImageElement.style.width = "100%";
            posterImageElement.style.height = "100%";

            posterImageElement.onerror = (e: Event) => {
                if (posterImageElement.parentNode) {
                    posterImageElement.parentNode.removeChild(posterImageElement);
                }

                posterRootElement.classList.add("empty");
                posterRootElement.style.minHeight = "150px";
            }

            posterImageElement.src = posterUrl;

            posterRootElement.appendChild(posterImageElement);
        }
        else {
            posterRootElement.classList.add("empty");
            posterRootElement.style.minHeight = "150px";
        }

        if (this.hostConfig.supportsInteractivity && this._selectedSources.length > 0) {
            let playButtonOuterElement = document.createElement("div");
            playButtonOuterElement.setAttribute("role", "button");
            playButtonOuterElement.setAttribute("aria-label", "Play media");
            playButtonOuterElement.className = this.hostConfig.makeCssClassName("ac-media-playButton");
            playButtonOuterElement.style.display = "flex";
            playButtonOuterElement.style.alignItems = "center";
            playButtonOuterElement.style.justifyContent = "center";
            playButtonOuterElement.onclick = (e) => {
                if (this.hostConfig.media.allowInlinePlayback) {
                    e.preventDefault();
                    e.cancelBubble = true;

                    if (this.renderedElement) {
                        let mediaPlayerElement = this.renderMediaPlayer();

                        this.renderedElement.innerHTML = "";
                        this.renderedElement.appendChild(mediaPlayerElement);

                        mediaPlayerElement.play();
                    }
                }
                else {
                    if (Media.onPlay) {
                        e.preventDefault();
                        e.cancelBubble = true;

                        Media.onPlay(this);
                    }
                }
            }

            let playButtonInnerElement = document.createElement("div");
            playButtonInnerElement.className = this.hostConfig.makeCssClassName("ac-media-playButton-arrow");
            playButtonInnerElement.style.width = playButtonArrowWidth + "px";
            playButtonInnerElement.style.height = playButtonArrowHeight + "px";
            playButtonInnerElement.style.borderTopWidth = (playButtonArrowHeight / 2) + "px";
            playButtonInnerElement.style.borderBottomWidth = (playButtonArrowHeight / 2) + "px";
            playButtonInnerElement.style.borderLeftWidth = playButtonArrowWidth + "px";
            playButtonInnerElement.style.borderRightWidth = "0";
            playButtonInnerElement.style.borderStyle = "solid";
            playButtonInnerElement.style.borderTopColor = "transparent";
            playButtonInnerElement.style.borderRightColor = "transparent";
            playButtonInnerElement.style.borderBottomColor = "transparent";
            playButtonInnerElement.style.transform = "translate(" + (playButtonArrowWidth / 10) + "px,0px)";

            playButtonOuterElement.appendChild(playButtonInnerElement);

            let playButtonContainer = document.createElement("div");
            playButtonContainer.style.position = "absolute";
            playButtonContainer.style.left = "0";
            playButtonContainer.style.top = "0";
            playButtonContainer.style.width = "100%";
            playButtonContainer.style.height = "100%";
            playButtonContainer.style.display = "flex";
            playButtonContainer.style.justifyContent = "center";
            playButtonContainer.style.alignItems = "center";

            playButtonContainer.appendChild(playButtonOuterElement);
            posterRootElement.appendChild(playButtonContainer);
        }

        return posterRootElement;
    }

    private renderMediaPlayer(): HTMLMediaElement {
        let mediaElement: HTMLMediaElement;

        if (this._selectedMediaType == "video") {
            let videoPlayer = document.createElement("video");

            let posterUrl = this.getPosterUrl();

            if (posterUrl) {
                videoPlayer.poster = posterUrl;
            }

            mediaElement = videoPlayer;
        }
        else {
            mediaElement = document.createElement("audio");
        }

        mediaElement.controls = true;
        mediaElement.preload = "none";
        mediaElement.style.width = "100%";

        for (let source of this.sources) {
            let renderedSource = source.render();

            Utils.appendChild(mediaElement, renderedSource);
        }

        return mediaElement;
    }

    protected internalRender(): HTMLElement | undefined {
        let element = <HTMLElement>document.createElement("div");
        element.className = this.hostConfig.makeCssClassName("ac-media");

        this.processSources();

        element.appendChild(this.renderPoster());

        return element;
    }

    static onPlay: (sender: Media) => void;

    getJsonTypeName(): string {
        return "Media";
    }

    getResourceInformation(): IResourceInformation[] {
        let result: IResourceInformation[] = [];

        let posterUrl = this.getPosterUrl();

        if (posterUrl) {
            result.push({ url: posterUrl, mimeType: "image" });
        }

        for (let mediaSource of this.sources) {
            if (mediaSource.isValid()) {
                result.push(
                    {
                        url: <string>mediaSource.url,
                        mimeType: <string>mediaSource.mimeType
                    }
                );
            }
        }

        return result;
    }

    get selectedMediaType(): string | undefined {
        return this._selectedMediaType;
    }
}

export class InputValidationOptions extends SerializableObject {
    //#region Schema

    static readonly necessityProperty = new EnumProperty(Versions.vNext, "necessity", Enums.InputValidationNecessity, Enums.InputValidationNecessity.Optional);
    static readonly errorMessageProperty = new StringProperty(Versions.vNext, "errorMessagwe");

    protected getSchemaKey(): string {
        return "InputValidationOptions";
    }

    @property(InputValidationOptions.necessityProperty)
    necessity: Enums.InputValidationNecessity = Enums.InputValidationNecessity.Optional;

    @property(InputValidationOptions.errorMessageProperty)
    errorMessage?: string;

    //#endregion

    protected internalToJSON(target: PropertyBag, context: BaseSerializationContext) {
        return this.hasAllDefaultValues() ? undefined : super.internalToJSON(target, context);
    }
}

export abstract class Input extends CardElement implements IInput {
    //#region Schema

    static readonly validationProperty = new SerializableObjectProperty(
        Versions.vNext,
        "validation",
        InputValidationOptions);

    protected populateSchema(schema: SerializableObjectSchema) {
        super.populateSchema(schema);

        if (!GlobalSettings.useBuiltInInputValidation) {
            schema.remove(Input.validationProperty);
        }
    }

    @property(Input.validationProperty)
    get validation(): InputValidationOptions {
        return this.getValue(Input.validationProperty);
    }

    //#endregion

    private _outerContainerElement: HTMLElement;
    private _inputControlContainerElement: HTMLElement;
    private _errorMessageElement?: HTMLElement;
    private _renderedInputControlElement: HTMLElement;

    protected get isNullable(): boolean {
        return true;
    }

    protected get renderedInputControlElement(): HTMLElement {
        return this._renderedInputControlElement;
    }

    protected get inputControlContainerElement(): HTMLElement {
        return this._inputControlContainerElement;
    }

    protected overrideInternalRender(): HTMLElement | undefined {
        let hostConfig = this.hostConfig;

        this._outerContainerElement = document.createElement("div");
        this._outerContainerElement.style.display = "flex";
        this._outerContainerElement.style.flexDirection = "column";

        this._inputControlContainerElement = document.createElement("div");
        this._inputControlContainerElement.className = hostConfig.makeCssClassName("ac-input-container");
        this._inputControlContainerElement.style.display = "flex";

        let renderedInputControlElement = this.internalRender();

        if (renderedInputControlElement) {
            this._renderedInputControlElement = renderedInputControlElement;
            this._renderedInputControlElement.style.minWidth = "0px";

            if (GlobalSettings.useBuiltInInputValidation && this.isNullable && this.validation.necessity == Enums.InputValidationNecessity.RequiredWithVisualCue) {
                this._renderedInputControlElement.classList.add(hostConfig.makeCssClassName("ac-input-required"));
            }

            this._inputControlContainerElement.appendChild(this._renderedInputControlElement);

            this._outerContainerElement.appendChild(this._inputControlContainerElement);

            return this._outerContainerElement;
        }

        return undefined;
    }

    protected valueChanged() {
        this.resetValidationFailureCue();

        if (this.onValueChanged) {
            this.onValueChanged(this);
        }

        raiseInputValueChangedEvent(this);
    }

    protected resetValidationFailureCue() {
        if (GlobalSettings.useBuiltInInputValidation && this.renderedElement) {
            this._renderedInputControlElement.classList.remove(this.hostConfig.makeCssClassName("ac-input-validation-failed"));

            if (this._errorMessageElement) {
                this._outerContainerElement.removeChild(this._errorMessageElement);

                this._errorMessageElement = undefined;
            }
        }
    }

    protected showValidationErrorMessage() {
        if (this.renderedElement && GlobalSettings.useBuiltInInputValidation && GlobalSettings.displayInputValidationErrors && this.validation.errorMessage) {
            this._errorMessageElement = document.createElement("span");
            this._errorMessageElement.className = this.hostConfig.makeCssClassName("ac-input-validation-error-message");
            this._errorMessageElement.textContent = this.validation.errorMessage;

            this._outerContainerElement.appendChild(this._errorMessageElement);
        }
    }

    abstract get value(): any;

    onValueChanged: (sender: Input) => void;

    abstract isSet(): boolean;

    internalValidateProperties(context: ValidationResults) {
        super.internalValidateProperties(context);

        if (!this.id) {
            context.addFailure(
                this,
                Enums.ValidationEvent.PropertyCantBeNull,
                "All inputs must have a unique Id");
        }
    }

    validateValue(): boolean {
        if (GlobalSettings.useBuiltInInputValidation) {
            this.resetValidationFailureCue();

            let result = this.validation.necessity != Enums.InputValidationNecessity.Optional ? this.isSet() : true;

            if (!result && this.renderedElement) {
                this._renderedInputControlElement.classList.add(this.hostConfig.makeCssClassName("ac-input-validation-failed"));

                this.showValidationErrorMessage();
            }

            return result;
        }
        else {
            return true;
        }
    }

    getAllInputs(): Input[] {
        return [this];
    }

    get isInteractive(): boolean {
        return true;
    }
}

export class TextInput extends Input {
    //#region Schema

    static readonly valueProperty = new StringProperty(Versions.v1_0, "value");
    static readonly maxLengthProperty = new NumProperty(Versions.v1_0, "maxLength");
    static readonly isMultilineProperty = new BoolProperty(Versions.v1_0, "isMultiline", false);
    static readonly placeholderProperty = new StringProperty(Versions.v1_0, "placeholder");
    static readonly styleProperty = new EnumProperty(Versions.v1_0, "style", Enums.InputTextStyle, Enums.InputTextStyle.Text);
    static readonly inlineActionProperty = new ActionProperty(Versions.v1_0, "inlineAction", [ "Action.ShowCard" ]);

    @property(TextInput.valueProperty)
    defaultValue?: string;

    @property(TextInput.maxLengthProperty)
    maxLength?: number;

    @property(TextInput.isMultilineProperty)
    isMultiline: boolean = false;

    @property(TextInput.placeholderProperty)
    placeholder?: string;

    @property(TextInput.styleProperty)
    style: Enums.InputTextStyle = Enums.InputTextStyle.Text;

    @property(TextInput.inlineActionProperty)
    inlineAction?: Action;

    //#endregion

    private setupInput(input: HTMLInputElement | HTMLTextAreaElement) {
        input.style.flex = "1 1 auto";
        input.tabIndex = 0;

        if (this.placeholder) {
            input.placeholder = this.placeholder;
            input.setAttribute("aria-label", this.placeholder)
        }

        if (this.defaultValue) {
            input.value = this.defaultValue;
        }

        if (this.maxLength && this.maxLength > 0) {
            input.maxLength = this.maxLength;
        }

        input.oninput = () => { this.valueChanged(); }
        input.onkeypress = (e: KeyboardEvent) => {
            // Ctrl+Enter pressed
            if (e.keyCode == 10 && this.inlineAction) {
                this.inlineAction.execute();
            }
        }
    }

    protected internalRender(): HTMLElement | undefined {
        let result: HTMLInputElement | HTMLTextAreaElement;

        if (this.isMultiline) {
            result = document.createElement("textarea");
            result.className = this.hostConfig.makeCssClassName("ac-input", "ac-textInput", "ac-multiline");
        }
        else {
            result = document.createElement("input");
            result.className = this.hostConfig.makeCssClassName("ac-input", "ac-textInput");
            result.type = Enums.InputTextStyle[this.style].toLowerCase();
        }

        this.setupInput(result);

        return result;
    }

    protected overrideInternalRender(): HTMLElement | undefined {
        let renderedInputControl = super.overrideInternalRender();

        if (this.inlineAction) {
            let button = document.createElement("button");
            button.className = this.hostConfig.makeCssClassName("ac-inlineActionButton");
            button.onclick = (e) => {
                e.preventDefault();
                e.cancelBubble = true;

                if (this.inlineAction) {
                    this.inlineAction.execute();
                }
            };

            if (this.inlineAction.iconUrl) {
                button.classList.add("iconOnly");

                let icon = document.createElement("img");
                icon.style.height = "100%";

                // The below trick is necessary as a workaround in Chrome where the icon is initially displayed
                // at its native size then resized to 100% of the button's height. This cfreates an unpleasant
                // flicker. On top of that, Chrome's flex implementation fails to prperly re-layout the button
                // after the image has loaded and been gicven its final size. The below trick also fixes that.
                icon.style.display = "none";
                icon.onload = () => {
                    icon.style.removeProperty("display");
                };
                icon.onerror = () => {
                    button.removeChild(icon);
                    button.classList.remove("iconOnly");
                    button.classList.add("textOnly");

                    if (this.inlineAction) {
                        button.textContent = this.inlineAction.title ? this.inlineAction.title : "Title";
                    }
                    else {
                        button.textContent = "Title";
                    }
                }

                icon.src = this.inlineAction.iconUrl;

                button.appendChild(icon);

                if (this.inlineAction.title) {
                    button.title = this.inlineAction.title;
                }
            }
            else {
                button.classList.add("textOnly");
                button.textContent = this.inlineAction.title ? this.inlineAction.title : "Title";
            }

            button.style.marginLeft = "8px";

            this.inputControlContainerElement.appendChild(button);
        }

        return renderedInputControl;
    }

    getJsonTypeName(): string {
        return "Input.Text";
    }

    getActionById(id: string) {
        let result = super.getActionById(id);

        if (!result && this.inlineAction) {
            result = this.inlineAction.getActionById(id);
        }

        return result;
    }

    isSet(): boolean {
        return this.value ? true : false;
    }

    get value(): string | undefined {
        if (this.renderedInputControlElement) {
            if (this.isMultiline) {
                return (<HTMLTextAreaElement>this.renderedInputControlElement).value;
            }
            else {
                return (<HTMLInputElement>this.renderedInputControlElement).value;
            }
        }
        else {
            return undefined;
        }
    }
}

export class ToggleInput extends Input {
    //#region Schema

    static readonly valueProperty = new StringProperty(Versions.v1_0, "value");
    static readonly titleProperty = new StringProperty(Versions.v1_0, "title");
    static readonly valueOnProperty = new StringProperty(Versions.v1_0, "valueOn", true, undefined, "true", (sender: SerializableObject) => { return "true"; });
    static readonly valueOffProperty = new StringProperty(Versions.v1_0, "valueOff", true, undefined, "false", (sender: SerializableObject) => { return "false"; });
    static readonly wrapProperty = new BoolProperty(Versions.v1_2, "wrap", false);

    @property(ToggleInput.valueProperty)
    defaultValue?: string;

    @property(ToggleInput.titleProperty)
    title?: string;

    @property(ToggleInput.valueOnProperty)
    valueOn: string = "true";

    @property(ToggleInput.valueOffProperty)
    valueOff: string = "false";

    @property(ToggleInput.wrapProperty)
    wrap: boolean = false;

    //#endregion

    private _checkboxInputElement: HTMLInputElement;

    protected internalRender(): HTMLElement | undefined {
        let element = document.createElement("div");
        element.className = this.hostConfig.makeCssClassName("ac-input", "ac-toggleInput");
        element.style.width = "100%";
        element.style.display = "flex";
        element.style.alignItems = "center";

        this._checkboxInputElement = document.createElement("input");
        this._checkboxInputElement.id = Utils.generateUniqueId();
        this._checkboxInputElement.type = "checkbox";
        this._checkboxInputElement.style.display = "inline-block";
        this._checkboxInputElement.style.verticalAlign = "middle";
        this._checkboxInputElement.style.margin = "0";
        this._checkboxInputElement.style.flex = "0 0 auto";

        if (this.title) {
            this._checkboxInputElement.setAttribute("aria-label", this.title);
        }

        this._checkboxInputElement.tabIndex = 0;

        if (this.defaultValue == this.valueOn) {
            this._checkboxInputElement.checked = true;
        }

        this._checkboxInputElement.onchange = () => { this.valueChanged(); }

        Utils.appendChild(element, this._checkboxInputElement);

        if (this.title || this.isDesignMode()) {
            let label = new Label();
            label.setParent(this);
            label.forElementId = this._checkboxInputElement.id;
            label.hostConfig = this.hostConfig;
            label.text = !this.title ? this.getJsonTypeName() : this.title;
            label.useMarkdown = GlobalSettings.useMarkdownInRadioButtonAndCheckbox;
            label.wrap = this.wrap;

            let labelElement = label.render();

            if (labelElement) {
                labelElement.style.display = "inline-block";
                labelElement.style.flex = "1 1 auto";
                labelElement.style.marginLeft = "6px";
                labelElement.style.verticalAlign = "middle";

                let spacerElement = document.createElement("div");
                spacerElement.style.width = "6px";

                Utils.appendChild(element, spacerElement);
                Utils.appendChild(element, labelElement);
            }
        }

        return element;
    }

    protected get isNullable(): boolean {
        return false;
    }

    getJsonTypeName(): string {
        return "Input.Toggle";
    }

    isSet(): boolean {
        return this.value ? true : false;
    }

    get value(): string | undefined {
        if (this._checkboxInputElement) {
            return this._checkboxInputElement.checked ? this.valueOn : this.valueOff;
        }
        else {
            return undefined;
        }
    }
}

export class Choice extends SerializableObject {
    //#region Schema

    static readonly titleProperty = new StringProperty(Versions.v1_0, "title");
    static readonly valueProperty = new StringProperty(Versions.v1_0, "value");

    @property(Choice.titleProperty)
    title?: string;

    @property(Choice.valueProperty)
    value?: string;

    //#endregion

    protected getSchemaKey(): string {
        return "Choice";
    }

    constructor(title?: string, value?: string) {
        super();

        this.title = title;
        this.value = value;
    }
}

export class ChoiceSetInput extends Input {
    //#region Schema

    static readonly valueProperty = new StringProperty(Versions.v1_0, "value");
    static readonly choicesProperty = new SerializableObjectCollectionProperty(Versions.v1_0, "choices", Choice);
    static readonly styleProperty = new ValueSetProperty(
        Versions.v1_0,
        "style",
        [
            { value: "compact" },
            { value: "expanded" }
        ],
        "compact");
    static readonly isMultiSelectProperty = new BoolProperty(Versions.v1_0, "isMultiSelect", false);
    static readonly placeholderProperty = new StringProperty(Versions.v1_0, "placeholder");
    static readonly wrapProperty = new BoolProperty(Versions.v1_2, "wrap", false);

    @property(ChoiceSetInput.valueProperty)
    defaultValue?: string;

    @property(ChoiceSetInput.styleProperty)
    style?: "compact" | "expanded";

    get isCompact(): boolean {
        return this.style !== "expanded";
    }

    set isCompact(value: boolean) {
        this.style = value ? undefined : "expanded";
    }

    @property(ChoiceSetInput.isMultiSelectProperty)
    isMultiSelect: boolean = false;

    @property(ChoiceSetInput.placeholderProperty)
    placeholder?: string;

    @property(ChoiceSetInput.wrapProperty)
    wrap: boolean = false;

    @property(ChoiceSetInput.choicesProperty)
    choices: Choice[] = [];

    //#endregion

    private static uniqueCategoryCounter = 0;

    private static getUniqueCategoryName(): string {
        let uniqueCwtegoryName = "__ac-category" + ChoiceSetInput.uniqueCategoryCounter;

        ChoiceSetInput.uniqueCategoryCounter++;

        return uniqueCwtegoryName;
    }

    private _uniqueCategoryName: string;
    private _selectElement: HTMLSelectElement;
    private _toggleInputs: HTMLInputElement[];

    private renderCompundInput(cssClassName: string, type: "checkbox" | "radio", defaultValues: string[] | undefined): HTMLElement {
        let element = document.createElement("div");
        element.className = this.hostConfig.makeCssClassName("ac-input", cssClassName);
        element.style.width = "100%";

        this._toggleInputs = [];

        for (let choice of this.choices) {
            let input = document.createElement("input");
            input.id = Utils.generateUniqueId();
            input.type = type;
            input.style.margin = "0";
            input.style.display = "inline-block";
            input.style.verticalAlign = "middle";
            input.style.flex = "0 0 auto";
            input.name = this.id ? this.id : this._uniqueCategoryName;

            if (choice.value) {
                input.value = choice.value;
            }

            if (choice.title) {
                input.setAttribute("aria-label", choice.title);
            }

            if (defaultValues && choice.value) {
                if (defaultValues.indexOf(choice.value) >= 0) {
                    input.checked = true;
                }
            }

            input.onchange = () => { this.valueChanged(); }

            this._toggleInputs.push(input);

            let compoundInput = document.createElement("div");
            compoundInput.style.display = "flex";
            compoundInput.style.alignItems = "center";

            Utils.appendChild(compoundInput, input);

            let label = new Label();
            label.setParent(this);
            label.forElementId = input.id;
            label.hostConfig = this.hostConfig;
            label.text = choice.title ? choice.title : "Choice " + this._toggleInputs.length;
            label.useMarkdown = GlobalSettings.useMarkdownInRadioButtonAndCheckbox;
            label.wrap = this.wrap;

            let labelElement = label.render();

            if (labelElement) {
                labelElement.style.display = "inline-block";
                labelElement.style.flex = "1 1 auto";
                labelElement.style.marginLeft = "6px";
                labelElement.style.verticalAlign = "middle";

                let spacerElement = document.createElement("div");
                spacerElement.style.width = "6px";

                Utils.appendChild(compoundInput, spacerElement);
                Utils.appendChild(compoundInput, labelElement);
            }

            Utils.appendChild(element, compoundInput);
        }

        return element;
    }

    protected internalRender(): HTMLElement | undefined {
        this._uniqueCategoryName = ChoiceSetInput.getUniqueCategoryName();

        if (this.isMultiSelect) {
            // Render as a list of toggle inputs
            return this.renderCompundInput(
                "ac-choiceSetInput-multiSelect",
                "checkbox",
                this.defaultValue ? this.defaultValue.split(this.hostConfig.choiceSetInputValueSeparator) : undefined);
        }
        else {
            if (this.style === "expanded") {
                // Render as a series of radio buttons
                return this.renderCompundInput(
                    "ac-choiceSetInput-expanded",
                    "radio",
                    this.defaultValue ? [ this.defaultValue ] : undefined);
            }
            else {
                // Render as a combo box
                this._selectElement = document.createElement("select");
                this._selectElement.className = this.hostConfig.makeCssClassName("ac-input", "ac-multichoiceInput", "ac-choiceSetInput-compact");
                this._selectElement.style.width = "100%";

                let option = document.createElement("option");
                option.selected = true;
                option.disabled = true;
                option.hidden = true;
                option.value = "";

<<<<<<< HEAD
                if (this.placeholder) {
                    option.text = this.placeholder;
                }

                Utils.appendChild(this._selectElement, option);

                for (let choice of this.choices) {
                    let option = document.createElement("option");
                    option.value = <string>choice.value;
                    option.text = <string>choice.title;
                    option.setAttribute("aria-label", <string>choice.title);

                    if (choice.value == this.defaultValue) {
                        option.selected = true;
                    }

                    Utils.appendChild(this._selectElement, option);
                }

                this._selectElement.onchange = () => { this.valueChanged(); }
=======
        Utils.setProperty(result, "placeholder", this.placeholder);
        Utils.setArrayProperty(result, "choices", this.choices);
        Utils.setProperty(result, "style", this.isCompact ? null : "expanded");
        Utils.setProperty(result, "isMultiSelect", this.isMultiSelect, false);
        Utils.setProperty(result, "wrap", this.wrap, false);
>>>>>>> 685b4e0e

                return this._selectElement;
            }
        }
    }

    getJsonTypeName(): string {
        return "Input.ChoiceSet";
    }

    internalValidateProperties(context: ValidationResults) {
        super.internalValidateProperties(context);

        if (this.choices.length == 0) {
            context.addFailure(
                this,
                Enums.ValidationEvent.CollectionCantBeEmpty,
                "An Input.ChoiceSet must have at least one choice defined.");
        }

        for (let choice of this.choices) {
            if (!choice.title || !choice.value) {
                context.addFailure(
                    this,
                    Enums.ValidationEvent.PropertyCantBeNull,
                    "All choices in an Input.ChoiceSet must have their title and value properties set.");
            }
        }
    }

    isSet(): boolean {
        return this.value ? true : false;
    }

    get value(): string | undefined {
        if (!this.isMultiSelect) {
            if (this.isCompact) {
                if (this._selectElement) {
                    return this._selectElement.selectedIndex > 0 ? this._selectElement.value : undefined;
                }

                return undefined;
            }
            else {
                if (!this._toggleInputs || this._toggleInputs.length == 0) {
                    return undefined;
                }

                for (let toggleInput of this._toggleInputs) {
                    if (toggleInput.checked) {
                        return toggleInput.value;
                    }
                }

                return undefined;
            }
        }
        else {
            if (!this._toggleInputs || this._toggleInputs.length == 0) {
                return undefined;
            }

            let result: string = "";

            for (let toggleInput of this._toggleInputs) {
                if (toggleInput.checked) {
                    if (result != "") {
                        result += this.hostConfig.choiceSetInputValueSeparator;
                    }

                    result += toggleInput.value;
                }
            }

            return result ? result : undefined;
        }
    }
}

export class NumberInput extends Input {
    //#region Schema

    static readonly valueProperty = new NumProperty(Versions.v1_0, "value");
    static readonly placeholderProperty = new StringProperty(Versions.v1_0, "placeholder");
    static readonly minProperty = new NumProperty(Versions.v1_0, "min");
    static readonly maxProperty = new NumProperty(Versions.v1_0, "max");

    @property(NumberInput.valueProperty)
    defaultValue?: number;

    @property(NumberInput.minProperty)
    min?: number;

    @property(NumberInput.maxProperty)
    max?: number;

    @property(NumberInput.placeholderProperty)
    placeholder?: string;

    //#endregion

    private _numberInputElement: HTMLInputElement;

    protected internalRender(): HTMLElement | undefined {
        this._numberInputElement = document.createElement("input");
        this._numberInputElement.setAttribute("type", "number");

        if (this.min) {
            this._numberInputElement.setAttribute("min", this.min.toString());
        }

        if (this.max) {
            this._numberInputElement.setAttribute("max", this.max.toString());
        }

        this._numberInputElement.className = this.hostConfig.makeCssClassName("ac-input", "ac-numberInput");
        this._numberInputElement.style.width = "100%";
        this._numberInputElement.tabIndex = 0;

        if (this.defaultValue !== undefined) {
            this._numberInputElement.valueAsNumber = this.defaultValue;
        }

        if (this.placeholder) {
            this._numberInputElement.placeholder = this.placeholder;
            this._numberInputElement.setAttribute("aria-label", this.placeholder);
        }

        this._numberInputElement.oninput = () => { this.valueChanged(); }

        return this._numberInputElement;
    }

    getJsonTypeName(): string {
        return "Input.Number";
    }

    isSet(): boolean {
        return this.value !== undefined && !isNaN(this.value);
    }

    get value(): number | undefined {
        return this._numberInputElement ? this._numberInputElement.valueAsNumber : undefined;
    }
}

export class DateInput extends Input {
    //#region Schema

    static readonly valueProperty = new StringProperty(Versions.v1_0, "value");
    static readonly placeholderProperty = new StringProperty(Versions.v1_0, "placeholder");
    static readonly minProperty = new StringProperty(Versions.v1_0, "min");
    static readonly maxProperty = new StringProperty(Versions.v1_0, "max");

    @property(DateInput.valueProperty)
    defaultValue?: string;

    @property(DateInput.minProperty)
    min?: string;

    @property(DateInput.maxProperty)
    max?: string;

    @property(DateInput.placeholderProperty)
    placeholder?: string;

    //#endregion

    private _dateInputElement: HTMLInputElement;

    protected internalRender(): HTMLElement | undefined {
        this._dateInputElement = document.createElement("input");
        this._dateInputElement.setAttribute("type", "date");

        if (this.min) {
            this._dateInputElement.setAttribute("min", this.min);
        }

        if (this.max) {
            this._dateInputElement.setAttribute("max", this.max);
        }

        if (this.placeholder) {
            this._dateInputElement.placeholder = this.placeholder;
            this._dateInputElement.setAttribute("aria-label", this.placeholder);
        }

        this._dateInputElement.className = this.hostConfig.makeCssClassName("ac-input", "ac-dateInput");
        this._dateInputElement.style.width = "100%";

        this._dateInputElement.oninput = () => { this.valueChanged(); }

        if (this.defaultValue) {
            this._dateInputElement.value = this.defaultValue;
        }

        return this._dateInputElement;
    }

    getJsonTypeName(): string {
        return "Input.Date";
    }

    isSet(): boolean {
        return this.value ? true : false;
    }

    get value(): string | undefined {
        return this._dateInputElement ? this._dateInputElement.value : undefined;
    }
}

export class TimeProperty extends CustomProperty<string | undefined> {
    constructor(readonly targetVersion: Version, readonly name: string) {
        super(
            targetVersion,
            name,
            (sender: SerializableObject, property: PropertyDefinition, source: PropertyBag, context: BaseSerializationContext) => {
                let value = source[property.name];

                if (typeof value === "string" && value && /^[0-9]{2}:[0-9]{2}$/.test(value)) {
                    return value;
                }

                return undefined;
            },
            (sender: SerializableObject, property: PropertyDefinition, target: PropertyBag, value: string | undefined, context: BaseSerializationContext) => {
                context.serializeValue(target, property.name, value);
            });
    }
}

export class TimeInput extends Input {
    //#region Schema

    static readonly valueProperty = new TimeProperty(Versions.v1_0, "value");
    static readonly placeholderProperty = new StringProperty(Versions.v1_0, "placeholder");
    static readonly minProperty = new TimeProperty(Versions.v1_0, "min");
    static readonly maxProperty = new TimeProperty(Versions.v1_0, "max");

    @property(TimeInput.valueProperty)
    defaultValue?: string;

    @property(TimeInput.minProperty)
    min?: string;

    @property(TimeInput.maxProperty)
    max?: string;

    @property(TimeInput.placeholderProperty)
    placeholder?: string;

    //#endregion

    private _timeInputElement: HTMLInputElement;

    protected internalRender(): HTMLElement | undefined {
        this._timeInputElement = document.createElement("input");
        this._timeInputElement.setAttribute("type", "time");
        this._timeInputElement.setAttribute("min", <string>this.min);
        this._timeInputElement.setAttribute("max", <string>this.max);
        this._timeInputElement.className = this.hostConfig.makeCssClassName("ac-input", "ac-timeInput");
        this._timeInputElement.style.width = "100%";
        this._timeInputElement.oninput = () => { this.valueChanged(); }

        if (this.placeholder) {
            this._timeInputElement.placeholder = this.placeholder;
            this._timeInputElement.setAttribute("aria-label", this.placeholder);
        }

        if (this.defaultValue) {
            this._timeInputElement.value = this.defaultValue;
        }

        return this._timeInputElement;
    }

    getJsonTypeName(): string {
        return "Input.Time";
    }

    isSet(): boolean {
        return this.value ? true : false;
    }

    get value(): string | undefined {
        return this._timeInputElement ? this._timeInputElement.value : undefined;
    }
}

const enum ActionButtonState {
    Normal,
    Expanded,
    Subdued
}

class ActionButton {
    private _parentContainerStyle: string;
    private _state: ActionButtonState = ActionButtonState.Normal;

    private updateCssStyle() {
        if (this.action.parent && this.action.renderedElement) {
            let hostConfig = this.action.parent.hostConfig;

            this.action.renderedElement.className = hostConfig.makeCssClassName("ac-pushButton");

            if (this._parentContainerStyle) {
                this.action.renderedElement.classList.add("style-" + this._parentContainerStyle);
            }

            this.action.updateActionButtonCssStyle(this.action.renderedElement);

            this.action.renderedElement.classList.remove(hostConfig.makeCssClassName("expanded"));
            this.action.renderedElement.classList.remove(hostConfig.makeCssClassName("subdued"));

            switch (this._state) {
                case ActionButtonState.Expanded:
                    this.action.renderedElement.classList.add(hostConfig.makeCssClassName("expanded"));
                    break;
                case ActionButtonState.Subdued:
                    this.action.renderedElement.classList.add(hostConfig.makeCssClassName("subdued"));
                    break;
            }

            if (this.action.style) {
                if (this.action.style === Enums.ActionStyle.Positive) {
                    this.action.renderedElement.classList.add(...hostConfig.makeCssClassNames("primary", "style-positive"));
                }
                else {
                    this.action.renderedElement.classList.add(...hostConfig.makeCssClassNames("style-" + this.action.style.toLowerCase()));
                }
            }
        }
    }

    readonly action: Action;

    constructor(action: Action, parentContainerStyle: string) {
        this.action = action;
        this._parentContainerStyle = parentContainerStyle;
    }

    onClick?: (actionButton: ActionButton) => void;

    render() {
        this.action.render();

        if (this.action.renderedElement) {
            this.action.renderedElement.onclick = (e) => {
                e.preventDefault();
                e.cancelBubble = true;

                this.click();
            };

            this.updateCssStyle();
        }
    }

    click() {
        if (this.onClick !== undefined) {
            this.onClick(this);
        }
    }

    get state(): ActionButtonState {
        return this._state;
    }

    set state(value: ActionButtonState) {
        this._state = value;

        this.updateCssStyle();
    }
}

export type ActionType = { new(): Action };

export abstract class Action extends CardObject {
    //#region Schema

    static readonly titleProperty = new StringProperty(Versions.v1_0, "title");
    static readonly iconUrlProperty = new StringProperty(Versions.v1_1, "iconUrl");
    static readonly styleProperty = new ValueSetProperty(
        Versions.v1_2,
        "style",
        [
            { value: Enums.ActionStyle.Default },
            { value: Enums.ActionStyle.Positive },
            { value: Enums.ActionStyle.Destructive }
        ],
        Enums.ActionStyle.Default);
    // TODO: Revise this when finalizing input validation
    static readonly ignoreInputValidationProperty = new BoolProperty(Versions.vNext, "ignoreInputValidation", false);

    @property(Action.titleProperty)
    title?: string;

    @property(Action.iconUrlProperty)
    iconUrl?: string;

    @property(Action.styleProperty)
    style: string = Enums.ActionStyle.Default;

    //#endregion

    private _actionCollection?: ActionCollection; // hold the reference to its action collection

    protected addCssClasses(element: HTMLElement) {
        // Do nothing in base implementation
    }

    protected internalGetReferencedInputs(allInputs: Input[]): Dictionary<Input> {
        return {};
    }

    protected internalPrepareForExecution(inputs: Dictionary<Input> | undefined) {
        // Do nothing in base implementation
    }

    protected internalValidateInputs(referencedInputs: Dictionary<Input> | undefined): Input[] {
        let result: Input[] = [];

        if (GlobalSettings.useBuiltInInputValidation && !this.ignoreInputValidation && referencedInputs) {
            for (let key of Object.keys(referencedInputs)) {
                let input = referencedInputs[key];

                if (!input.validateValue()) {
                    result.push(input);
                }
            }
        }

        return result;
    }

    protected shouldSerialize(context: SerializationContext): boolean {
        return context.actionRegistry.findByName(this.getJsonTypeName()) !== undefined;
    }

    onExecute: (sender: Action) => void;

    getHref(): string | undefined {
        return "";
    }

    updateActionButtonCssStyle(actionButtonElement: HTMLElement): void {
        // Do nothing in base implementation
    }

    parse(source: any, context?: SerializationContext) {
        return super.parse(source, context ? context : new SerializationContext());
    }

    toJSON(context?: SerializationContext): PropertyBag | undefined {
        return super.toJSON(context ? context : new SerializationContext());
    }

    render(baseCssClass: string = "ac-pushButton") {
        // Cache hostConfig for perf
        let hostConfig = this.hostConfig;

        let buttonElement = document.createElement("button");

        this.addCssClasses(buttonElement);

        if (this.title) {
            buttonElement.setAttribute("aria-label", this.title);
        }

        buttonElement.type = "button";
        buttonElement.style.display = "flex";
        buttonElement.style.alignItems = "center";
        buttonElement.style.justifyContent = "center";

        let titleElement = document.createElement("div");
        titleElement.style.overflow = "hidden";
        titleElement.style.textOverflow = "ellipsis";

        if (!(hostConfig.actions.iconPlacement == Enums.ActionIconPlacement.AboveTitle || hostConfig.actions.allowTitleToWrap)) {
            titleElement.style.whiteSpace = "nowrap";
        }

        if (this.title) {
            titleElement.innerText = this.title;
        }

        if (!this.iconUrl) {
            buttonElement.classList.add("noIcon");

            buttonElement.appendChild(titleElement);
        }
        else {
            let iconElement = document.createElement("img");
            iconElement.src = this.iconUrl;
            iconElement.style.width = hostConfig.actions.iconSize + "px";
            iconElement.style.height = hostConfig.actions.iconSize + "px";
            iconElement.style.flex = "0 0 auto";

            if (hostConfig.actions.iconPlacement == Enums.ActionIconPlacement.AboveTitle) {
                buttonElement.classList.add("iconAbove");
                buttonElement.style.flexDirection = "column";

                if (this.title) {
                    iconElement.style.marginBottom = "6px";
                }
            }
            else {
                buttonElement.classList.add("iconLeft");

                iconElement.style.maxHeight = "100%";

                if (this.title) {
                    iconElement.style.marginRight = "6px";
                }
            }

            buttonElement.appendChild(iconElement);
            buttonElement.appendChild(titleElement);
        }

        this._renderedElement = buttonElement;
    }

    execute() {
        if (this.onExecute) {
            this.onExecute(this);
        }

        raiseExecuteActionEvent(this);
    }

    prepareForExecution(): boolean {
        let referencedInputs = this.getReferencedInputs();

        if (this.internalValidateInputs(referencedInputs).length > 0) {
            return false;
        }

        this.internalPrepareForExecution(referencedInputs);

        return true;
    };

    remove(): boolean {
        if (this._actionCollection) {
            return this._actionCollection.removeAction(this);
        }

        return false;
    }

    getAllInputs(): Input[] {
        return [];
    }

    getResourceInformation(): IResourceInformation[] {
        return this.iconUrl ? [{ url: this.iconUrl, mimeType: "image" }] : [];
    }

    getActionById(id: string): Action | undefined {
        return this.id === id ? this : undefined;
    }

    getReferencedInputs(): Dictionary<Input> | undefined {
        return this.parent ? this.internalGetReferencedInputs(this.parent.getRootElement().getAllInputs()) : undefined;
    }

    validateInputs() {
        return this.internalValidateInputs(this.getReferencedInputs());
    }

    get isPrimary(): boolean {
        return this.style == Enums.ActionStyle.Positive;
    }

    set isPrimary(value: boolean) {
        if (value) {
            this.style = Enums.ActionStyle.Positive;
        }
        else {
            if (this.style == Enums.ActionStyle.Positive) {
                this.style = Enums.ActionStyle.Default;
            }
        }
    }

    get ignoreInputValidation(): boolean {
        return true;
    }

    get hostConfig(): HostConfig {
        return this.parent ? this.parent.hostConfig : defaultHostConfig;
    }

    get parent(): CardElement | undefined {
        return <CardElement>this._parent;
    }
}

export class SubmitAction extends Action {
    //#region Schema

    static readonly dataProperty = new PropertyDefinition(Versions.v1_0, "data");

    @property(SubmitAction.dataProperty)
    private _originalData?: PropertyBag;

    @property(Action.ignoreInputValidationProperty)
    private _ignoreInputValidation: boolean = false;

    //#endregion

    // Note the "weird" way this field is declared is to work around a breaking
    // change introduced in TS 3.1 wrt d.ts generation. DO NOT CHANGE
    static readonly JsonTypeName: "Action.Submit" = "Action.Submit";

    private _isPrepared: boolean = false;
    private _processedData?: PropertyBag;

    protected internalGetReferencedInputs(allInputs: Input[]): Dictionary<Input> {
        let result: Dictionary<Input> = {};

        for (let input of allInputs) {
            if (input.id) {
                result[input.id] = input;
            }
        }

        return result;
    }

    protected internalPrepareForExecution(inputs: Dictionary<Input> | undefined) {
        if (this._originalData) {
            this._processedData = JSON.parse(JSON.stringify(this._originalData));
        }
        else {
            this._processedData = {};
        }

        if (this._processedData && inputs) {
            for (let key of Object.keys(inputs)) {
                let input = inputs[key];

                if (input.id) {
                    this._processedData[input.id] = input.value;
                }
            }
        }

        this._isPrepared = true;
    }

    getJsonTypeName(): string {
        return SubmitAction.JsonTypeName;
    }

    get ignoreInputValidation(): boolean {
        return this._ignoreInputValidation;
    }

    set ignoreInputValidation(value: boolean) {
        this._ignoreInputValidation = value;
    }

    get data(): object | undefined {
        return this._isPrepared ? this._processedData : this._originalData;
    }

    set data(value: object | undefined) {
        this._originalData = value;
        this._isPrepared = false;
    }
}

export class OpenUrlAction extends Action {
    //#region Schema

    static readonly urlProperty = new StringProperty(Versions.v1_0, "url");

    @property(OpenUrlAction.urlProperty)
    url?: string;

    //#endregion

    // Note the "weird" way this field is declared is to work around a breaking
    // change introduced in TS 3.1 wrt d.ts generation. DO NOT CHANGE
    static readonly JsonTypeName: "Action.OpenUrl" = "Action.OpenUrl";

    getJsonTypeName(): string {
        return OpenUrlAction.JsonTypeName;
    }

    internalValidateProperties(context: ValidationResults) {
        super.internalValidateProperties(context);

        if (!this.url) {
            context.addFailure(
                this,
                Enums.ValidationEvent.PropertyCantBeNull,
                "An Action.OpenUrl must have its url property set.");
        }
    }

    getHref(): string | undefined {
        return this.url;
    }
}

export class ToggleVisibilityAction extends Action {
    //#region Schema

    static readonly targetElementsProperty = new CustomProperty<PropertyBag>(
        Versions.v1_2,
        "targetElements",
        (sender: SerializableObject, property: PropertyDefinition, source: PropertyBag, context: BaseSerializationContext) => {
            let result: PropertyBag = {}

            if (Array.isArray(source[property.name])) {
                for (let item of source[property.name]) {
                    if (typeof item === "string") {
                        result[item] = undefined;
                    }
                    else if (typeof item === "object") {
                        let elementId = item["elementId"];

                        if (typeof elementId === "string") {
                            result[elementId] = Utils.parseBool(item["isVisible"]);
                        }
                    }
                }
            }

            return result;
        },
        (sender: SerializableObject, property: PropertyDefinition, target: PropertyBag, value: PropertyBag, context: BaseSerializationContext) => {
            let targetElements: any[] = [];

            for (let id of Object.keys(value)) {
                if (typeof value[id] === "boolean") {
                    targetElements.push(
                        {
                            elementId: id,
                            isVisible: value[id]
                        }
                    );
                }
                else {
                    targetElements.push(id);
                }
            }

            context.serializeArray(target, property.name, targetElements);
        },
        {},
        (sender: SerializableObject) => { return {}; });

    @property(ToggleVisibilityAction.targetElementsProperty)
    targetElements: { [key: string]: any } = {};

    //#endregion

    // Note the "weird" way this field is declared is to work around a breaking
    // change introduced in TS 3.1 wrt d.ts generation. DO NOT CHANGE
    static readonly JsonTypeName: "Action.ToggleVisibility" = "Action.ToggleVisibility";

    getJsonTypeName(): string {
        return ToggleVisibilityAction.JsonTypeName;
    }

    execute() {
        if (this.parent) {
            for (let elementId of Object.keys(this.targetElements)) {
                let targetElement = this.parent.getRootElement().getElementById(elementId);

                if (targetElement) {
                    if (typeof this.targetElements[elementId] === "boolean") {
                        targetElement.isVisible = this.targetElements[elementId];
                    }
                    else {
                        targetElement.isVisible = !targetElement.isVisible;
                    }
                }
            }
        }
    }

    addTargetElement(elementId: string, isVisible: boolean | undefined = undefined) {
        this.targetElements[elementId] = isVisible;
    }

    removeTargetElement(elementId: string) {
        delete this.targetElements[elementId];
    }
}

class StringWithSubstitutionProperty extends PropertyDefinition  {
    parse(sender: SerializableObject, source: PropertyBag, context: BaseSerializationContext): StringWithSubstitutions {
        let result = new StringWithSubstitutions();
        result.set(Utils.parseString(source[this.name]));

        return result;
    }

    toJSON(sender: SerializableObject, target: PropertyBag, value: StringWithSubstitutions, context: BaseSerializationContext): void {
        context.serializeValue(target, this.name, value.getOriginal());
    }

    constructor(
        readonly targetVersion: Version,
        readonly name: string) {
        super(targetVersion, name, undefined, () => { return new StringWithSubstitutions(); });
    }
}

export class HttpHeader extends SerializableObject {
    //#region Schema

    static readonly nameProperty = new StringProperty(Versions.v1_0, "name");
    static readonly valueProperty = new StringWithSubstitutionProperty(Versions.v1_0, "value");

    protected getSchemaKey(): string {
        return "HttpHeader";
    }

    @property(HttpHeader.nameProperty)
    name: string;

    @property(HttpHeader.valueProperty)
    private _value: StringWithSubstitutions;

    //#endregion

    constructor(name: string = "", value: string = "") {
        super();

        this.name = name;
        this.value = value;
    }

    getReferencedInputs(inputs: Input[], referencedInputs: Dictionary<Input>) {
        this._value.getReferencedInputs(inputs, referencedInputs);
    }

    prepareForExecution(inputs: Dictionary<Input>) {
        this._value.substituteInputValues(inputs, ContentTypes.applicationXWwwFormUrlencoded);
    }

    get value(): string | undefined {
        return this._value.get();
    }

    set value(newValue: string | undefined) {
        this._value.set(newValue);
    }
}

export class HttpAction extends Action {
    //#region Schema

    static readonly urlProperty = new StringWithSubstitutionProperty(Versions.v1_0, "url");
    static readonly bodyProperty = new StringWithSubstitutionProperty(Versions.v1_0, "body");
    static readonly methodProperty = new StringProperty(Versions.v1_0, "method");
    static readonly headersProperty = new SerializableObjectCollectionProperty(Versions.v1_0, "headers", HttpHeader);

    protected populateSchema(schema: SerializableObjectSchema) {
        super.populateSchema(schema);

        schema.add(Action.ignoreInputValidationProperty);
    }

    @property(HttpAction.urlProperty)
    private _url: StringWithSubstitutions;

    @property(HttpAction.bodyProperty)
    private _body: StringWithSubstitutions;

    @property(HttpAction.bodyProperty)
    method?: string;

    @property(HttpAction.headersProperty)
    headers: HttpHeader[];

    @property(Action.ignoreInputValidationProperty)
    private _ignoreInputValidation: boolean = false;

    //#endregion

    // Note the "weird" way this field is declared is to work around a breaking
    // change introduced in TS 3.1 wrt d.ts generation. DO NOT CHANGE
    static readonly JsonTypeName: "Action.Http" = "Action.Http";

    protected internalGetReferencedInputs(allInputs: Input[]): Dictionary<Input> {
        let result: Dictionary<Input> = {};

        this._url.getReferencedInputs(allInputs, result);

        for (let header of this.headers) {
            header.getReferencedInputs(allInputs, result);
        }

        this._body.getReferencedInputs(allInputs, result);

        return result;
    }

    protected internalPrepareForExecution(inputs: Dictionary<Input> | undefined) {
        if (inputs) {
            this._url.substituteInputValues(inputs, ContentTypes.applicationXWwwFormUrlencoded);

            let contentType = ContentTypes.applicationJson;

            for (let header of this.headers) {
                header.prepareForExecution(inputs);

                if (header.name && header.name.toLowerCase() == "content-type") {
                    contentType = <string>header.value;
                }
            }

            this._body.substituteInputValues(inputs, contentType);
        }
    };

    getJsonTypeName(): string {
        return HttpAction.JsonTypeName;
    }

    internalValidateProperties(context: ValidationResults) {
        super.internalValidateProperties(context);

        if (!this.url) {
            context.addFailure(
                this,
                Enums.ValidationEvent.PropertyCantBeNull,
                "An Action.Http must have its url property set.");
        }

        if (this.headers.length > 0) {
            for (let header of this.headers) {
                if (!header.name) {
                    context.addFailure(
                        this,
                        Enums.ValidationEvent.PropertyCantBeNull,
                        "All headers of an Action.Http must have their name and value properties set.");
                }
            }
        }
    }

    get ignoreInputValidation(): boolean {
        return this._ignoreInputValidation;
    }

    set ignoreInputValidation(value: boolean) {
        this._ignoreInputValidation = value;
    }

    get url(): string | undefined {
        return this._url.get();
    }

    set url(value: string | undefined) {
        this._url.set(value);
    }

    get body(): string | undefined {
        return this._body.get();
    }

    set body(value: string | undefined) {
        this._body.set(value);
    }
}

export class ShowCardAction extends Action {
    // Note the "weird" way this field is declared is to work around a breaking
    // change introduced in TS 3.1 wrt d.ts generation. DO NOT CHANGE
    static readonly JsonTypeName: "Action.ShowCard" = "Action.ShowCard";

    protected internalParse(source: any, context: SerializationContext) {
        super.internalParse(source, context);

        let jsonCard = source["card"];

        if (jsonCard) {
            this.card.parse(jsonCard, context);
        }
        else {
            context.logParseEvent(
                Enums.ValidationEvent.PropertyCantBeNull,
                "An Action.ShowCard must have its \"card\" property set to a valid AdaptiveCard object.",
                this);
        }
    }

    protected internalToJSON(target: PropertyBag, context: SerializationContext) {
        super.internalToJSON(target, context);

        if (this.card) {
            context.serializeValue(target, "card", this.card.toJSON(context));
        }
    }

    protected addCssClasses(element: HTMLElement) {
        super.addCssClasses(element);

        if (this.parent) {
            element.classList.add(this.parent.hostConfig.makeCssClassName("expandable"));
        }
    }

    readonly card: AdaptiveCard = new InlineAdaptiveCard();

    getJsonTypeName(): string {
        return ShowCardAction.JsonTypeName;
    }

    internalValidateProperties(context: ValidationResults) {
        super.internalValidateProperties(context);

        this.card.internalValidateProperties(context);
    }

    updateActionButtonCssStyle(actionButtonElement: HTMLElement): void {
        super.updateActionButtonCssStyle(actionButtonElement);

        if (this.parent) {
            actionButtonElement.classList.add(this.parent.hostConfig.makeCssClassName("expandable"));
        }
    }

    setParent(value: CardElement) {
        super.setParent(value);

        this.card.setParent(value);
    }

    getAllInputs(): Input[] {
        return this.card.getAllInputs();
    }

    getResourceInformation(): IResourceInformation[] {
        return super.getResourceInformation().concat(this.card.getResourceInformation());
    }

    getActionById(id: string): Action | undefined {
        let result = super.getActionById(id);

        if (!result) {
            result = this.card.getActionById(id);
        }

        return result;
    }
}

class ActionCollection {
    private _owner: CardElement;
    private _actionCardContainer: HTMLDivElement;
    private _expandedAction?: ShowCardAction;
    private _renderedActionCount: number = 0;
    private _actionCard?: HTMLElement;

    private isActionAllowed(action: Action): boolean {
        let forbiddenTypes = this._owner.getForbiddenActionTypes();

        if (forbiddenTypes) {
            for (let forbiddenType of forbiddenTypes) {
                if (action.constructor === forbiddenType) {
                    return false;
                }
            }
        }

        return true;
    }

    private refreshContainer() {
        this._actionCardContainer.innerHTML = "";

        if (!this._actionCard) {
            this._actionCardContainer.style.marginTop = "0px";

            return;
        }

        this._actionCardContainer.style.marginTop = this._renderedActionCount > 0 ? this._owner.hostConfig.actions.showCard.inlineTopMargin + "px" : "0px";

        let padding = this._owner.getEffectivePadding();

        this._owner.getImmediateSurroundingPadding(padding);

        let physicalPadding = this._owner.hostConfig.paddingDefinitionToSpacingDefinition(padding);

        if (this._actionCard) {
            this._actionCard.style.paddingLeft = physicalPadding.left + "px";
            this._actionCard.style.paddingRight = physicalPadding.right + "px";

            this._actionCard.style.marginLeft = "-" + physicalPadding.left + "px";
            this._actionCard.style.marginRight = "-" + physicalPadding.right + "px";

            if (physicalPadding.bottom != 0 && !this._owner.isDesignMode()) {
                this._actionCard.style.paddingBottom = physicalPadding.bottom + "px";
                this._actionCard.style.marginBottom = "-" + physicalPadding.bottom + "px";
            }

            Utils.appendChild(this._actionCardContainer, this._actionCard);
        }
    }

    private layoutChanged() {
        this._owner.getRootElement().updateLayout();
    }

    private hideActionCard() {
        let previouslyExpandedAction = this._expandedAction;

        this._expandedAction = undefined;
        this._actionCard = undefined;

        this.refreshContainer();

        if (previouslyExpandedAction) {
            this.layoutChanged();

            raiseInlineCardExpandedEvent(previouslyExpandedAction, false);
        }
    }

    private showActionCard(action: ShowCardAction, suppressStyle: boolean = false, raiseEvent: boolean = true) {
        (<InlineAdaptiveCard>action.card).suppressStyle = suppressStyle;

        let renderedCard = action.card.render();

        this._actionCard = renderedCard;
        this._expandedAction = action;

        this.refreshContainer();

        if (raiseEvent) {
            this.layoutChanged();

            raiseInlineCardExpandedEvent(action, true);
        }
    }

    private collapseExpandedAction() {
        for (let button of this.buttons) {
            button.state = ActionButtonState.Normal;
        }

        this.hideActionCard();
    }

    private expandShowCardAction(action: ShowCardAction, raiseEvent: boolean) {
        for (let button of this.buttons) {
            if (button.action !== action) {
                button.state = ActionButtonState.Subdued;
            }
            else {
                button.state = ActionButtonState.Expanded;
            }
        }

        this.showActionCard(
            action,
            !(this._owner.isAtTheVeryLeft() && this._owner.isAtTheVeryRight()),
            raiseEvent);
    }

    private actionClicked(actionButton: ActionButton) {
        if (!(actionButton.action instanceof ShowCardAction)) {
            for (let button of this.buttons) {
                button.state = ActionButtonState.Normal;
            }

            this.hideActionCard();

            actionButton.action.execute();
        }
        else {
            if (this._owner.hostConfig.actions.showCard.actionMode === Enums.ShowCardActionMode.Popup) {
                actionButton.action.execute();
            }
            else if (actionButton.action === this._expandedAction) {
                this.collapseExpandedAction();
            }
            else {
                this.expandShowCardAction(actionButton.action, true);
            }
        }
    }

    private getParentContainer(): Container | undefined {
        if (this._owner instanceof Container) {
            return this._owner;
        }
        else {
            return this._owner.getParentContainer();
        }
    }

    private findActionButton(action: Action): ActionButton | undefined {
        for (let actionButton of this.buttons) {
            if (actionButton.action == action) {
                return actionButton;
            }
        }

        return undefined;
    }

    items: Action[] = [];
    buttons: ActionButton[] = [];

    constructor(owner: CardElement) {
        this._owner = owner;
    }

    parse(source: any, context: SerializationContext) {
        this.clear();

        if (Array.isArray(source)) {
            for (let jsonAction of source) {
                let action = context.parseAction(
                    this._owner,
                    jsonAction,
                    [],
                    !this._owner.isDesignMode());

                if (action) {
                    this.addAction(action);
                }
            }
        }
    }

    toJSON(target: PropertyBag, propertyName: string, context: SerializationContext): any {
        context.serializeArray(target, propertyName, this.items);
    }

    getActionById(id: string): Action | undefined {
        let result: Action | undefined = undefined;

        for (let item of this.items) {
            result = item.getActionById(id);

            if (result) {
                break;
            }
        }

        return result;
    }

    validateProperties(context: ValidationResults) {
        if (this._owner.hostConfig.actions.maxActions && this.items.length > this._owner.hostConfig.actions.maxActions) {
            context.addFailure(
                this._owner,
                Enums.ValidationEvent.TooManyActions,
                "A maximum of " + this._owner.hostConfig.actions.maxActions + " actions are allowed.");
        }

        if (this.items.length > 0 && !this._owner.hostConfig.supportsInteractivity) {
            context.addFailure(
                this._owner,
                Enums.ValidationEvent.InteractivityNotAllowed,
                "Interactivity is not allowed.");
        }

        for (let item of this.items) {
            if (!this.isActionAllowed(item)) {
                context.addFailure(
                    this._owner,
                    Enums.ValidationEvent.ActionTypeNotAllowed,
                    "Actions of type " + item.getJsonTypeName() + " are not allowed in this context.");
            }

            item.internalValidateProperties(context);
        }
    }

    render(orientation: Enums.Orientation, isDesignMode: boolean): HTMLElement | undefined {
        // Cache hostConfig for better perf
        let hostConfig = this._owner.hostConfig;

        if (!hostConfig.supportsInteractivity) {
            return undefined;
        }

        let element = document.createElement("div");
        let maxActions = hostConfig.actions.maxActions ? Math.min(hostConfig.actions.maxActions, this.items.length) : this.items.length;

        this._actionCardContainer = document.createElement("div");
        this._renderedActionCount = 0;

        if (hostConfig.actions.preExpandSingleShowCardAction && maxActions == 1 && this.items[0] instanceof ShowCardAction && this.isActionAllowed(this.items[0])) {
            this.showActionCard(<ShowCardAction>this.items[0], true);
            this._renderedActionCount = 1;
        }
        else {
            let buttonStrip = document.createElement("div");
            buttonStrip.className = hostConfig.makeCssClassName("ac-actionSet");
            buttonStrip.style.display = "flex";

            if (orientation == Enums.Orientation.Horizontal) {
                buttonStrip.style.flexDirection = "row";

                if (this._owner.horizontalAlignment && hostConfig.actions.actionAlignment != Enums.ActionAlignment.Stretch) {
                    switch (this._owner.horizontalAlignment) {
                        case Enums.HorizontalAlignment.Center:
                            buttonStrip.style.justifyContent = "center";
                            break;
                        case Enums.HorizontalAlignment.Right:
                            buttonStrip.style.justifyContent = "flex-end";
                            break;
                        default:
                            buttonStrip.style.justifyContent = "flex-start";
                            break;
                    }
                }
                else {
                    switch (hostConfig.actions.actionAlignment) {
                        case Enums.ActionAlignment.Center:
                            buttonStrip.style.justifyContent = "center";
                            break;
                        case Enums.ActionAlignment.Right:
                            buttonStrip.style.justifyContent = "flex-end";
                            break;
                        default:
                            buttonStrip.style.justifyContent = "flex-start";
                            break;
                    }
                }
            }
            else {
                buttonStrip.style.flexDirection = "column";

                if (this._owner.horizontalAlignment && hostConfig.actions.actionAlignment != Enums.ActionAlignment.Stretch) {
                    switch (this._owner.horizontalAlignment) {
                        case Enums.HorizontalAlignment.Center:
                            buttonStrip.style.alignItems = "center";
                            break;
                        case Enums.HorizontalAlignment.Right:
                            buttonStrip.style.alignItems = "flex-end";
                            break;
                        default:
                            buttonStrip.style.alignItems = "flex-start";
                            break;
                    }
                }
                else {
                    switch (hostConfig.actions.actionAlignment) {
                        case Enums.ActionAlignment.Center:
                            buttonStrip.style.alignItems = "center";
                            break;
                        case Enums.ActionAlignment.Right:
                            buttonStrip.style.alignItems = "flex-end";
                            break;
                        case Enums.ActionAlignment.Stretch:
                            buttonStrip.style.alignItems = "stretch";
                            break;
                        default:
                            buttonStrip.style.alignItems = "flex-start";
                            break;
                    }
                }
            }

            let parentContainer = this.getParentContainer();

            if (parentContainer) {
                let parentContainerStyle = parentContainer.getEffectiveStyle();

                for (let i = 0; i < this.items.length; i++) {
                    if (this.isActionAllowed(this.items[i])) {
                        let actionButton = this.findActionButton(this.items[i]);

                        if (!actionButton) {
                            actionButton = new ActionButton(this.items[i], parentContainerStyle);
                            actionButton.onClick = (ab) => { this.actionClicked(ab); };

                            this.buttons.push(actionButton);
                        }

                        actionButton.render();

                        if (actionButton.action.renderedElement) {
                            if (hostConfig.actions.actionsOrientation == Enums.Orientation.Horizontal && hostConfig.actions.actionAlignment == Enums.ActionAlignment.Stretch) {
                                actionButton.action.renderedElement.style.flex = "0 1 100%";
                            }
                            else {
                                actionButton.action.renderedElement.style.flex = "0 1 auto";
                            }

                            buttonStrip.appendChild(actionButton.action.renderedElement);

                            this._renderedActionCount++;

                            if (this._renderedActionCount >= hostConfig.actions.maxActions || i == this.items.length - 1) {
                                break;
                            }
                            else if (hostConfig.actions.buttonSpacing > 0) {
                                let spacer = document.createElement("div");

                                if (orientation === Enums.Orientation.Horizontal) {
                                    spacer.style.flex = "0 0 auto";
                                    spacer.style.width = hostConfig.actions.buttonSpacing + "px";
                                }
                                else {
                                    spacer.style.height = hostConfig.actions.buttonSpacing + "px";
                                }

                                Utils.appendChild(buttonStrip, spacer);
                            }
                        }
                    }
                }
            }

            let buttonStripContainer = document.createElement("div");
            buttonStripContainer.style.overflow = "hidden";
            buttonStripContainer.appendChild(buttonStrip);

            Utils.appendChild(element, buttonStripContainer);
        }

        Utils.appendChild(element, this._actionCardContainer);

        for (let button of this.buttons) {
            if (button.state == ActionButtonState.Expanded) {
                this.expandShowCardAction(<ShowCardAction>button.action, false);

                break;
            }
        }

        return this._renderedActionCount > 0 ? element : undefined;
    }

    addAction(action: Action) {
        if (!action) {
            throw new Error("The action parameter cannot be null.");
        }

        if ((!action.parent || action.parent === this._owner) && this.items.indexOf(action) < 0) {
            this.items.push(action);

            if (!action.parent) {
                action.setParent(this._owner);
            }

            action["_actionCollection"] = this;
        }
        else {
            throw new Error("The action already belongs to another element.");
        }
    }

    removeAction(action: Action): boolean {
        if (this.expandedAction && this._expandedAction == action) {
            this.collapseExpandedAction();
        }

        let actionIndex = this.items.indexOf(action);

        if (actionIndex >= 0) {
            this.items.splice(actionIndex, 1);

            action.setParent(undefined);

            action["_actionCollection"] = undefined;

            for (let i = 0; i < this.buttons.length; i++) {
                if (this.buttons[i].action == action) {
                    this.buttons.splice(i, 1);

                    break;
                }
            }

            return true;
        }

        return false;
    }

    clear() {
        this.items = [];
        this.buttons = [];

        this._expandedAction = undefined;
        this._renderedActionCount = 0;
    }

    getAllInputs(): Input[] {
        let result: Input[] = [];

        for (let action of this.items) {
            result = result.concat(action.getAllInputs());
        }

        return result;
    }

    getResourceInformation(): IResourceInformation[] {
        let result: IResourceInformation[] = [];

        for (let action of this.items) {
            result = result.concat(action.getResourceInformation());
        }

        return result;
    }

    get renderedActionCount(): number {
        return this._renderedActionCount;
    }

    get expandedAction(): ShowCardAction | undefined {
        return this._expandedAction;
    }
}

export class ActionSet extends CardElement {
    //#region Schema

    static readonly orientationProperty = new EnumProperty(Versions.v1_1, "orientation", Enums.Orientation);

    @property(ActionSet.orientationProperty)
    orientation?: Enums.Orientation;

    //#endregion

    private _actionCollection: ActionCollection;

    protected internalParse(source: any, context: SerializationContext) {
        super.internalParse(source, context);

        this._actionCollection.parse(source["actions"], context);
    }

    protected internalToJSON(target: PropertyBag, context: SerializationContext) {
        super.internalToJSON(target, context);

        this._actionCollection.toJSON(target, "actions", context);
    }

    protected internalRender(): HTMLElement | undefined {
        return this._actionCollection.render(this.orientation !== undefined ? this.orientation : this.hostConfig.actions.actionsOrientation, this.isDesignMode());
    }

    constructor() {
        super();

        this._actionCollection = new ActionCollection(this);
    }

    isBleedingAtBottom(): boolean {
        if (this._actionCollection.renderedActionCount == 0) {
            return super.isBleedingAtBottom();
        }
        else {
            if (this._actionCollection.items.length == 1) {
                return this._actionCollection.expandedAction !== undefined && !this.hostConfig.actions.preExpandSingleShowCardAction;
            }
            else {
                return this._actionCollection.expandedAction !== undefined;
            }
        }
    }

    getJsonTypeName(): string {
        return "ActionSet";
    }

    getActionCount(): number {
        return this._actionCollection.items.length;
    }

    getActionAt(index: number): Action | undefined {
        if (index >= 0 && index < this.getActionCount()) {
            return this._actionCollection.items[index];
        }
        else {
            return super.getActionAt(index);
        }
    }

    internalValidateProperties(context: ValidationResults) {
        super.internalValidateProperties(context);

        this._actionCollection.validateProperties(context);
    }

    addAction(action: Action) {
        this._actionCollection.addAction(action);
    }

    getAllInputs(): Input[] {
        return this._actionCollection.getAllInputs();
    }

    getResourceInformation(): IResourceInformation[] {
        return this._actionCollection.getResourceInformation();
    }

    get isInteractive(): boolean {
        return true;
    }
}

export abstract class StylableCardElementContainer extends CardElementContainer {
    //#region Schema

    static readonly styleProperty = new ValueSetProperty(
        Versions.v1_0,
        "style",
        [
            { value: Enums.ContainerStyle.Default },
            { value: Enums.ContainerStyle.Emphasis },
            { targetVersion: Versions.v1_2, value: Enums.ContainerStyle.Accent },
            { targetVersion: Versions.v1_2, value: Enums.ContainerStyle.Good },
            { targetVersion: Versions.v1_2, value: Enums.ContainerStyle.Attention },
            { targetVersion: Versions.v1_2, value: Enums.ContainerStyle.Warning }
        ]);
    static readonly bleedProperty = new BoolProperty(Versions.v1_2, "bleed", false);
    static readonly minHeightProperty = new PixelSizeProperty(Versions.v1_2, "minHeight");

    @property(StylableCardElementContainer.styleProperty)
    get style(): string | undefined {
        if (this.allowCustomStyle) {
            let style = this.getValue(StylableCardElementContainer.styleProperty);

            if (style && this.hostConfig.containerStyles.getStyleByName(style)) {
                return style;
            }
        }

        return undefined;
    }

    set style(value: string | undefined) {
        this.setValue(StylableCardElementContainer.styleProperty, value);
    }

    @property(StylableCardElementContainer.bleedProperty)
    private _bleed: boolean = false;

    @property(StylableCardElementContainer.minHeightProperty)
    minPixelHeight?: number;

    //#endregion

    protected adjustRenderedElementSize(renderedElement: HTMLElement) {
        super.adjustRenderedElementSize(renderedElement);

        if (this.minPixelHeight) {
            renderedElement.style.minHeight = this.minPixelHeight + "px";
        }
    }

    protected applyBackground() {
        if (this.renderedElement) {
            let styleDefinition = this.hostConfig.containerStyles.getStyleByName(this.style, this.hostConfig.containerStyles.getStyleByName(this.defaultStyle));

            if (styleDefinition.backgroundColor) {
                this.renderedElement.style.backgroundColor = <string>Utils.stringToCssColor(styleDefinition.backgroundColor);
            }
        }
    }

    protected applyPadding() {
        super.applyPadding();

        if (!this.renderedElement) {
            return;
        }

        let physicalPadding = new SpacingDefinition();

        if (this.getEffectivePadding()) {
            physicalPadding = this.hostConfig.paddingDefinitionToSpacingDefinition(this.getEffectivePadding());
        }

        this.renderedElement.style.paddingTop = physicalPadding.top + "px";
        this.renderedElement.style.paddingRight = physicalPadding.right + "px";
        this.renderedElement.style.paddingBottom = physicalPadding.bottom + "px";
        this.renderedElement.style.paddingLeft = physicalPadding.left + "px";

        if (this.isBleeding()) {
            // Bleed into the first parent that does have padding
            let padding = new PaddingDefinition();

            this.getImmediateSurroundingPadding(padding);

            let surroundingPadding = this.hostConfig.paddingDefinitionToSpacingDefinition(padding);

            this.renderedElement.style.marginRight = "-" + surroundingPadding.right + "px";
            this.renderedElement.style.marginLeft = "-" + surroundingPadding.left + "px";

            if (!this.isDesignMode()) {
                this.renderedElement.style.marginTop = "-" + surroundingPadding.top + "px";
                this.renderedElement.style.marginBottom = "-" + surroundingPadding.bottom + "px";
            }

            if (this.separatorElement && this.separatorOrientation == Enums.Orientation.Horizontal) {
                this.separatorElement.style.marginLeft = "-" + surroundingPadding.left + "px";
                this.separatorElement.style.marginRight = "-" + surroundingPadding.right + "px";
            }
        }
        else {
            this.renderedElement.style.marginRight = "0";
            this.renderedElement.style.marginLeft = "0";
            this.renderedElement.style.marginTop = "0";
            this.renderedElement.style.marginBottom = "0";

            if (this.separatorElement) {
                this.separatorElement.style.marginRight = "0";
                this.separatorElement.style.marginLeft = "0";
            }
        }
    }

    protected getHasBackground(): boolean {
        let currentElement: CardElement | undefined = this.parent;

        while (currentElement) {
            let currentElementHasBackgroundImage = currentElement instanceof Container ? currentElement.backgroundImage.isValid() : false;

            if (currentElement instanceof StylableCardElementContainer) {
                if (this.hasExplicitStyle && (currentElement.getEffectiveStyle() != this.getEffectiveStyle() || currentElementHasBackgroundImage)) {
                    return true;
                }
            }

            currentElement = currentElement.parent;
        }

        return false;
    }

    protected getDefaultPadding(): PaddingDefinition {
        return this.getHasBackground() ?
            new PaddingDefinition(
                Enums.Spacing.Padding,
                Enums.Spacing.Padding,
                Enums.Spacing.Padding,
                Enums.Spacing.Padding) : super.getDefaultPadding();
    }

    protected getHasExpandedAction(): boolean {
        return false;
    }

    protected getBleed(): boolean {
        return this._bleed;
    }

    protected setBleed(value: boolean) {
        this._bleed = value;
    }

    protected get renderedActionCount(): number {
        return 0;
    }

    protected get hasExplicitStyle(): boolean {
        return this.getValue(StylableCardElementContainer.styleProperty) !== undefined;
    }

    protected get allowCustomStyle(): boolean {
        return true;
    }

    isBleeding(): boolean {
		return (this.getHasBackground() || this.hostConfig.alwaysAllowBleed) && this.getBleed();
    }

    internalValidateProperties(context: ValidationResults) {
        super.internalValidateProperties(context);

        let explicitStyle = this.getValue(StylableCardElementContainer.styleProperty);

        if (explicitStyle !== undefined) {
            let styleDefinition = this.hostConfig.containerStyles.getStyleByName(explicitStyle);

            if (!styleDefinition) {
                context.addFailure(
                    this,
                    Enums.ValidationEvent.InvalidPropertyValue,
                    "Unknown container style: " + explicitStyle);
            }
        }
    }

    render(): HTMLElement | undefined {
        let renderedElement = super.render();

        if (renderedElement && this.getHasBackground()) {
            this.applyBackground();
        }

        return renderedElement;
    }

    getEffectiveStyle(): string {
        let effectiveStyle = this.style;

        return effectiveStyle ? effectiveStyle : super.getEffectiveStyle();
    }
}

export class BackgroundImage extends SerializableObject {
    //#region Schema

    static readonly urlProperty = new StringProperty(Versions.v1_0, "url");
    static readonly fillModeProperty = new EnumProperty(Versions.v1_2, "fillMode", Enums.FillMode, Enums.FillMode.Cover);
    static readonly horizontalAlignmentProperty = new EnumProperty(Versions.v1_2, "horizontalAlignment", Enums.HorizontalAlignment, Enums.HorizontalAlignment.Left);
    static readonly verticalAlignmentProperty = new EnumProperty(Versions.v1_2, "verticalAlignment", Enums.VerticalAlignment, Enums.VerticalAlignment.Top);

    @property(BackgroundImage.urlProperty)
    url?: string;

    @property(BackgroundImage.fillModeProperty)
    fillMode: Enums.FillMode;

    @property(BackgroundImage.horizontalAlignmentProperty)
    horizontalAlignment: Enums.HorizontalAlignment;

    @property(BackgroundImage.verticalAlignmentProperty)
    verticalAlignment: Enums.VerticalAlignment;

    //#endregion

    protected getSchemaKey(): string {
        return "BackgroundImage";
    }

    protected internalParse(source: any, context: BaseSerializationContext) {
        if (typeof source === "string") {
            this.resetDefaultValues();
            this.url = source;
        }
        else {
            return super.internalParse(source, context);
        }
    }

    protected internalToJSON(target: PropertyBag, context: SerializationContext) {
        if (!this.isValid()) {
            return undefined;
        }

        if (this.hasDefaultValue(BackgroundImage.fillModeProperty) &&
            this.hasDefaultValue(BackgroundImage.horizontalAlignmentProperty) &&
            this.hasDefaultValue(BackgroundImage.verticalAlignmentProperty)) {

            return this.url;
        }
        else {
            return super.internalToJSON(target, context);
        }
    }

    apply(element: CardElement) {
        if (this.url && element.renderedElement) {
            element.renderedElement.style.backgroundImage = "url('" + element.preProcessPropertyValue(BackgroundImage.urlProperty, this.url) + "')";

            switch (this.fillMode) {
                case Enums.FillMode.Repeat:
                    element.renderedElement.style.backgroundRepeat = "repeat";
                    break;
                case Enums.FillMode.RepeatHorizontally:
                    element.renderedElement.style.backgroundRepeat = "repeat-x";
                    break;
                case Enums.FillMode.RepeatVertically:
                    element.renderedElement.style.backgroundRepeat = "repeat-y";
                    break;
                case Enums.FillMode.Cover:
                default:
                    element.renderedElement.style.backgroundRepeat = "no-repeat";
                    element.renderedElement.style.backgroundSize = "cover";
                    break;
            }

            switch (this.horizontalAlignment) {
                case Enums.HorizontalAlignment.Center:
                    element.renderedElement.style.backgroundPositionX = "center";
                    break;
                case Enums.HorizontalAlignment.Right:
                    element.renderedElement.style.backgroundPositionX = "right";
                    break;
            }

            switch (this.verticalAlignment) {
                case Enums.VerticalAlignment.Center:
                    element.renderedElement.style.backgroundPositionY = "center";
                    break;
                case Enums.VerticalAlignment.Bottom:
                    element.renderedElement.style.backgroundPositionY = "bottom";
                    break;
            }
        }
    }

    isValid(): boolean {
        return this.url ? true : false;
    }
}

export class Container extends StylableCardElementContainer {
    //#region Schema

    static readonly backgroundImageProperty = new SerializableObjectProperty(
        Versions.v1_0,
        "backgroundImage",
        BackgroundImage);
    static readonly verticalContentAlignmentProperty = new EnumProperty(Versions.v1_1, "verticalContentAlignment", Enums.VerticalAlignment, Enums.VerticalAlignment.Top);
    static readonly rtlProperty = new BoolProperty(Versions.v1_0, "rtl");

    @property(Container.backgroundImageProperty)
    get backgroundImage(): BackgroundImage {
        return this.getValue(Container.backgroundImageProperty);
    }

    @property(Container.verticalContentAlignmentProperty)
    verticalContentAlignment: Enums.VerticalAlignment = Enums.VerticalAlignment.Top;

    @property(Container.rtlProperty)
    rtl?: boolean;

    //#endregion

    private _items: CardElement[] = [];
    private _renderedItems: CardElement[] = [];

    private insertItemAt(
        item: CardElement,
        index: number,
        forceInsert: boolean) {
        if (!item.parent || forceInsert) {
            if (item.isStandalone) {
                if (index < 0 || index >= this._items.length) {
                    this._items.push(item);
                }
                else {
                    this._items.splice(index, 0, item);
                }

                item.setParent(this);
            }
            else {
                throw new Error("Elements of type " + item.getJsonTypeName() + " cannot be used as standalone elements.");
            }
        }
        else {
            throw new Error("The element already belongs to another container.")
        }
    }

    protected supportsExcplitiHeight(): boolean {
        return true;
    }

    protected getItemsCollectionPropertyName(): string {
        return "items";
    }

    protected applyBackground() {
        if (this.backgroundImage.isValid() && this.renderedElement) {
            this.backgroundImage.apply(this);
        }

        super.applyBackground();
    }

    protected internalRender(): HTMLElement | undefined {
        this._renderedItems = [];

        // Cache hostConfig to avoid walking the parent hierarchy several times
        let hostConfig = this.hostConfig;

        let element = document.createElement("div");

        if (this.rtl !== undefined && this.rtl) {
            element.dir = "rtl";
        }

        element.classList.add(hostConfig.makeCssClassName("ac-container"));
        element.style.display = "flex";
        element.style.flexDirection = "column";

        if (GlobalSettings.useAdvancedCardBottomTruncation) {
            // Forces the container to be at least as tall as its content.
            //
            // Fixes a quirk in Chrome where, for nested flex elements, the
            // inner element's height would never exceed the outer element's
            // height. This caused overflow truncation to break -- containers
            // would always be measured as not overflowing, since their heights
            // were constrained by their parents as opposed to truly reflecting
            // the height of their content.
            //
            // See the "Browser Rendering Notes" section of this answer:
            // https://stackoverflow.com/questions/36247140/why-doesnt-flex-item-shrink-past-content-size
            element.style.minHeight = '-webkit-min-content';
        }

        switch (this.verticalContentAlignment) {
            case Enums.VerticalAlignment.Center:
                element.style.justifyContent = "center";
                break;
            case Enums.VerticalAlignment.Bottom:
                element.style.justifyContent = "flex-end";
                break;
            default:
                element.style.justifyContent = "flex-start";
                break;
        }

        if (this._items.length > 0) {
            for (let item of this._items) {
                let renderedItem = this.isElementAllowed(item) ? item.render() : undefined;

                if (renderedItem) {
                    if (this._renderedItems.length > 0 && item.separatorElement) {
                        item.separatorElement.style.flex = "0 0 auto";

                        Utils.appendChild(element, item.separatorElement);
                    }

                    Utils.appendChild(element, renderedItem);

                    this._renderedItems.push(item);
                }
            }
        }
        else {
            if (this.isDesignMode()) {
                let placeholderElement = this.createPlaceholderElement();
                placeholderElement.style.width = "100%";
                placeholderElement.style.height = "100%";

                element.appendChild(placeholderElement);
            }
        }

        return element;
    }

    protected truncateOverflow(maxHeight: number): boolean {
        if (this.renderedElement) {
            // Add 1 to account for rounding differences between browsers
            let boundary = this.renderedElement.offsetTop + maxHeight + 1;

            let handleElement = (cardElement: CardElement) => {
                let elt = cardElement.renderedElement;

                if (elt) {
                    switch (Utils.getFitStatus(elt, boundary)) {
                        case Enums.ContainerFitStatus.FullyInContainer:
                            let sizeChanged = cardElement['resetOverflow']();
                            // If the element's size changed after resetting content,
                            // we have to check if it still fits fully in the card
                            if (sizeChanged) {
                                handleElement(cardElement);
                            }
                            break;
                        case Enums.ContainerFitStatus.Overflowing:
                            let maxHeight = boundary - elt.offsetTop;
                            cardElement['handleOverflow'](maxHeight);
                            break;
                        case Enums.ContainerFitStatus.FullyOutOfContainer:
                            cardElement['handleOverflow'](0);
                            break;
                    }
                }
            };

            for (let item of this._items) {
                handleElement(item);
            }

            return true;
        }

        return false;
    }

    protected undoOverflowTruncation() {
        for (let item of this._items) {
            item['resetOverflow']();
        }
    }

    protected getHasBackground(): boolean {
        return this.backgroundImage.isValid() || super.getHasBackground();
    }

    protected internalParse(source: any, context: SerializationContext) {
        super.internalParse(source, context);

        this.clear();
        this.setShouldFallback(false);

        let jsonItems = source[this.getItemsCollectionPropertyName()];

        if (Array.isArray(jsonItems)) {
            for (let item of jsonItems) {
                let element = context.parseElement(this, item, !this.isDesignMode());

                if (element) {
                    this.insertItemAt(element, -1, true);
                }
            }
        }
    }

    protected internalToJSON(target: PropertyBag, context: SerializationContext) {
        super.internalToJSON(target, context);

        context.serializeArray(target, this.getItemsCollectionPropertyName(), this._items);
    }

    protected get isSelectable(): boolean {
        return true;
    }

    getItemCount(): number {
        return this._items.length;
    }

    getItemAt(index: number): CardElement {
        return this._items[index];
    }

    getFirstVisibleRenderedItem(): CardElement | undefined {
        if (this.renderedElement && this._renderedItems && this._renderedItems.length > 0) {
            for (let item of this._renderedItems) {
                if (item.isVisible) {
                    return item;
                }
            };
        }

        return undefined;
    }

    getLastVisibleRenderedItem(): CardElement | undefined {
        if (this.renderedElement && this._renderedItems && this._renderedItems.length > 0) {
            for (let i = this._renderedItems.length - 1; i >= 0; i--) {
                if (this._renderedItems[i].isVisible) {
                    return this._renderedItems[i];
                }
            }
        }

        return undefined;
    }

    getJsonTypeName(): string {
        return "Container";
    }

    isFirstElement(element: CardElement): boolean {
        let designMode = this.isDesignMode();

        for (let item of this._items) {
            if (item.isVisible || designMode) {
                return item == element;
            }
        }

        return false;
    }

    isLastElement(element: CardElement): boolean {
        let designMode = this.isDesignMode();

        for (let i = this._items.length - 1; i >= 0; i--) {
            if (this._items[i].isVisible || designMode) {
                return this._items[i] == element;
            }
        }

        return false;
    }

    isRtl(): boolean {
        if (this.rtl !== undefined) {
            return this.rtl;
        }
        else {
            let parentContainer = this.getParentContainer();

            return parentContainer ? parentContainer.isRtl() : false;
        }
    }

    isBleedingAtTop(): boolean {
        let firstRenderedItem = this.getFirstVisibleRenderedItem();

        return this.isBleeding() || (firstRenderedItem ? firstRenderedItem.isBleedingAtTop() : false);
    }

    isBleedingAtBottom(): boolean {
        let lastRenderedItem = this.getLastVisibleRenderedItem();

        return this.isBleeding() || (lastRenderedItem ? lastRenderedItem.isBleedingAtBottom() && lastRenderedItem.getEffectiveStyle() == this.getEffectiveStyle() : false);
    }

    indexOf(cardElement: CardElement): number {
        return this._items.indexOf(cardElement);
    }

    addItem(item: CardElement) {
        this.insertItemAt(item, -1, false);
    }

    insertItemBefore(item: CardElement, insertBefore: CardElement) {
        this.insertItemAt(item, this._items.indexOf(insertBefore), false);
    }

    insertItemAfter(item: CardElement, insertAfter: CardElement) {
        this.insertItemAt(item, this._items.indexOf(insertAfter) + 1, false);
    }

    removeItem(item: CardElement): boolean {
        let itemIndex = this._items.indexOf(item);

        if (itemIndex >= 0) {
            this._items.splice(itemIndex, 1);

            item.setParent(undefined);

            this.updateLayout();

            return true;
        }

        return false;
    }

    clear() {
        this._items = [];
        this._renderedItems = [];
    }

    getResourceInformation(): IResourceInformation[] {
        let result = super.getResourceInformation();

        if (this.backgroundImage.isValid()) {
            result.push(
                {
                    url: <string>this.backgroundImage.url,
                    mimeType: "image"
                }
            );
        }

        return result;
    }

    getActionById(id: string): Action | undefined {
        let result: Action | undefined = super.getActionById(id);

        if (!result) {
            if (this.selectAction) {
                result = this.selectAction.getActionById(id);
            }

            if (!result) {
                for (let item of this._items) {
                    result = item.getActionById(id);

                    if (result) {
                        break;
                    }
                }
            }
        }

        return result;
    }

    get padding(): PaddingDefinition | undefined {
        return this.getPadding();
    }

    set padding(value: PaddingDefinition | undefined) {
        this.setPadding(value);
    }

    get selectAction(): Action | undefined {
        return this._selectAction;
    }

    set selectAction(value: Action | undefined) {
        this._selectAction = value;
    }

    get bleed(): boolean {
        return this.getBleed();
    }

    set bleed(value: boolean) {
        this.setBleed(value);
    }
}

export type ColumnWidth = SizeAndUnit | "auto" | "stretch";

export class Column extends Container {
    //#region Schema

    static readonly widthProperty = new CustomProperty<ColumnWidth>(
        Versions.v1_0,
        "width",
        (sender: SerializableObject, property: PropertyDefinition, source: PropertyBag, context: BaseSerializationContext) => {
            let result: ColumnWidth = property.defaultValue;
            let value = source[property.name];
            let invalidWidth = false;

            if (typeof value === "number" && !isNaN(value)) {
                result = new SizeAndUnit(value, Enums.SizeUnit.Weight);
            }
            else if (value === "auto" || value === "stretch") {
                result = value;
            }
            else if (typeof value === "string") {
                try {
                    result = SizeAndUnit.parse(value);

                    if (result.unit === Enums.SizeUnit.Pixel && property.targetVersion.compareTo(context.targetVersion) > 0) {
                        invalidWidth = true;
                    }
                }
                catch (e) {
                    invalidWidth = true;
                }
            }
            else {
                invalidWidth = true;
            }

            if (invalidWidth) {
                context.logParseEvent(
                    Enums.ValidationEvent.InvalidPropertyValue,
                    "Invalid column width:" + value + " - defaulting to \"auto\"",
                    sender);

                result = "auto";
            }

            return result;
        },
        (sender: SerializableObject, property: PropertyDefinition, target: PropertyBag, value: ColumnWidth, context: BaseSerializationContext) => {
            if (value instanceof SizeAndUnit) {
                if (value.unit === Enums.SizeUnit.Pixel) {
                    context.serializeValue(target, "width", value.physicalSize + "px");
                }
                else {
                    context.serializeNumber(target, "width", value.physicalSize);
                }
            }
            else {
                context.serializeValue(target, "width", value);
            }
        },
        "auto");

    @property(Column.widthProperty)
    width: ColumnWidth = "auto";

    //#endregion

    private _computedWeight: number = 0;

    protected adjustRenderedElementSize(renderedElement: HTMLElement) {
        const minDesignTimeColumnHeight = 20;

        if (this.isDesignMode()) {
            renderedElement.style.minWidth = "20px";
            renderedElement.style.minHeight = (!this.minPixelHeight ? minDesignTimeColumnHeight : Math.max(this.minPixelHeight, minDesignTimeColumnHeight)) + "px";
        }
        else {
            renderedElement.style.minWidth = "0";

            if (this.minPixelHeight) {
                renderedElement.style.minHeight = this.minPixelHeight + "px";
            }
        }

        if (this.width === "auto") {
            renderedElement.style.flex = "0 1 auto";
        }
        else if (this.width === "stretch") {
            renderedElement.style.flex = "1 1 50px";
        }
        else if (this.width instanceof SizeAndUnit) {
            if (this.width.unit == Enums.SizeUnit.Pixel) {
                renderedElement.style.flex = "0 0 auto";
                renderedElement.style.width = this.width.physicalSize + "px";
            }
            else {
                renderedElement.style.flex = "1 1 " + (this._computedWeight > 0 ? this._computedWeight : this.width.physicalSize) + "%";
            }
        }
    }

    protected shouldSerialize(context: SerializationContext): boolean {
        return true;
    }

    protected get separatorOrientation(): Enums.Orientation {
        return Enums.Orientation.Vertical;
    }

<<<<<<< HEAD
    constructor(width: ColumnWidth = "auto") {
=======
    width: ColumnWidth = "stretch";

    constructor(width: ColumnWidth = "stretch") {
>>>>>>> 685b4e0e
        super();

        this.width = width;
    }

    getJsonTypeName(): string {
        return "Column";
<<<<<<< HEAD
=======
    }

    toJSON(): any {
        let result = super.toJSON();

        if (this.width instanceof Shared.SizeAndUnit) {
            if (this.width.unit == Enums.SizeUnit.Pixel) {
                Utils.setProperty(result, "width", this.width.physicalSize + "px");
            }
            else {
                Utils.setNumberProperty(result, "width", this.width.physicalSize);
            }
        }
        else {
            Utils.setProperty(result, "width", this.width);
        }

        return result;
    }

    parse(json: any, errors?: Array<HostConfig.IValidationError>) {
        super.parse(json, errors);

        var jsonWidth = json["width"];

        if (jsonWidth === undefined) {
            jsonWidth = json["size"];

            if (jsonWidth !== undefined) {
                raiseParseError(
                    {
                        error: Enums.ValidationError.Deprecated,
                        message: "The \"Column.size\" property is deprecated and will be removed. Use the \"Column.width\" property instead."
                    },
                    errors
                );
            }
        }

        if (jsonWidth) {
            var invalidWidth = false;

            try {
                this.width = Shared.SizeAndUnit.parse(jsonWidth);
            }
            catch (e) {
                if (typeof jsonWidth === "string" && (jsonWidth === "auto" || jsonWidth === "stretch")) {
                    this.width = jsonWidth;
                }
                else {
                    invalidWidth = true;
                }
            }

            if (invalidWidth) {
                raiseParseError(
                    {
                        error: Enums.ValidationError.InvalidPropertyValue,
                        message: "Invalid column width:" + jsonWidth + " - defaulting to \"auto\""
                    },
                    errors
                );
            }
        }
>>>>>>> 685b4e0e
    }

    get hasVisibleSeparator(): boolean {
        if (this.parent && this.parent instanceof ColumnSet) {
            return this.separatorElement !== undefined && !this.parent.isLeftMostElement(this);
        }
        else {
            return false;
        }
    }

    get isStandalone(): boolean {
        return false;
    }
}

export class ColumnSet extends StylableCardElementContainer {
    private _columns: Column[] = [];
    private _renderedColumns: Column[];

    private createColumnInstance(source: any, context: SerializationContext): Column | undefined {
        return context.parseCardObject<Column>(
            this,
            source,
            [], // Forbidden types not supported for elements for now
            !this.isDesignMode(),
            (typeName: string) => {
                return !typeName || typeName === "Column" ? new Column() : undefined;
            },
            (typeName: string, errorType: TypeErrorType) => {
                return {
                    error: Enums.ValidationEvent.ElementTypeNotAllowed,
                    message: "Invalid element type " + typeName + ". Only Column elements are allowed in a ColumnSet."
                }
            });
    }

    protected internalRender(): HTMLElement | undefined {
        this._renderedColumns = [];

        if (this._columns.length > 0) {
            // Cache hostConfig to avoid walking the parent hierarchy several times
            let hostConfig = this.hostConfig;

            let element = document.createElement("div");
            element.className = hostConfig.makeCssClassName("ac-columnSet");
            element.style.display = "flex";

            if (GlobalSettings.useAdvancedCardBottomTruncation) {
                // See comment in Container.internalRender()
                element.style.minHeight = '-webkit-min-content';
            }

            switch (this.horizontalAlignment) {
                case Enums.HorizontalAlignment.Center:
                    element.style.justifyContent = "center";
                    break;
                case Enums.HorizontalAlignment.Right:
                    element.style.justifyContent = "flex-end";
                    break;
                default:
                    element.style.justifyContent = "flex-start";
                    break;
            }

            let totalWeight: number = 0;

            for (let column of this._columns) {
                if (column.width instanceof SizeAndUnit && (column.width.unit == Enums.SizeUnit.Weight)) {
                    totalWeight += column.width.physicalSize;
                }
            }

            for (let column of this._columns) {
                if (column.width instanceof SizeAndUnit && column.width.unit == Enums.SizeUnit.Weight && totalWeight > 0) {
                    let computedWeight = 100 / totalWeight * column.width.physicalSize;

                    // Best way to emulate "internal" access I know of
                    column["_computedWeight"] = computedWeight;
                }

                let renderedColumn = column.render();

                if (renderedColumn) {
                    if (this._renderedColumns.length > 0 && column.separatorElement) {
                        column.separatorElement.style.flex = "0 0 auto";

                        Utils.appendChild(element, column.separatorElement);
                    }

                    Utils.appendChild(element, renderedColumn);

                    this._renderedColumns.push(column);
                }
            }

            return this._renderedColumns.length > 0 ? element : undefined;
        }
        else {
            return undefined;
        }
    }

    protected truncateOverflow(maxHeight: number): boolean {
        for (let column of this._columns) {
            column['handleOverflow'](maxHeight);
        }

        return true;
    }

    protected undoOverflowTruncation() {
        for (let column of this._columns) {
            column['resetOverflow']();
        }
    }

    protected get isSelectable(): boolean {
        return true;
    }

    protected internalParse(source: any, context: SerializationContext) {
        super.internalParse(source, context);

        this._columns = [];
        this._renderedColumns = [];

        let jsonColumns = source["columns"];

        if (Array.isArray(jsonColumns)) {
            for (let item of jsonColumns) {
                let column = this.createColumnInstance(item, context);

                if (column) {
                    this._columns.push(column);
                }
            }
        }
    }

    protected internalToJSON(target: PropertyBag, context: SerializationContext) {
        super.internalToJSON(target, context);

        context.serializeArray(target, "columns", this._columns);
    }

    isFirstElement(element: CardElement): boolean {
        for (let column of this._columns) {
            if (column.isVisible) {
                return column == element;
            }
        }

        return false;
    }

    isBleedingAtTop(): boolean {
        if (this.isBleeding()) {
            return true;
        }

        if (this._renderedColumns && this._renderedColumns.length > 0) {
            for (let column of this._columns) {
                if (column.isBleedingAtTop()) {
                    return true;
                }
            }
        }

        return false;
    }

    isBleedingAtBottom(): boolean {
        if (this.isBleeding()) {
            return true;
        }

        if (this._renderedColumns && this._renderedColumns.length > 0) {
            for (let column of this._columns) {
                if (column.isBleedingAtBottom()) {
                    return true;
                }
            }
        }

        return false;
    }

    getItemCount(): number {
        return this._columns.length;
    }

    getFirstVisibleRenderedItem(): CardElement | undefined {
        if (this.renderedElement && this._renderedColumns && this._renderedColumns.length > 0) {
            return this._renderedColumns[0];
        }
        else {
            return undefined;
        }
    }

    getLastVisibleRenderedItem(): CardElement | undefined {
        if (this.renderedElement && this._renderedColumns && this._renderedColumns.length > 0) {
            return this._renderedColumns[this._renderedColumns.length - 1];
        }
        else {
            return undefined;
        }
    }

    getColumnAt(index: number): Column {
        return this._columns[index];
    }

    getItemAt(index: number): CardElement {
        return this.getColumnAt(index);
    }

    getJsonTypeName(): string {
        return "ColumnSet";
    }

    internalValidateProperties(context: ValidationResults) {
        super.internalValidateProperties(context);

        let weightedColumns: number = 0;
        let stretchedColumns: number = 0;

        for (let column of this._columns) {
            if (typeof column.width === "number") {
                weightedColumns++;
            }
            else if (column.width === "stretch") {
                stretchedColumns++;
            }
        }

        if (weightedColumns > 0 && stretchedColumns > 0) {
            context.addFailure(
                this,
                Enums.ValidationEvent.Hint,
                "It is not recommended to use weighted and stretched columns in the same ColumnSet, because in such a situation stretched columns will always get the minimum amount of space.");
        }
    }

    addColumn(column: Column) {
        if (!column.parent) {
            this._columns.push(column);

            column.setParent(this);
        }
        else {
            throw new Error("This column already belongs to another ColumnSet.");
        }
    }

    removeItem(item: CardElement): boolean {
        if (item instanceof Column) {
            let itemIndex = this._columns.indexOf(item);

            if (itemIndex >= 0) {
                this._columns.splice(itemIndex, 1);

                item.setParent(undefined);

                this.updateLayout();

                return true;
            }
        }

        return false;
    }

    indexOf(cardElement: CardElement): number {
        return cardElement instanceof Column ? this._columns.indexOf(cardElement) : -1;
    }

    isLeftMostElement(element: CardElement): boolean {
        return this._columns.indexOf(<Column>element) == 0;
    }

    isRightMostElement(element: CardElement): boolean {
        return this._columns.indexOf(<Column>element) == this._columns.length - 1;
    }

    isTopElement(element: CardElement): boolean {
        return this._columns.indexOf(<Column>element) >= 0;
    }

    isBottomElement(element: CardElement): boolean {
        return this._columns.indexOf(<Column>element) >= 0;
    }

    getActionById(id: string): Action | undefined {
        let result: Action | undefined = undefined;

        for (let column of this._columns) {
            result = column.getActionById(id);

            if (result) {
                break;
            }
        }

        return result;
    }

    get bleed(): boolean {
        return this.getBleed();
    }

    set bleed(value: boolean) {
        this.setBleed(value);
    }

    get padding(): PaddingDefinition | undefined {
        return this.getPadding();
    }

    set padding(value: PaddingDefinition | undefined) {
        this.setPadding(value);
    }

    get selectAction(): Action | undefined {
        return this._selectAction;
    }

    set selectAction(value: Action | undefined) {
        this._selectAction = value;
    }
}

function raiseImageLoadedEvent(image: Image) {
    let card = image.getRootElement() as AdaptiveCard;
    let onImageLoadedHandler = (card && card.onImageLoaded) ? card.onImageLoaded : AdaptiveCard.onImageLoaded;

    if (onImageLoadedHandler) {
        onImageLoadedHandler(image);
    }
}

function raiseAnchorClickedEvent(element: CardElement, anchor: HTMLAnchorElement): boolean {
    let card = element.getRootElement() as AdaptiveCard;
    let onAnchorClickedHandler = (card && card.onAnchorClicked) ? card.onAnchorClicked : AdaptiveCard.onAnchorClicked;

    return onAnchorClickedHandler !== undefined ? onAnchorClickedHandler(element, anchor) : false;
}

function raiseExecuteActionEvent(action: Action) {
    let card = action.parent ? action.parent.getRootElement() as AdaptiveCard : undefined;
    let onExecuteActionHandler = (card && card.onExecuteAction) ? card.onExecuteAction : AdaptiveCard.onExecuteAction;

    if (action.prepareForExecution() && onExecuteActionHandler) {
        onExecuteActionHandler(action);
    }
}

function raiseInlineCardExpandedEvent(action: ShowCardAction, isExpanded: boolean) {
    let card = action.parent ? action.parent.getRootElement() as AdaptiveCard : undefined;
    let onInlineCardExpandedHandler = (card && card.onInlineCardExpanded) ? card.onInlineCardExpanded : AdaptiveCard.onInlineCardExpanded;

    if (onInlineCardExpandedHandler) {
        onInlineCardExpandedHandler(action, isExpanded);
    }
}

function raiseInputValueChangedEvent(input: Input) {
    let card = input.getRootElement() as AdaptiveCard;
    let onInputValueChangedHandler = (card && card.onInputValueChanged) ? card.onInputValueChanged : AdaptiveCard.onInputValueChanged;

    if (onInputValueChangedHandler) {
        onInputValueChangedHandler(input);
    }
}

function raiseElementVisibilityChangedEvent(element: CardElement, shouldUpdateLayout: boolean = true) {
    let rootElement = element.getRootElement();

    if (shouldUpdateLayout) {
        rootElement.updateLayout();
    }

    let card = rootElement as AdaptiveCard;
    let onElementVisibilityChangedHandler = (card && card.onElementVisibilityChanged) ? card.onElementVisibilityChanged : AdaptiveCard.onElementVisibilityChanged;

    if (onElementVisibilityChangedHandler !== undefined) {
        onElementVisibilityChangedHandler(element);
    }
}

export abstract class ContainerWithActions extends Container {
    private _actionCollection: ActionCollection;

    protected internalParse(source: any, context: SerializationContext) {
        super.internalParse(source, context);

        this._actionCollection.parse(source["actions"], context);
    }

    protected internalToJSON(target: PropertyBag, context: SerializationContext) {
        super.internalToJSON(target, context);

        this._actionCollection.toJSON(target, "actions", context);
    }

    protected internalRender(): HTMLElement | undefined {
        let element = super.internalRender();

        if (element) {
            let renderedActions = this._actionCollection.render(this.hostConfig.actions.actionsOrientation, false);

            if (renderedActions) {
                Utils.appendChild(
                    element,
                    Utils.renderSeparation(
                        this.hostConfig,
                        {
                            spacing: this.hostConfig.getEffectiveSpacing(this.hostConfig.actions.spacing)
                        },
                        Enums.Orientation.Horizontal));
                Utils.appendChild(element, renderedActions);
            }

            if (this.renderIfEmpty) {
                return element;
            }
            else {
                return element.children.length > 0 ? element : undefined;
            }
        }
        else {
            return undefined;
        }
    }

    protected getHasExpandedAction(): boolean {
        if (this.renderedActionCount == 0) {
            return false;
        }
        else if (this.renderedActionCount == 1) {
            return this._actionCollection.expandedAction !== undefined && !this.hostConfig.actions.preExpandSingleShowCardAction;
        }
        else {
            return this._actionCollection.expandedAction !== undefined;
        }
    }

    protected get renderedActionCount(): number {
        return this._actionCollection.renderedActionCount;
    }

    protected get renderIfEmpty(): boolean {
        return false;
    }

    constructor() {
        super();

        this._actionCollection = new ActionCollection(this);
    }

    getActionCount(): number {
        return this._actionCollection.items.length;
    }

    getActionAt(index: number): Action | undefined {
        if (index >= 0 && index < this.getActionCount()) {
            return this._actionCollection.items[index];
        }
        else {
            return super.getActionAt(index);
        }
    }

    getActionById(id: string): Action | undefined {
        let result: Action | undefined = this._actionCollection.getActionById(id);

        return result ? result : super.getActionById(id);
    }

    internalValidateProperties(context: ValidationResults) {
        super.internalValidateProperties(context);

        if (this._actionCollection) {
            this._actionCollection.validateProperties(context);
        }
    }

    isLastElement(element: CardElement): boolean {
        return super.isLastElement(element) && this._actionCollection.items.length == 0;
    }

    addAction(action: Action) {
        this._actionCollection.addAction(action);
    }

    clear() {
        super.clear();

        this._actionCollection.clear();
    }

    getAllInputs(): Input[] {
        return super.getAllInputs().concat(this._actionCollection.getAllInputs());
    }

    getResourceInformation(): IResourceInformation[] {
        return super.getResourceInformation().concat(this._actionCollection.getResourceInformation());
    }

    isBleedingAtBottom(): boolean {
        if (this._actionCollection.renderedActionCount == 0) {
            return super.isBleedingAtBottom();
        }
        else {
            if (this._actionCollection.items.length == 1) {
                return this._actionCollection.expandedAction !== undefined && !this.hostConfig.actions.preExpandSingleShowCardAction;
            }
            else {
                return this._actionCollection.expandedAction !== undefined;
            }
        }
    }

    get isStandalone(): boolean {
        return false;
    }
}

export interface IMarkdownProcessingResult {
    didProcess: boolean;
    outputHtml?: any;
}

export class AdaptiveCard extends ContainerWithActions {
    static readonly schemaUrl = "http://adaptivecards.io/schemas/adaptive-card.json";

    //#region Schema

    protected static readonly $schemaProperty = new CustomProperty<string>(
        Versions.v1_0,
        "$schema",
        (sender: SerializableObject, property: PropertyDefinition, source: PropertyBag, context: BaseSerializationContext) => {
            return AdaptiveCard.schemaUrl;
        },
        (sender: SerializableObject, property: PropertyDefinition, target: PropertyBag, value: Versions | undefined, context: BaseSerializationContext) => {
            context.serializeValue(target, property.name, AdaptiveCard.schemaUrl);
        });

    static readonly versionProperty = new CustomProperty<Version | undefined>(
        Versions.v1_0,
        "version",
        (sender: SerializableObject, property: PropertyDefinition, source: PropertyBag, context: BaseSerializationContext) => {
            let version = Version.parse(source[property.name], context);

            if (version === undefined) {
                version = Versions.latest;

                context.logParseEvent(
                    Enums.ValidationEvent.InvalidPropertyValue,
                    "Invalid card version. Defaulting to latest version (" + version.toString() + ")");
            }

            return version;
        },
        (sender: SerializableObject, property: PropertyDefinition, target: PropertyBag, value: Versions | undefined, context: BaseSerializationContext) => {
            if (value !== undefined) {
                context.serializeValue(target, property.name, value.toString());
            }
        },
        Versions.v1_0);
    static readonly fallbackTextProperty = new StringProperty(Versions.v1_0, "fallbackText");
    static readonly speakProperty = new StringProperty(Versions.v1_0, "speak");

    @property(AdaptiveCard.versionProperty)
    version: Version;

    @property(AdaptiveCard.fallbackTextProperty)
    fallbackText?: string;

    @property(AdaptiveCard.speakProperty)
    speak?: string;

    //#endregion

    static onAnchorClicked?: (element: CardElement, anchor: HTMLAnchorElement) => boolean;
    static onExecuteAction?: (action: Action) => void;
    static onElementVisibilityChanged?: (element: CardElement) => void;
    static onImageLoaded?: (image: Image) => void;
    static onInlineCardExpanded?: (action: ShowCardAction, isExpanded: boolean) => void;
    static onInputValueChanged?: (input: Input) => void;
    static onProcessMarkdown?: (text: string, result: IMarkdownProcessingResult) => void;

    static get processMarkdown(): (text: string) => string {
        throw new Error("The processMarkdown event has been removed. Please update your code and set onProcessMarkdown instead.")
    }

    static set processMarkdown(value: (text: string) => string) {
        throw new Error("The processMarkdown event has been removed. Please update your code and set onProcessMarkdown instead.")
    }

    static applyMarkdown(text: string): IMarkdownProcessingResult {
        let result: IMarkdownProcessingResult = {
            didProcess: false
        };

        if (AdaptiveCard.onProcessMarkdown) {
            AdaptiveCard.onProcessMarkdown(text, result);
        }
        else if ((<any>window).markdownit) {
            // Check for markdownit
            let markdownIt: any = (<any>window).markdownit;
            result.outputHtml = markdownIt().render(text);
            result.didProcess = true;
        }
        else {
            console.warn("Markdown processing isn't enabled. Please see https://www.npmjs.com/package/adaptivecards#supporting-markdown")
        }

        return result;
    }

    private _fallbackCard?: AdaptiveCard;

    private isVersionSupported(): boolean {
        if (this.bypassVersionCheck) {
            return true;
        }
        else {
            let unsupportedVersion: boolean =
                !this.version ||
                !this.version.isValid ||
                (this.maxVersion.major < this.version.major) ||
                (this.maxVersion.major == this.version.major && this.maxVersion.minor < this.version.minor);

            return !unsupportedVersion;
        }
    }

    protected getItemsCollectionPropertyName(): string {
        return "body";
    }

    protected internalParse(source: any, context: SerializationContext) {
        this._fallbackCard = undefined;

        let fallbackElement = context.parseElement(undefined, source["fallback"], !this.isDesignMode());

        if (fallbackElement) {
            this._fallbackCard = new AdaptiveCard();
            this._fallbackCard.addItem(fallbackElement);
        }

        super.internalParse(source, context);
    }

    protected internalToJSON(target: PropertyBag, context: SerializationContext) {
        this.setValue(AdaptiveCard.versionProperty, context.targetVersion);

        super.internalToJSON(target, context);
    }

    protected internalRender(): HTMLElement | undefined {
        let renderedElement = super.internalRender();

        if (GlobalSettings.useAdvancedCardBottomTruncation && renderedElement) {
            // Unlike containers, the root card element should be allowed to
            // be shorter than its content (otherwise the overflow truncation
            // logic would never get triggered)
            renderedElement.style.removeProperty("minHeight");
        }

        return renderedElement;
    }

    protected getHasBackground(): boolean {
        return true;
    }

    protected getDefaultPadding(): PaddingDefinition {
        return new PaddingDefinition(
            Enums.Spacing.Padding,
            Enums.Spacing.Padding,
            Enums.Spacing.Padding,
            Enums.Spacing.Padding);
    }

    protected shouldSerialize(context: SerializationContext): boolean {
        return true;
    }

    protected get renderIfEmpty(): boolean {
        return true;
    }

    protected get bypassVersionCheck(): boolean {
        return false;
    }

    protected get allowCustomStyle() {
        return this.hostConfig.adaptiveCard && this.hostConfig.adaptiveCard.allowCustomStyle;
    }

    protected get hasBackground(): boolean {
        return true;
    }

    onAnchorClicked?: (element: CardElement, anchor: HTMLAnchorElement) => boolean;
    onExecuteAction?: (action: Action) => void;
    onElementVisibilityChanged?: (element: CardElement) => void;
    onImageLoaded?: (image: Image) => void;
    onInlineCardExpanded?: (action: ShowCardAction, isExpanded: boolean) => void;
    onInputValueChanged?: (input: Input) => void;

    designMode: boolean = false;

    getJsonTypeName(): string {
        return "AdaptiveCard";
    }

    internalValidateProperties(context: ValidationResults) {
        super.internalValidateProperties(context);

        if (this.getValue(CardElement.typeNameProperty) !== "AdaptiveCard") {
            context.addFailure(
                this,
                Enums.ValidationEvent.MissingCardType,
                "Invalid or missing card type. Make sure the card's type property is set to \"AdaptiveCard\".");
        }

        if (!this.bypassVersionCheck && !this.version) {
            context.addFailure(
                this,
                Enums.ValidationEvent.PropertyCantBeNull,
                "The version property must be specified.");
        }
        else if (!this.isVersionSupported()) {
            context.addFailure(
                this,
                Enums.ValidationEvent.UnsupportedCardVersion,
                "The specified card version (" + this.version.toString() + ") is not supported. The maximum supported card version is " + this.maxVersion.toString());
        }
    }

    render(target?: HTMLElement): HTMLElement | undefined {
        let renderedCard: HTMLElement | undefined;

        if (this.shouldFallback() && this._fallbackCard) {
            this._fallbackCard.hostConfig = this.hostConfig;

            renderedCard = this._fallbackCard.render();
        }
        else {
            renderedCard = super.render();

            if (renderedCard) {
                renderedCard.classList.add(this.hostConfig.makeCssClassName("ac-adaptiveCard"));
                renderedCard.tabIndex = 0;

                if (this.speak) {
                    renderedCard.setAttribute("aria-label", this.speak);
                }
            }
        }

        if (target) {
            Utils.appendChild(target, renderedCard);

            this.updateLayout();
        }

        return renderedCard;
    }

    updateLayout(processChildren: boolean = true) {
        super.updateLayout(processChildren);

        if (GlobalSettings.useAdvancedCardBottomTruncation && this.isDisplayed()) {
            let padding = this.hostConfig.getEffectiveSpacing(Enums.Spacing.Default);

            this['handleOverflow']((<HTMLElement>this.renderedElement).offsetHeight - padding);
        }
    }

    shouldFallback(): boolean {
        return super.shouldFallback() || !this.isVersionSupported();
    }

    get hasVisibleSeparator(): boolean {
        return false;
    }
}

class InlineAdaptiveCard extends AdaptiveCard {
    //#region Schema

    protected getSchemaKey(): string {
        return "InlineAdaptiveCard";
    }

    protected populateSchema(schema: SerializableObjectSchema) {
        super.populateSchema(schema);

        schema.remove(
            AdaptiveCard.$schemaProperty,
            AdaptiveCard.versionProperty);
    }

    //#endregion

    protected getDefaultPadding(): PaddingDefinition {
        return new PaddingDefinition(
            this.suppressStyle ? Enums.Spacing.None : Enums.Spacing.Padding,
            Enums.Spacing.Padding,
            this.suppressStyle ? Enums.Spacing.None : Enums.Spacing.Padding,
            Enums.Spacing.Padding);
    }

    protected get bypassVersionCheck(): boolean {
        return true;
    }

    protected get defaultStyle(): string {
        if (this.suppressStyle) {
            return Enums.ContainerStyle.Default;
        }
        else {
            return this.hostConfig.actions.showCard.style ? this.hostConfig.actions.showCard.style : Enums.ContainerStyle.Emphasis;
        }
    }

    suppressStyle: boolean = false;

    render(target?: HTMLElement): HTMLElement | undefined {
        let renderedCard = super.render(target);

        if (renderedCard) {
            renderedCard.setAttribute("aria-live", "polite");
            renderedCard.removeAttribute("tabindex");
        }

        return renderedCard;
    }

    getForbiddenActionTypes(): ActionType[] {
        return [ ShowCardAction ];
    }
}

export class GlobalRegistry {
    static populateWithDefaultElements(registry: CardObjectRegistry<CardElement>) {
        registry.clear();

        registry.register("Container", Container);
        registry.register("TextBlock", TextBlock);
        registry.register("RichTextBlock", RichTextBlock, Versions.v1_2);
        registry.register("TextRun", TextRun, Versions.v1_2);
        registry.register("Image", Image);
        registry.register("ImageSet", ImageSet);
        registry.register("Media", Media, Versions.v1_1);
        registry.register("FactSet", FactSet);
        registry.register("ColumnSet", ColumnSet);
        registry.register("ActionSet", ActionSet, Versions.v1_2);
        registry.register("Input.Text", TextInput);
        registry.register("Input.Date", DateInput);
        registry.register("Input.Time", TimeInput);
        registry.register("Input.Number", NumberInput);
        registry.register("Input.ChoiceSet", ChoiceSetInput);
        registry.register("Input.Toggle", ToggleInput);
    }

    static populateWithDefaultActions(registry: CardObjectRegistry<Action>) {
        registry.clear();

        registry.register(OpenUrlAction.JsonTypeName, OpenUrlAction);
        registry.register(SubmitAction.JsonTypeName, SubmitAction);
        registry.register(ShowCardAction.JsonTypeName, ShowCardAction);
        registry.register(ToggleVisibilityAction.JsonTypeName, ToggleVisibilityAction, Versions.v1_2);
    }

    static readonly elements = new CardObjectRegistry<CardElement>();
    static readonly actions = new CardObjectRegistry<Action>();

    static reset() {
        GlobalRegistry.populateWithDefaultElements(GlobalRegistry.elements);
        GlobalRegistry.populateWithDefaultActions(GlobalRegistry.actions);
    }
}

GlobalRegistry.reset();

const enum TypeErrorType {
    UnknownType,
    ForbiddenType
}

export class SerializationContext extends BaseSerializationContext {
    private _elementRegistry?: CardObjectRegistry<CardElement>;
    private _actionRegistry?: CardObjectRegistry<Action>;

    private internalParseCardObject<T extends CardObject>(
        parent: CardElement | undefined,
        source: any,
        forbiddenTypeNames: string[],
        allowFallback: boolean,
        createInstanceCallback: (typeName: string) => T | undefined,
        logParseEvent: (typeName: string, errorType: TypeErrorType) => void): T | undefined {
        let result: T | undefined = undefined;

        if (source && typeof source === "object") {
            let tryToFallback = false;
            let typeName = Utils.parseString(source["type"]);

            if (typeName) {
                if (forbiddenTypeNames.indexOf(typeName) >= 0) {
                    logParseEvent(typeName, TypeErrorType.ForbiddenType);
                }
                else {
                    result = createInstanceCallback(typeName);

                    if (!result) {
                        tryToFallback = allowFallback;

                        logParseEvent(typeName, TypeErrorType.UnknownType);
                    }
                    else {
                        result.setParent(parent);
                        result.parse(source, this);

                        tryToFallback = result.shouldFallback() && allowFallback;
                    }

                    if (tryToFallback) {
                        let fallback = source["fallback"];

                        if (!fallback && parent) {
                            parent.setShouldFallback(true);
                        }
                        if (typeof fallback === "string" && fallback.toLowerCase() === "drop") {
                            result = undefined;
                        }
                        else if (typeof fallback === "object") {
                            result = this.internalParseCardObject<T>(
                                parent,
                                fallback,
                                forbiddenTypeNames,
                                true,
                                createInstanceCallback,
                                logParseEvent);
                        }
                    }
                }
            }
        }

        return result;
    }

    protected cardObjectParsed(o: SerializableObject, source: any) {
        if (o instanceof Action && this.onParseAction) {
            this.onParseAction(o, source, this);
        }
        else if (o instanceof CardElement && this.onParseElement) {
            this.onParseElement(o, source, this);
        }
    }

    onParseAction?: (action: Action, source: any, context: SerializationContext) => void;
    onParseElement?: (element: CardElement, source: any, context: SerializationContext) => void;

    parseCardObject<T extends CardObject>(
        parent: CardElement | undefined,
        source: any,
        forbiddenTypeNames: string[],
        allowFallback: boolean,
        createInstanceCallback: (typeName: string) => T | undefined,
        logParseEvent: (typeName: string, errorType: TypeErrorType) => void): T | undefined {
        let result = this.internalParseCardObject(
            parent,
            source,
            forbiddenTypeNames,
            allowFallback,
            createInstanceCallback,
            logParseEvent);

        if (result !== undefined) {
            this.cardObjectParsed(result, source);
        }

        return result;
    }

    parseElement(parent: CardElement | undefined, source: any, allowFallback: boolean): CardElement | undefined {
        return this.parseCardObject<CardElement>(
            parent,
            source,
            [], // Forbidden types not supported for elements for now
            allowFallback,
            (typeName: string) => {
                return this.elementRegistry.createInstance(typeName, this.targetVersion);
            },
            (typeName: string, errorType: TypeErrorType) => {
                if (errorType === TypeErrorType.UnknownType) {
                    this.logParseEvent(
                        Enums.ValidationEvent.UnknownElementType,
                        "Unknown element type: " + typeName + ". Fallback will be used if present.");
                }
                else {
                    this.logParseEvent(
                        Enums.ValidationEvent.ElementTypeNotAllowed,
                        "Element type " + typeName + " is not allowed in this context.");
                }
            });
    }

    parseAction(
        parent: CardElement,
        source: any,
        forbiddenActionTypes: string[],
        allowFallback: boolean): Action | undefined {
        return this.parseCardObject<Action>(
            parent,
            source,
            forbiddenActionTypes,
            allowFallback,
            (typeName: string) => {
                return this.actionRegistry.createInstance(typeName, this.targetVersion);
            },
            (typeName: string, errorType: TypeErrorType) => {
                if (errorType == TypeErrorType.UnknownType) {
                    return {
                        error: Enums.ValidationEvent.UnknownActionType,
                        message: "Unknown action type: " + typeName + ". Fallback will be used if present."
                    }
                }
                else {
                    return {
                        error: Enums.ValidationEvent.ActionTypeNotAllowed,
                        message: "Action type " + typeName + " is not allowed in this context."
                    }
                }
            });
    }

    get elementRegistry(): CardObjectRegistry<CardElement> {
        return this._elementRegistry ? this._elementRegistry : GlobalRegistry.elements;
    }

    // Not using a property setter here because the setter should accept "undefined"
    // whereas the getter should never return undefined.
    setElementRegistry(value: CardObjectRegistry<CardElement> | undefined) {
        this._elementRegistry = value;
    }

    get actionRegistry(): CardObjectRegistry<Action> {
        return this._actionRegistry ? this._actionRegistry : GlobalRegistry.actions;
    }

    // Not using a property setter here because the setter should accept "undefined"
    // whereas the getter should never return undefined.
    setActionRegistry(value: CardObjectRegistry<Action> | undefined) {
        this._actionRegistry = value;
    }
}<|MERGE_RESOLUTION|>--- conflicted
+++ resolved
@@ -1077,11 +1077,7 @@
     protected internalRender(): HTMLElement | undefined {
         let renderedElement = <HTMLLabelElement>super.internalRender();
 
-<<<<<<< HEAD
-        if (this.forElementId) {
-=======
-        if (renderedElement && !Utils.isNullOrEmpty(this.forElementId)) {
->>>>>>> 685b4e0e
+        if (renderedElement && this.forElementId) {
             renderedElement.htmlFor = this.forElementId;
         }
 
@@ -1410,11 +1406,7 @@
 
                 let textBlock = new TextBlock();
                 textBlock.setParent(this);
-<<<<<<< HEAD
-                textBlock.text = this.facts[i].name ? this.facts[i].name :"Title";
-=======
-                textBlock.text = (Utils.isNullOrEmpty(this.facts[i].name) && this.isDesignMode()) ? "Title" : this.facts[i].name;
->>>>>>> 685b4e0e
+                textBlock.text = (!this.facts[i].name && this.isDesignMode()) ? "Title" : this.facts[i].name;
                 textBlock.size = hostConfig.factSet.title.size;
                 textBlock.color = hostConfig.factSet.title.color;
                 textBlock.isSubtle = hostConfig.factSet.title.isSubtle;
@@ -2903,7 +2895,6 @@
                 option.hidden = true;
                 option.value = "";
 
-<<<<<<< HEAD
                 if (this.placeholder) {
                     option.text = this.placeholder;
                 }
@@ -2924,13 +2915,6 @@
                 }
 
                 this._selectElement.onchange = () => { this.valueChanged(); }
-=======
-        Utils.setProperty(result, "placeholder", this.placeholder);
-        Utils.setArrayProperty(result, "choices", this.choices);
-        Utils.setProperty(result, "style", this.isCompact ? null : "expanded");
-        Utils.setProperty(result, "isMultiSelect", this.isMultiSelect, false);
-        Utils.setProperty(result, "wrap", this.wrap, false);
->>>>>>> 685b4e0e
 
                 return this._selectElement;
             }
@@ -5301,10 +5285,10 @@
                 context.serializeValue(target, "width", value);
             }
         },
-        "auto");
+        "stretch");
 
     @property(Column.widthProperty)
-    width: ColumnWidth = "auto";
+    width: ColumnWidth = "stretch";
 
     //#endregion
 
@@ -5350,13 +5334,7 @@
         return Enums.Orientation.Vertical;
     }
 
-<<<<<<< HEAD
-    constructor(width: ColumnWidth = "auto") {
-=======
-    width: ColumnWidth = "stretch";
-
     constructor(width: ColumnWidth = "stretch") {
->>>>>>> 685b4e0e
         super();
 
         this.width = width;
@@ -5364,73 +5342,6 @@
 
     getJsonTypeName(): string {
         return "Column";
-<<<<<<< HEAD
-=======
-    }
-
-    toJSON(): any {
-        let result = super.toJSON();
-
-        if (this.width instanceof Shared.SizeAndUnit) {
-            if (this.width.unit == Enums.SizeUnit.Pixel) {
-                Utils.setProperty(result, "width", this.width.physicalSize + "px");
-            }
-            else {
-                Utils.setNumberProperty(result, "width", this.width.physicalSize);
-            }
-        }
-        else {
-            Utils.setProperty(result, "width", this.width);
-        }
-
-        return result;
-    }
-
-    parse(json: any, errors?: Array<HostConfig.IValidationError>) {
-        super.parse(json, errors);
-
-        var jsonWidth = json["width"];
-
-        if (jsonWidth === undefined) {
-            jsonWidth = json["size"];
-
-            if (jsonWidth !== undefined) {
-                raiseParseError(
-                    {
-                        error: Enums.ValidationError.Deprecated,
-                        message: "The \"Column.size\" property is deprecated and will be removed. Use the \"Column.width\" property instead."
-                    },
-                    errors
-                );
-            }
-        }
-
-        if (jsonWidth) {
-            var invalidWidth = false;
-
-            try {
-                this.width = Shared.SizeAndUnit.parse(jsonWidth);
-            }
-            catch (e) {
-                if (typeof jsonWidth === "string" && (jsonWidth === "auto" || jsonWidth === "stretch")) {
-                    this.width = jsonWidth;
-                }
-                else {
-                    invalidWidth = true;
-                }
-            }
-
-            if (invalidWidth) {
-                raiseParseError(
-                    {
-                        error: Enums.ValidationError.InvalidPropertyValue,
-                        message: "Invalid column width:" + jsonWidth + " - defaulting to \"auto\""
-                    },
-                    errors
-                );
-            }
-        }
->>>>>>> 685b4e0e
     }
 
     get hasVisibleSeparator(): boolean {
