﻿import * as Enums from "./enums";
import * as Shared from "./shared";
import * as Utils from "./utils";
import * as HostConfig from "./host-config";
import * as TextFormatters from "./text-formatters";

function invokeSetCollection(action: Action, collection: ActionCollection) {
    if (action) {
        // Closest emulation of "internal" in TypeScript.
        action["setCollection"](collection);
    }
}

function isActionAllowed(action: Action, forbiddenActionTypes: Array<string>): boolean {
    if (forbiddenActionTypes) {
        for (var i = 0; i < forbiddenActionTypes.length; i++) {
            if (action.getJsonTypeName() === forbiddenActionTypes[i]) {
                return false;
            }
        }
    }

    return true;
}

function createCardObjectInstance<T extends ICardObject>(
    parent: CardElement,
    json: any,
    createInstanceCallback: (typeName: string) => T,
    createValidationErrorCallback: (typeName: string) => HostConfig.IValidationError,
    errors: Array<HostConfig.IValidationError>): T {
    let result: T = null;

    if (json && typeof json === "object") {
        let tryToFallback = false;
        let typeName = json["type"];

        result = createInstanceCallback(typeName);

        if (!result) {
            tryToFallback = true;

            raiseParseError(createValidationErrorCallback(typeName), errors);
        }
        else {
            result.setParent(parent);
            result.parse(json, errors);

            tryToFallback = result.shouldFallback();
        }

        if (tryToFallback) {
            let fallback = json["fallback"];

            if (!fallback) {
                parent.setShouldFallback(true);
            }
            if (typeof fallback === "string" && fallback.toLowerCase() === "drop") {
                result = null;
            }
            else if (typeof fallback === "object") {
                result = createCardObjectInstance<T>(
                    parent,
                    fallback,
                    createInstanceCallback,
                    createValidationErrorCallback,
                    errors);
            }
        }
    }

    return result;
}

export function createActionInstance(
    parent: CardElement,
    json: any,
    errors: Array<HostConfig.IValidationError>): Action {
    return createCardObjectInstance<Action>(
        parent,
        json,
        (typeName: string) => { return AdaptiveCard.actionTypeRegistry.createInstance(typeName); },
        (typeName: string) => {
            return {
                error: Enums.ValidationError.UnknownActionType,
                message: "Unknown action type: " + typeName + ". Attempting to fall back."
            }
        },
        errors);
}

export function createElementInstance(
    parent: CardElement,
    json: any,
    errors: Array<HostConfig.IValidationError>): CardElement {
    return createCardObjectInstance<CardElement>(
        parent,
        json,
        (typeName: string) => { return AdaptiveCard.elementTypeRegistry.createInstance(typeName); },
        (typeName: string) => {
            return {
                error: Enums.ValidationError.UnknownElementType,
                message: "Unknown element type: " + typeName + ". Attempting to fall back."
            }
        },
        errors);
}

export interface ICardObject {
    shouldFallback(): boolean;
    setParent(parent: CardElement);
    parse(json: any, errors?: Array<HostConfig.IValidationError>);
}

export type CardElementHeight = "auto" | "stretch";

export abstract class CardElement implements ICardObject {
    private _shouldFallback: boolean = false;
    private _lang: string = undefined;
    private _hostConfig?: HostConfig.HostConfig = null;
    private _parent: CardElement = null;
    private _renderedElement: HTMLElement = null;
    private _separatorElement: HTMLElement = null;
    private _isVisible: boolean = true;
    private _truncatedDueToOverflow: boolean = false;
    private _defaultRenderedElementDisplayMode: string = null;
    private _padding: Shared.PaddingDefinition = null;

    private internalRenderSeparator(): HTMLElement {
        let renderedSeparator = Utils.renderSeparation(
            this.hostConfig,
            {
                spacing: this.hostConfig.getEffectiveSpacing(this.spacing),
                lineThickness: this.separator ? this.hostConfig.separator.lineThickness : null,
                lineColor: this.separator ? this.hostConfig.separator.lineColor : null
            },
            this.separatorOrientation);

        return renderedSeparator;
    }

    private updateRenderedElementVisibility() {
        if (this._renderedElement) {
            this._renderedElement.style.display = this._isVisible ? this._defaultRenderedElementDisplayMode : "none";
        }

        if (this._separatorElement) {
            if (this.parent && this.parent.isFirstElement(this)) {
                this._separatorElement.style.display = "none";
            }
            else {
                this._separatorElement.style.display = this._isVisible ? this._defaultRenderedElementDisplayMode : "none";
            }
        }
    }

    private hideElementDueToOverflow() {
        if (this._renderedElement && this._isVisible) {
            this._renderedElement.style.visibility = 'hidden';
            this._isVisible = false;
            raiseElementVisibilityChangedEvent(this, false);
        }
    }

    private showElementHiddenDueToOverflow() {
        if (this._renderedElement && !this._isVisible) {
            this._renderedElement.style.visibility = null;
            this._isVisible = true;
            raiseElementVisibilityChangedEvent(this, false);
        }
    }

    // Marked private to emulate internal access
    private handleOverflow(maxHeight: number) {
        if (this.isVisible || this.isHiddenDueToOverflow()) {
            var handled = this.truncateOverflow(maxHeight);

            // Even if we were unable to truncate the element to fit this time,
            // it still could have been previously truncated
            this._truncatedDueToOverflow = handled || this._truncatedDueToOverflow;

            if (!handled) {
                this.hideElementDueToOverflow();
            }
            else if (handled && !this._isVisible) {
                this.showElementHiddenDueToOverflow();
            }
        }
    }

    // Marked private to emulate internal access
    private resetOverflow(): boolean {
        var sizeChanged = false;

        if (this._truncatedDueToOverflow) {
            this.undoOverflowTruncation();
            this._truncatedDueToOverflow = false;
            sizeChanged = true;
        }

        if (this.isHiddenDueToOverflow) {
            this.showElementHiddenDueToOverflow();
        }

        return sizeChanged;
    }

    protected createPlaceholderElement(): HTMLElement {
        var element = document.createElement("div");
        element.style.border = "1px dashed #DDDDDD";
        element.style.padding = "4px";
        element.style.minHeight = "32px";
        element.style.fontSize = "10px";
        element.innerText = "Empty " + this.getJsonTypeName();

        return element;
    }

    protected adjustRenderedElementSize(renderedElement: HTMLElement) {
        if (this.height === "auto") {
            renderedElement.style.flex = "0 0 auto";
        }
        else {
            renderedElement.style.flex = "1 1 auto";
        }

        if (this.minPixelHeight) {
            renderedElement.style.minHeight = this.minPixelHeight + "px";
        }
    }

    protected abstract internalRender(): HTMLElement;

    protected overrideInternalRender(): HTMLElement {
        return this.internalRender();
    }

    protected applyPadding() {
        if (this.separatorElement) {
            if (AdaptiveCard.alwaysBleedSeparators && this.separatorOrientation == Enums.Orientation.Horizontal && !this.isBleeding()) {
                let padding = new Shared.PaddingDefinition();

                this.getImmediateSurroundingPadding(padding);

                let physicalPadding = this.hostConfig.paddingDefinitionToSpacingDefinition(padding);

                this.separatorElement.style.marginLeft = "-" + physicalPadding.left + "px";
                this.separatorElement.style.marginRight = "-" + physicalPadding.right + "px";
            }
            else {
                this.separatorElement.style.marginRight = "0";
                this.separatorElement.style.marginLeft = "0";
            }
        }
    }

    /*
     * Called when this element overflows the bottom of the card.
     * maxHeight will be the amount of space still available on the card (0 if
     * the element is fully off the card).
     */
    protected truncateOverflow(maxHeight: number): boolean {
        // Child implementations should return true if the element handled
        // the truncation request such that its content fits within maxHeight,
        // false if the element should fall back to being hidden
        return false;
    }

    /*
     * This should reverse any changes performed in truncateOverflow().
     */
    protected undoOverflowTruncation() { }

    protected isDesignMode(): boolean {
        var rootElement = this.getRootElement();

        return rootElement instanceof AdaptiveCard && rootElement.designMode;
    }

    protected getDefaultPadding(): Shared.PaddingDefinition {
        return new Shared.PaddingDefinition();
    }

    protected getHasBackground(): boolean {
        return false;
    }

    protected get supportsMinHeight(): boolean {
        return false;
    }

    protected get useDefaultSizing(): boolean {
        return true;
    }

    protected get allowCustomPadding(): boolean {
        return true;
    }

    protected get separatorOrientation(): Enums.Orientation {
        return Enums.Orientation.Horizontal;
    }

    protected getPadding(): Shared.PaddingDefinition {
        return this._padding;
    }

    protected setPadding(value: Shared.PaddingDefinition) {
        this._padding = value;
    }

    readonly requires = new HostConfig.HostCapabilities();

    id: string;
    horizontalAlignment?: Enums.HorizontalAlignment = null;
    spacing: Enums.Spacing = Enums.Spacing.Default;
    separator: boolean = false;
    customCssSelector: string = null;
    height: CardElementHeight = "auto";
    minPixelHeight?: number = null;

    abstract getJsonTypeName(): string;

    isBleeding(): boolean {
        return false;
    }

    toJSON() {
        let result = {};

        Utils.setProperty(result, "type", this.getJsonTypeName());
        Utils.setProperty(result, "id", this.id);

        if (this.horizontalAlignment !== null) {
            Utils.setEnumProperty(Enums.HorizontalAlignment, result, "horizontalAlignment", this.horizontalAlignment);
        }

        Utils.setEnumProperty(Enums.Spacing, result, "spacing", this.spacing, Enums.Spacing.Default);
        Utils.setProperty(result, "separator", this.separator, false);
        Utils.setProperty(result, "height", this.height, "auto");

        if (this.minPixelHeight) {
            Utils.setProperty(result, "minHeight", this.minPixelHeight + "px");
        }

        return result;
    }

    setParent(value: CardElement) {
        this._parent = value;
    }

    getEffectiveStyle(): string {
        if (this.parent) {
            return this.parent.getEffectiveStyle();
        }

        return this.defaultStyle;
    }

    getForbiddenElementTypes(): Array<string> {
        return null;
    }

    getForbiddenActionTypes(): Array<any> {
        return null;
    }

    getImmediateSurroundingPadding(
        result: Shared.PaddingDefinition,
        processTop: boolean = true,
        processRight: boolean = true,
        processBottom: boolean = true,
        processLeft: boolean = true) {
        if (this.parent) {
            let doProcessTop = processTop && this.parent.isFirstElement(this);
            let doProcessRight = processRight && this.parent.isRightMostElement(this);
            let doProcessBottom = processBottom && this.parent.isLastElement(this);
            let doProcessLeft = processLeft && this.parent.isLeftMostElement(this);

            let effectivePadding = this.parent.getEffectivePadding();

            if (effectivePadding) {
                if (doProcessTop && effectivePadding.top != Enums.Spacing.None) {
                    result.top = effectivePadding.top;

                    doProcessTop = false;
                }

                if (doProcessRight && effectivePadding.right != Enums.Spacing.None) {
                    result.right = effectivePadding.right;

                    doProcessRight = false;
                }

                if (doProcessBottom && effectivePadding.bottom != Enums.Spacing.None) {
                    result.bottom = effectivePadding.bottom;

                    doProcessBottom = false;
                }

                if (doProcessLeft && effectivePadding.left != Enums.Spacing.None) {
                    result.left = effectivePadding.left;

                    doProcessLeft = false;
                }
            }

            if (doProcessTop || doProcessRight || doProcessBottom || doProcessLeft) {
                this.parent.getImmediateSurroundingPadding(
                    result,
                    doProcessTop,
                    doProcessRight,
                    doProcessBottom,
                    doProcessLeft);
            }
        }
    }

    parse(json: any, errors?: Array<HostConfig.IValidationError>) {
        raiseParseElementEvent(this, json, errors);

        this.requires.parse(json["requires"], errors);
        this.id = Utils.getStringValue(json["id"]);
        this.isVisible = Utils.getBoolValue(json["isVisible"], this.isVisible);
        // this.speak = Utils.getStringValue(json["speak"]);
        this.horizontalAlignment = Utils.getEnumValue(Enums.HorizontalAlignment, json["horizontalAlignment"], this.horizontalAlignment);

        this.spacing = Utils.getEnumValue(Enums.Spacing, json["spacing"], Enums.Spacing.Default);
        this.separator = Utils.getBoolValue(json["separator"], this.separator);

        let jsonSeparation = json["separation"];

        if (jsonSeparation !== undefined) {
            if (jsonSeparation === "none") {
                this.spacing = Enums.Spacing.None;
                this.separator = false;
            }
            else if (jsonSeparation === "strong") {
                this.spacing = Enums.Spacing.Large;
                this.separator = true;
            }
            else if (jsonSeparation === "default") {
                this.spacing = Enums.Spacing.Default;
                this.separator = false;
            }

            raiseParseError(
                {
                    error: Enums.ValidationError.Deprecated,
                    message: "The \"separation\" property is deprecated and will be removed. Use the \"spacing\" and \"separator\" properties instead."
                },
                errors
            );
        }

        let jsonHeight = json["height"];

        if (jsonHeight === "auto" || jsonHeight === "stretch") {
            this.height = jsonHeight;
        }

        if (this.supportsMinHeight) {
            let jsonMinHeight = json["minHeight"];

            if (jsonMinHeight && typeof jsonMinHeight === "string") {
                let isValid = false;

                try {
                    let size = Shared.SizeAndUnit.parse(jsonMinHeight, true);

                    if (size.unit == Enums.SizeUnit.Pixel) {
                        this.minPixelHeight = size.physicalSize;

                        isValid = true;
                    }
                }
                catch {
                    // Do nothing. A parse error is emitted below
                }

                if (!isValid) {
                    raiseParseError(
                        {
                            error: Enums.ValidationError.InvalidPropertyValue,
                            message: "Invalid \"minHeight\" value: " + jsonMinHeight
                        },
                        errors
                    );
                }
            }
        }
    }

    getActionCount(): number {
        return 0;
    }

    getActionAt(index: number): Action {
        throw new Error("Index out of range.");
    }

    validate(): Array<HostConfig.IValidationError> {
        return [];
    }

    remove(): boolean {
        if (this.parent && this.parent instanceof CardElementContainer) {
            return this.parent.removeItem(this);
        }

        return false;
    }

    render(): HTMLElement {
        this._renderedElement = this.overrideInternalRender();
        this._separatorElement = this.internalRenderSeparator();

        if (this._renderedElement) {
            if (this.customCssSelector) {
                this._renderedElement.classList.add(this.customCssSelector);
            }

            this._renderedElement.style.boxSizing = "border-box";
            this._defaultRenderedElementDisplayMode = this._renderedElement.style.display;

            this.adjustRenderedElementSize(this._renderedElement);
            this.updateLayout(false);
        }
        else if (this.isDesignMode()) {
            this._renderedElement = this.createPlaceholderElement();
        }

        return this._renderedElement;
    }

    updateLayout(processChildren: boolean = true) {
        this.updateRenderedElementVisibility();
        this.applyPadding();
    }

    indexOf(cardElement: CardElement): number {
        return -1;
    }

    isRendered(): boolean {
        return this._renderedElement && this._renderedElement.offsetHeight > 0;
    }

    isFirstElement(element: CardElement): boolean {
        return true;
    }

    isLastElement(element: CardElement): boolean {
        return true;
    }

    isAtTheVeryLeft(): boolean {
        return this.parent ? this.parent.isLeftMostElement(this) && this.parent.isAtTheVeryLeft() : true;
    }

    isAtTheVeryRight(): boolean {
        return this.parent ? this.parent.isRightMostElement(this) && this.parent.isAtTheVeryRight() : true;
    }

    isAtTheVeryTop(): boolean {
        return this.parent ? this.parent.isFirstElement(this) && this.parent.isAtTheVeryTop() : true;
    }

    isAtTheVeryBottom(): boolean {
        return this.parent ? this.parent.isLastElement(this) && this.parent.isAtTheVeryBottom() : true;
    }

    isBleedingAtTop(): boolean {
        return false;
    }

    isBleedingAtBottom(): boolean {
        return false;
    }

    isLeftMostElement(element: CardElement): boolean {
        return true;
    }

    isRightMostElement(element: CardElement): boolean {
        return true;
    }

    isHiddenDueToOverflow(): boolean {
        return this._renderedElement && this._renderedElement.style.visibility == 'hidden';
    }

    getRootElement(): CardElement {
        var rootElement: CardElement = this;

        while (rootElement.parent) {
            rootElement = rootElement.parent;
        }

        return rootElement;
    }

    getParentContainer(): Container {
        var currentElement: CardElement = this.parent;

        while (currentElement) {
            if (currentElement instanceof Container) {
                return <Container>currentElement;
            }

            currentElement = currentElement.parent;
        }

        return null;
    }

    getAllInputs(): Array<Input> {
        return [];
    }

    getResourceInformation(): Array<Shared.IResourceInformation> {
        return [];
    }

    getElementById(id: string): CardElement {
        return this.id === id ? this : null;
    }

    getActionById(id: string): Action {
        return null;
    }

    shouldFallback(): boolean {
        return this._shouldFallback || !this.requires.areAllMet(this.hostConfig.hostCapabilities);
    }

    setShouldFallback(value: boolean) {
        this._shouldFallback = value;
    }

    getEffectivePadding(): Shared.PaddingDefinition {
        let padding = this.getPadding();

        return (padding && this.allowCustomPadding) ? padding : this.getDefaultPadding();
    }

    protected get defaultStyle(): string {
        return Enums.ContainerStyle.Default;
    }

    get lang(): string {
        if (this._lang) {
            return this._lang;
        }
        else {
            if (this.parent) {
                return this.parent.lang;
            }
            else {
                return undefined;
            }
        }
    }

    set lang(value: string) {
        if (value && value != "") {
            var regEx = /^[a-z]{2,3}$/ig;

            var matches = regEx.exec(value);

            if (!matches) {
                throw new Error("Invalid language identifier: " + value);
            }
        }

        this._lang = value;
    }

    get hostConfig(): HostConfig.HostConfig {
        if (this._hostConfig) {
            return this._hostConfig;
        }
        else {
            if (this.parent) {
                return this.parent.hostConfig;
            }
            else {
                return defaultHostConfig;
            }
        }
    }

    set hostConfig(value: HostConfig.HostConfig) {
        this._hostConfig = value;
    }

    get index(): number {
        if (this.parent) {
            return this.parent.indexOf(this);
        }
        else {
            return 0;
        }
    }

    get isInteractive(): boolean {
        return false;
    }

    get isStandalone(): boolean {
        return true;
    }

    get parent(): CardElement {
        return this._parent;
    }

    get isVisible(): boolean {
        return this._isVisible;
    }

    get hasVisibleSeparator(): boolean {
        var parentContainer = this.getParentContainer();

        if (parentContainer) {
            return this.separatorElement && !parentContainer.isFirstElement(this);
        }
        else {
            return false;
        }
    }

    set isVisible(value: boolean) {
        // If the element is going to be hidden, reset any changes that were due
        // to overflow truncation (this ensures that if the element is later
        // un-hidden it has the right content)
        if (AdaptiveCard.useAdvancedCardBottomTruncation && !value) {
            this.undoOverflowTruncation();
        }

        if (this._isVisible != value) {
            this._isVisible = value;

            this.updateRenderedElementVisibility();

            if (this._renderedElement) {
                raiseElementVisibilityChangedEvent(this);
            }
        }
    }

    get renderedElement(): HTMLElement {
        return this._renderedElement;
    }

    get separatorElement(): HTMLElement {
        return this._separatorElement;
    }
}

export class TextBlock extends CardElement {
    private _computedLineHeight: number;
    private _originalInnerHtml: string;
    private _text: string;
    private _processedText: string = null;
    private _treatAsPlainText: boolean = true;
    private _selectAction: Action = null;

    private restoreOriginalContent() {
        var maxHeight = this.maxLines
            ? (this._computedLineHeight * this.maxLines) + 'px'
            : null;

        this.renderedElement.style.maxHeight = maxHeight;
        this.renderedElement.innerHTML = this._originalInnerHtml;
    }

    private truncateIfSupported(maxHeight: number): boolean {
        // For now, only truncate TextBlocks that contain just a single
        // paragraph -- since the maxLines calculation doesn't take into
        // account Markdown lists
        var children = this.renderedElement.children;
        var isTextOnly = !children.length;

        var truncationSupported = isTextOnly || children.length == 1
            && (<HTMLElement>children[0]).tagName.toLowerCase() == 'p';

        if (truncationSupported) {
            var element = isTextOnly
                ? this.renderedElement
                : <HTMLElement>children[0];

            Utils.truncate(element, maxHeight, this._computedLineHeight);
            return true;
        }

        return false;
    }

    private getEffectiveStyleDefinition() {
        return this.hostConfig.containerStyles.getStyleByName(this.getEffectiveStyle());
    }

    protected getRenderedDomElementType(): string {
        return "div";
    }

    protected internalRender(): HTMLElement {
        this._processedText = null;

        if (!Utils.isNullOrEmpty(this.text)) {
            let hostConfig = this.hostConfig;

            let element = document.createElement(this.getRenderedDomElementType());
            element.classList.add(hostConfig.makeCssClassName("ac-textBlock"));
            element.style.overflow = "hidden";

            this.applyStylesTo(element);

            if (this.selectAction) {
                element.onclick = (e) => {
                    this.selectAction.execute();

                    e.cancelBubble = true;
                }
            }

            if (!this._processedText) {
                this._treatAsPlainText = true;

                let formattedText = TextFormatters.formatText(this.lang, this.text);

                if (this.useMarkdown) {
                    if (AdaptiveCard.allowMarkForTextHighlighting) {
                        formattedText = formattedText.replace(/<mark>/g, "===").replace(/<\/mark>/g, "/==");
                    }

                    let markdownProcessingResult = AdaptiveCard.applyMarkdown(formattedText);

                    if (markdownProcessingResult.didProcess && markdownProcessingResult.outputHtml) {
                        this._processedText = markdownProcessingResult.outputHtml;
                        this._treatAsPlainText = false;

                        // Only process <mark> tag if markdown processing was applied because
                        // markdown processing is also responsible for sanitizing the input string
                        if (AdaptiveCard.allowMarkForTextHighlighting) {
                            let markStyle: string = "";
                            let effectiveStyle = this.getEffectiveStyleDefinition();

                            if (effectiveStyle.highlightBackgroundColor) {
                                markStyle += "background-color: " + effectiveStyle.highlightBackgroundColor + ";";
                            }

                            if (effectiveStyle.highlightForegroundColor) {
                                markStyle += "color: " + effectiveStyle.highlightForegroundColor + ";";
                            }

                            if (!Utils.isNullOrEmpty(markStyle)) {
                                markStyle = 'style="' + markStyle + '"';
                            }

                            this._processedText = this._processedText.replace(/===/g, "<mark " + markStyle + ">").replace(/\/==/g, "</mark>");
                        }
                    } else {
                        this._processedText = formattedText;
                        this._treatAsPlainText = true;
                    }
                }
                else {
                    this._processedText = formattedText;
                    this._treatAsPlainText = true;
                }
            }

            if (this._treatAsPlainText) {
                element.innerText = this._processedText;
            }
            else {
                element.innerHTML = this._processedText;
            }

            if (element.firstElementChild instanceof HTMLElement) {
                let firstElementChild = <HTMLElement>element.firstElementChild;
                firstElementChild.style.marginTop = "0px";
                firstElementChild.style.width = "100%";

                if (!this.wrap) {
                    firstElementChild.style.overflow = "hidden";
                    firstElementChild.style.textOverflow = "ellipsis";
                }
            }

            if (element.lastElementChild instanceof HTMLElement) {
                (<HTMLElement>element.lastElementChild).style.marginBottom = "0px";
            }

            let anchors = element.getElementsByTagName("a");

            for (let i = 0; i < anchors.length; i++) {
                let anchor = <HTMLAnchorElement>anchors[i];
                anchor.classList.add(this.hostConfig.makeCssClassName("ac-anchor"));
                anchor.target = "_blank";
                anchor.onclick = (e) => {
                    if (raiseAnchorClickedEvent(this, e.target as HTMLAnchorElement)) {
                        e.preventDefault();
                    }
                }
            }

            if (this.wrap) {
                element.style.wordWrap = "break-word";

                if (this.maxLines > 0) {
                    element.style.maxHeight = (this._computedLineHeight * this.maxLines) + "px";
                    element.style.overflow = "hidden";
                }
            }
            else {
                element.style.whiteSpace = "nowrap";
                element.style.textOverflow = "ellipsis";
            }

            if (AdaptiveCard.useAdvancedTextBlockTruncation || AdaptiveCard.useAdvancedCardBottomTruncation) {
                this._originalInnerHtml = element.innerHTML;
            }

            if (this.selectAction != null && hostConfig.supportsInteractivity) {
                element.tabIndex = 0
                element.setAttribute("role", "button");
                element.setAttribute("aria-label", this.selectAction.title);
                element.classList.add(hostConfig.makeCssClassName("ac-selectable"));
            }

            return element;
        }
        else {
            return null;
        }
    }

    protected truncateOverflow(maxHeight: number): boolean {
        if (maxHeight >= this._computedLineHeight) {
            return this.truncateIfSupported(maxHeight);
        }

        return false;
    }

    protected undoOverflowTruncation() {
        this.restoreOriginalContent();

        if (AdaptiveCard.useAdvancedTextBlockTruncation && this.maxLines) {
            var maxHeight = this._computedLineHeight * this.maxLines;
            this.truncateIfSupported(maxHeight);
        }
    }

    size: Enums.TextSize = Enums.TextSize.Default;
    weight: Enums.TextWeight = Enums.TextWeight.Default;
    color: Enums.TextColor = Enums.TextColor.Default;
    isSubtle: boolean = false;
    wrap: boolean = false;
    maxLines: number;
    useMarkdown: boolean = true;
    style?: Enums.FontStyle = null;

    toJSON() {
        let result = super.toJSON();

        Utils.setEnumProperty(Enums.TextSize, result, "size", this.size, Enums.TextSize.Default);
        Utils.setEnumProperty(Enums.TextWeight, result, "weight", this.weight, Enums.TextWeight.Default);
        Utils.setEnumProperty(Enums.TextColor, result, "color", this.color, Enums.TextColor.Default);
        Utils.setProperty(result, "text", this.text);
        Utils.setProperty(result, "isSubtle", this.isSubtle, false);
        Utils.setProperty(result, "wrap", this.wrap, false);
        Utils.setProperty(result, "maxLines", this.maxLines, 0);
        Utils.setEnumProperty(Enums.FontStyle, result, "style", this.style, Enums.FontStyle.Default);

        return result;
    }

    applyStylesTo(targetElement: HTMLElement) {
        let fontStyle = this.hostConfig.getFontStyleDefinition(this.style);

        if (fontStyle.fontFamily) {
            targetElement.style.fontFamily = fontStyle.fontFamily;
        }

        let parentContainer = this.getParentContainer();
        let isRtl = parentContainer ? parentContainer.isRtl() : false;

        switch (this.horizontalAlignment) {
            case Enums.HorizontalAlignment.Center:
                targetElement.style.textAlign = "center";
                break;
            case Enums.HorizontalAlignment.Right:
                targetElement.style.textAlign = isRtl ? "left" : "right";
                break;
            default:
                targetElement.style.textAlign = isRtl ? "right" : "left";
                break;
        }

        var fontSize: number;

        switch (this.size) {
            case Enums.TextSize.Small:
                fontSize = fontStyle.fontSizes.small;
                break;
            case Enums.TextSize.Medium:
                fontSize = fontStyle.fontSizes.medium;
                break;
            case Enums.TextSize.Large:
                fontSize = fontStyle.fontSizes.large;
                break;
            case Enums.TextSize.ExtraLarge:
                fontSize = fontStyle.fontSizes.extraLarge;
                break;
            default:
                fontSize = fontStyle.fontSizes.default;
                break;
        }

        if (this.hostConfig.lineHeights) {
            switch (this.size) {
                case Enums.TextSize.Small:
                    this._computedLineHeight = this.hostConfig.lineHeights.small;
                    break;
                case Enums.TextSize.Medium:
                    this._computedLineHeight = this.hostConfig.lineHeights.medium;
                    break;
                case Enums.TextSize.Large:
                    this._computedLineHeight = this.hostConfig.lineHeights.large;
                    break;
                case Enums.TextSize.ExtraLarge:
                    this._computedLineHeight = this.hostConfig.lineHeights.extraLarge;
                    break;
                default:
                    this._computedLineHeight = this.hostConfig.lineHeights.default;
                    break;
            }
        }
        else {
            // Looks like 1.33 is the magic number to compute line-height
            // from font size.
            this._computedLineHeight = fontSize * 1.33;
        }

        targetElement.style.fontSize = fontSize + "px";
        targetElement.style.lineHeight = this._computedLineHeight + "px";

        let styleDefinition = this.getEffectiveStyleDefinition();

        let actualTextColor = this.color ? this.color : Enums.TextColor.Default;
        let colorDefinition: HostConfig.TextColorDefinition;

        switch (actualTextColor) {
            case Enums.TextColor.Accent:
                colorDefinition = styleDefinition.foregroundColors.accent;
                break;
            case Enums.TextColor.Dark:
                colorDefinition = styleDefinition.foregroundColors.dark;
                break;
            case Enums.TextColor.Light:
                colorDefinition = styleDefinition.foregroundColors.light;
                break;
            case Enums.TextColor.Good:
                colorDefinition = styleDefinition.foregroundColors.good;
                break;
            case Enums.TextColor.Warning:
                colorDefinition = styleDefinition.foregroundColors.warning;
                break;
            case Enums.TextColor.Attention:
                colorDefinition = styleDefinition.foregroundColors.attention;
                break;
            default:
                colorDefinition = styleDefinition.foregroundColors.default;
                break;
        }

        targetElement.style.color = Utils.stringToCssColor(this.isSubtle ? colorDefinition.subtle : colorDefinition.default);

        let fontWeight: number;

        switch (this.weight) {
            case Enums.TextWeight.Lighter:
                fontWeight = fontStyle.fontWeights.lighter;
                break;
            case Enums.TextWeight.Bolder:
                fontWeight = fontStyle.fontWeights.bolder;
                break;
            default:
                fontWeight = fontStyle.fontWeights.default;
                break;
        }

        targetElement.style.fontWeight = fontWeight.toString();
    }

    parse(json: any, errors?: Array<HostConfig.IValidationError>) {
        super.parse(json, errors);

        this.text = Utils.getStringValue(json["text"]);

        let sizeString = Utils.getStringValue(json["size"]);

        if (sizeString && sizeString.toLowerCase() === "normal") {
            this.size = Enums.TextSize.Default;

            raiseParseError(
                {
                    error: Enums.ValidationError.Deprecated,
                    message: "The TextBlock.size value \"normal\" is deprecated and will be removed. Use \"default\" instead."
                },
                errors
            );
        }
        else {
            this.size = Utils.getEnumValue(Enums.TextSize, sizeString, this.size);
        }

        let weightString = Utils.getStringValue(json["weight"]);

        if (weightString && weightString.toLowerCase() === "normal") {
            this.weight = Enums.TextWeight.Default;

            raiseParseError(
                {
                    error: Enums.ValidationError.Deprecated,
                    message: "The TextBlock.weight value \"normal\" is deprecated and will be removed. Use \"default\" instead."
                },
                errors
            );
        }
        else {
            this.weight = Utils.getEnumValue(Enums.TextWeight, weightString, this.weight);
        }

        this.color = Utils.getEnumValue(Enums.TextColor, json["color"], this.color);
        this.isSubtle = Utils.getBoolValue(json["isSubtle"], this.isSubtle);
        this.wrap = Utils.getBoolValue(json["wrap"], this.wrap);
        this.style = Utils.getEnumValue(Enums.FontStyle, json["style"], this.style);

        if (typeof json["maxLines"] === "number") {
            this.maxLines = json["maxLines"];
        }
    }

    getJsonTypeName(): string {
        return "TextBlock";
    }

    updateLayout(processChildren: boolean = false) {
        super.updateLayout(processChildren);

        if (AdaptiveCard.useAdvancedTextBlockTruncation && this.maxLines && this.isRendered()) {
            // Reset the element's innerHTML in case the available room for
            // content has increased
            this.restoreOriginalContent();
            var maxHeight = this._computedLineHeight * this.maxLines;
            this.truncateIfSupported(maxHeight);
        }
    }

    get text(): string {
        return this._text;
    }

    set text(value: string) {
        if (this._text != value) {
            this._text = value;

            this._processedText = null;
        }
    }

    get selectAction(): Action {
        return this._selectAction;
    }

    set selectAction(value: Action) {
        this._selectAction = value;

        if (this._selectAction) {
            this._selectAction.setParent(this);
        }
    }
}

export abstract class Inline {
    private _owner: Paragraph = null;

    abstract parse(json: any, errors?: Array<HostConfig.IValidationError>);
    abstract getJsonTypeName(): string;

    get owner(): Paragraph {
        return this._owner;
    }
}

export class TextRun extends Inline {
    parse(json: any, errors?: Array<HostConfig.IValidationError>) {

    }

    getJsonTypeName(): string {
        return "TextRun";
    }
}

export class Paragraph {
    private _owner: RichTextBlock = null;
    private _inlines: Inline[] = [];

    parse(json: any, errors?: Array<HostConfig.IValidationError>) {
        let jsonInlines = json["inlines"];

        if (Array.isArray(jsonInlines)) {
            for (let jsonInline of jsonInlines) {
                let inlineType = jsonInline["type"];
                let inline: Inline = null;

                switch (inlineType) {
                    case "TextRun":
                        inline = new TextRun();

                        break;
                    default:
                        throw new Error("Paragraph.parse: Unknown inline type: " + inlineType);
                }

                if (inline != null) {
                    inline.parse(jsonInline, errors);

                    this.addInline(inline);
                }
            }
        }
    }

    indexOfInline(inline: Inline): number {
        return this._inlines.indexOf(inline);
    }

    getInlineCount(): number {
        return this._inlines.length;
    }

    getInlineAt(index: number): Inline {
        if (index >= 0 && index < this.getInlineCount()) {
            return this._inlines[index];
        }
        else {
            throw new Error("Paragraph.getInlineAt: index out of range.");
        }
    }

    addInline(inline: Inline) {
        if (inline.owner != null) {
            if (inline.owner != this) {
                throw new Error("Paragraph.addInline: specified inline already belongs to another Paragraph.");
            }
        }
        else {
            this._inlines.push(inline);

            inline["_owner"] = this;
        }
    }

    removeInline(inline: Inline): boolean {
        let index = this.indexOfInline(inline);

        if (index >= 0) {
            this._inlines.splice(index, 1);

            return true;
        }

        return false;
    }

    get owner(): RichTextBlock {
        return this._owner;
    }
}

export class RichTextBlock extends CardElement {
    private _paragraphs: Paragraph[] = [];

    protected internalRender(): HTMLElement {
        throw new Error("Not implemented");
    }

    parse(json: any, errors?: Array<HostConfig.IValidationError>) {
        super.parse(json, errors);

        this._paragraphs = [];

        let jsonParagraphs = json["paragraphs"];

        if (Array.isArray(jsonParagraphs)) {
            for (let jsonParagraph of jsonParagraphs) {
                let paragraph = new Paragraph();
                paragraph.parse(jsonParagraph, errors);

                this.addParagraph(paragraph);
            }
        }
    }

    indexOfParagraph(paragraph: Paragraph): number {
        return this._paragraphs.indexOf(paragraph);
    }

    getJsonTypeName(): string {
        return "RichTextBlock";
    }

    getParagraphCount(): number {
        return this._paragraphs.length;
    }

    getParagraphAt(index: number): Paragraph {
        if (index >= 0 && index < this.getParagraphCount()) {
            return this._paragraphs[index];
        }
        else {
            throw new Error("getParagraphAt: index out of range.");
        }
    }

    addParagraph(paragraph: Paragraph) {
        if (paragraph.owner != null) {
            if (paragraph.owner != this) {
                throw new Error("RichTextBlock.addParagraph: specified paragraph already belongs to another RichTextBlock.");
            }
        }
        else {
            this._paragraphs.push(paragraph);

            paragraph["_owner"] = this;
        }
    }

    removeParagraph(paragraph: Paragraph): boolean {
        let index = this.indexOfParagraph(paragraph);

        if (index >= 0) {
            this._paragraphs.splice(index, 1);

            return true;
        }

        return false;
    }
}

class Label extends TextBlock {
    protected getRenderedDomElementType(): string {
        return "label";
    }

    protected internalRender(): HTMLElement {
        let renderedElement = <HTMLLabelElement>super.internalRender();

        if (!Utils.isNullOrEmpty(this.forElementId)) {
            renderedElement.htmlFor = this.forElementId;
        }

        return renderedElement;
    }

    forElementId: string;
}

export class Fact {
    name: string;
    value: string;

    constructor(name: string = undefined, value: string = undefined) {
        this.name = name;
        this.value = value;
    }

    parse(json: any) {
        this.name = Utils.getStringValue(json["title"]);
        this.value = Utils.getStringValue(json["value"]);
    }

    toJSON() {
        return { title: this.name, value: this.value };
    }
}

export class FactSet extends CardElement {
    protected get useDefaultSizing(): boolean {
        return false;
    }

    protected internalRender(): HTMLElement {
        let element: HTMLElement = null;
        let hostConfig = this.hostConfig;

        if (this.facts.length > 0) {
            element = document.createElement("table");
            element.style.borderWidth = "0px";
            element.style.borderSpacing = "0px";
            element.style.borderStyle = "none";
            element.style.borderCollapse = "collapse";
            element.style.display = "block";
            element.style.overflow = "hidden";
            element.classList.add(hostConfig.makeCssClassName("ac-factset"));

            for (let i = 0; i < this.facts.length; i++) {
                let trElement = document.createElement("tr");

                if (i > 0) {
                    trElement.style.marginTop = hostConfig.factSet.spacing + "px";
                }

                // Title column
                let tdElement = document.createElement("td");
                tdElement.style.padding = "0";
                tdElement.classList.add(hostConfig.makeCssClassName("ac-fact-title"));

                if (hostConfig.factSet.title.maxWidth) {
                    tdElement.style.maxWidth = hostConfig.factSet.title.maxWidth + "px";
                }

                tdElement.style.verticalAlign = "top";

                let textBlock = new TextBlock();
                textBlock.setParent(this);
                textBlock.text = Utils.isNullOrEmpty(this.facts[i].name) ? "Title" : this.facts[i].name;
                textBlock.size = hostConfig.factSet.title.size;
                textBlock.color = hostConfig.factSet.title.color;
                textBlock.isSubtle = hostConfig.factSet.title.isSubtle;
                textBlock.weight = hostConfig.factSet.title.weight;
                textBlock.wrap = hostConfig.factSet.title.wrap;
                textBlock.spacing = Enums.Spacing.None;

                Utils.appendChild(tdElement, textBlock.render());
                Utils.appendChild(trElement, tdElement);

                // Spacer column
                tdElement = document.createElement("td");
                tdElement.style.width = "10px";

                Utils.appendChild(trElement, tdElement);

                // Value column
                tdElement = document.createElement("td");
                tdElement.style.padding = "0";
                tdElement.style.verticalAlign = "top";
                tdElement.classList.add(hostConfig.makeCssClassName("ac-fact-value"));

                textBlock = new TextBlock();
                textBlock.setParent(this);
                textBlock.text = this.facts[i].value;
                textBlock.size = hostConfig.factSet.value.size;
                textBlock.color = hostConfig.factSet.value.color;
                textBlock.isSubtle = hostConfig.factSet.value.isSubtle;
                textBlock.weight = hostConfig.factSet.value.weight;
                textBlock.wrap = hostConfig.factSet.value.wrap;
                textBlock.spacing = Enums.Spacing.None;

                Utils.appendChild(tdElement, textBlock.render());
                Utils.appendChild(trElement, tdElement);
                Utils.appendChild(element, trElement);
            }
        }

        return element;
    }

    facts: Array<Fact> = [];

    getJsonTypeName(): string {
        return "FactSet";
    }

    toJSON() {
        let result = super.toJSON();

        let facts = []

        for (let fact of this.facts) {
            facts.push(fact.toJSON());
        }

        Utils.setProperty(result, "facts", facts);

        return result;
    }

    parse(json: any, errors?: Array<HostConfig.IValidationError>) {
        super.parse(json, errors);

        this.facts = [];

        if (json["facts"] != null) {
            var jsonFacts = json["facts"] as Array<any>;

            this.facts = [];

            for (var i = 0; i < jsonFacts.length; i++) {
                let fact = new Fact();
                fact.parse(jsonFacts[i]);

                this.facts.push(fact);
            }
        }
    }
}

export class Image extends CardElement {
    private _selectAction: Action;

    private parseDimension(name: string, value: any, errors: Array<HostConfig.IValidationError>): number {
        if (value) {
            if (typeof value === "string") {
                try {
                    let size = Shared.SizeAndUnit.parse(value);

                    if (size.unit == Enums.SizeUnit.Pixel) {
                        return size.physicalSize;
                    }
                }
                catch {
                    // Ignore error
                }
            }

            raiseParseError(
                {
                    error: Enums.ValidationError.InvalidPropertyValue,
                    message: "Invalid image " + name + ": " + value
                },
                errors
            );
        }

        return 0;
    }

    private applySize(element: HTMLElement) {
        if (this.pixelWidth || this.pixelHeight) {
            if (this.pixelWidth) {
                element.style.width = this.pixelWidth + "px";
            }

            if (this.pixelHeight) {
                element.style.height = this.pixelHeight + "px";
            }
        }
        else {
            switch (this.size) {
                case Enums.Size.Stretch:
                    element.style.width = "100%";
                    break;
                case Enums.Size.Auto:
                    element.style.maxWidth = "100%";
                    break;
                case Enums.Size.Small:
                    element.style.width = this.hostConfig.imageSizes.small + "px";
                    break;
                case Enums.Size.Large:
                    element.style.width = this.hostConfig.imageSizes.large + "px";
                    break;
                case Enums.Size.Medium:
                    element.style.width = this.hostConfig.imageSizes.medium + "px";
                    break;
            }
        }
    }

    protected get useDefaultSizing() {
        return false;
    }

    protected internalRender(): HTMLElement {
        var element: HTMLElement = null;

        if (!Utils.isNullOrEmpty(this.url)) {
            element = document.createElement("div");
            element.style.display = "flex";
            element.style.alignItems = "flex-start";

            element.onkeypress = (e) => {
                if (this.selectAction) {
                    if (e.keyCode == 13 || e.keyCode == 32) { // enter or space pressed
                        this.selectAction.execute();
                    }
                }
            }

            element.onclick = (e) => {
                if (this.selectAction) {
                    this.selectAction.execute();
                    e.cancelBubble = true;
                }
            }

            switch (this.horizontalAlignment) {
                case Enums.HorizontalAlignment.Center:
                    element.style.justifyContent = "center";
                    break;
                case Enums.HorizontalAlignment.Right:
                    element.style.justifyContent = "flex-end";
                    break;
                default:
                    element.style.justifyContent = "flex-start";
                    break;
            }

            // Cache hostConfig to avoid walking the parent hierarchy multiple times
            let hostConfig = this.hostConfig;

            let imageElement = document.createElement("img");
            imageElement.onload = (e: Event) => {
                raiseImageLoadedEvent(this);
            }
            imageElement.onerror = (e: Event) => {
                let card = this.getRootElement() as AdaptiveCard;

                this.renderedElement.innerHTML = "";

                if (card && card.designMode) {
                    let errorElement = document.createElement("div");
                    errorElement.style.display = "flex";
                    errorElement.style.alignItems = "center";
                    errorElement.style.justifyContent = "center";
                    errorElement.style.backgroundColor = "#EEEEEE";
                    errorElement.style.color = "black";
                    errorElement.innerText = ":-(";
                    errorElement.style.padding = "10px";

                    this.applySize(errorElement);

                    this.renderedElement.appendChild(errorElement);
                }

                raiseImageLoadedEvent(this);
            }
            imageElement.style.maxHeight = "100%";
            imageElement.style.minWidth = "0";
            imageElement.classList.add(hostConfig.makeCssClassName("ac-image"));

            if (this.selectAction != null && hostConfig.supportsInteractivity) {
                imageElement.tabIndex = 0
                imageElement.setAttribute("role", "button");
                imageElement.setAttribute("aria-label", this.selectAction.title);
                imageElement.classList.add(hostConfig.makeCssClassName("ac-selectable"));
            }

            this.applySize(imageElement);

            if (this.style === Enums.ImageStyle.Person) {
                imageElement.style.borderRadius = "50%";
                imageElement.style.backgroundPosition = "50% 50%";
                imageElement.style.backgroundRepeat = "no-repeat";
            }

            if (!Utils.isNullOrEmpty(this.backgroundColor)) {
                imageElement.style.backgroundColor = Utils.stringToCssColor(this.backgroundColor);
            }

            imageElement.src = this.url;
            imageElement.alt = this.altText;

            element.appendChild(imageElement);
        }

        return element;
    }

    style: Enums.ImageStyle = Enums.ImageStyle.Default;
    backgroundColor: string;
    url: string;
    size: Enums.Size = Enums.Size.Auto;
    width: Shared.SizeAndUnit;
    pixelWidth?: number = null;
    pixelHeight?: number = null;
    altText: string = "";

    toJSON() {
        let result = super.toJSON();

        if (this._selectAction) {
            Utils.setProperty(result, "selectAction", this._selectAction.toJSON());
        }

        Utils.setEnumProperty(Enums.ImageStyle, result, "style", this.style, Enums.ImageStyle.Default);
        Utils.setProperty(result, "backgroundColor", this.backgroundColor);
        Utils.setProperty(result, "url", this.url);
        Utils.setEnumProperty(Enums.Size, result, "size", this.size, Enums.Size.Auto);

        if (this.pixelWidth) {
            Utils.setProperty(result, "width", this.pixelWidth + "px");
        }

        if (this.pixelHeight) {
            Utils.setProperty(result, "height", this.pixelHeight + "px");
        }

        Utils.setProperty(result, "altText", this.altText);

        return result;
    }

    getJsonTypeName(): string {
        return "Image";
    }

    getActionById(id: string) {
        var result = super.getActionById(id);

        if (!result && this.selectAction) {
            result = this.selectAction.getActionById(id);
        }

        return result;
    }

    parse(json: any, errors?: Array<HostConfig.IValidationError>) {
        super.parse(json, errors);

        this.url = Utils.getStringValue(json["url"]);
        this.backgroundColor = Utils.getStringValue(json["backgroundColor"]);

        let styleString = Utils.getStringValue(json["style"]);

        if (styleString && styleString.toLowerCase() === "normal") {
            this.style = Enums.ImageStyle.Default;

            raiseParseError(
                {
                    error: Enums.ValidationError.Deprecated,
                    message: "The Image.style value \"normal\" is deprecated and will be removed. Use \"default\" instead."
                },
                errors
            );
        }
        else {
            this.style = Utils.getEnumValue(Enums.ImageStyle, styleString, this.style);
        }

        this.size = Utils.getEnumValue(Enums.Size, json["size"], this.size);
        this.altText = json["altText"];

        // pixelWidth and pixelHeight are only parsed for backwards compatibility.
        // Payloads should use the width and height proerties instead.
        if (json["pixelWidth"] && typeof json["pixelWidth"] === "number") {
            this.pixelWidth = json["pixelWidth"];

            raiseParseError(
                {
                    error: Enums.ValidationError.Deprecated,
                    message: "The pixelWidth property is deprecated and will be removed. Use the width property instead."
                },
                errors
            );
        }

        if (json["pixelHeight"] && typeof json["pixelHeight"] === "number") {
            this.pixelHeight = json["pixelHeight"];

            raiseParseError(
                {
                    error: Enums.ValidationError.Deprecated,
                    message: "The pixelHeight property is deprecated and will be removed. Use the height property instead."
                },
                errors
            );
        }

        let size = this.parseDimension("width", json["width"], errors);

        if (size > 0) {
            this.pixelWidth = size;
        }

        size = this.parseDimension("height", json["height"], errors);

        if (size > 0) {
            this.pixelHeight = size;
        }

        this.selectAction = createActionInstance(
            this,
            json["selectAction"],
            errors);
    }

    getResourceInformation(): Array<Shared.IResourceInformation> {
        if (!Utils.isNullOrEmpty(this.url)) {
            return [{ url: this.url, mimeType: "image" }]
        }
        else {
            return [];
        }
    }

    get selectAction(): Action {
        return this._selectAction;
    }

    set selectAction(value: Action) {
        this._selectAction = value;

        if (this._selectAction) {
            this._selectAction.setParent(this);
        }
    }
}

export abstract class CardElementContainer extends CardElement {
    private _selectAction: Action = null;

    protected applyPadding() {
        super.applyPadding();

        if (!this.renderedElement) {
            return;
        }

        let physicalPadding = new Shared.SpacingDefinition();

        if (this.getEffectivePadding()) {
            physicalPadding = this.hostConfig.paddingDefinitionToSpacingDefinition(this.getEffectivePadding());
        }

        this.renderedElement.style.paddingTop = physicalPadding.top + "px";
        this.renderedElement.style.paddingRight = physicalPadding.right + "px";
        this.renderedElement.style.paddingBottom = physicalPadding.bottom + "px";
        this.renderedElement.style.paddingLeft = physicalPadding.left + "px";

        this.renderedElement.style.marginRight = "0";
        this.renderedElement.style.marginLeft = "0";
    }

    protected getSelectAction(): Action {
        return this._selectAction;
    }

    protected setSelectAction(value: Action) {
        this._selectAction = value;

        if (this._selectAction) {
            this._selectAction.setParent(this);
        }
    }

    protected get isSelectable(): boolean {
        return false;
    }

    abstract getItemCount(): number;
    abstract getItemAt(index: number): CardElement;
    abstract getFirstVisibleRenderedItem(): CardElement;
    abstract getLastVisibleRenderedItem(): CardElement;
    abstract removeItem(item: CardElement): boolean;

    parse(json: any, errors?: Array<HostConfig.IValidationError>) {
        super.parse(json, errors);

        if (this.isSelectable) {
            this._selectAction = createActionInstance(
                this,
                json["selectAction"],
                errors);
        }
    }

    toJSON() {
        let result = super.toJSON();

        if (this._selectAction && this.isSelectable) {
            Utils.setProperty(result, "selectAction", this._selectAction.toJSON());
        }

        return result;
    }

    validate(): Array<HostConfig.IValidationError> {
        var result: Array<HostConfig.IValidationError> = [];

        for (var i = 0; i < this.getItemCount(); i++) {
            result = result.concat(this.getItemAt(i).validate());
        }

        if (this._selectAction) {
            result = result.concat(this._selectAction.validate());
        }

        return result;
    }

    render(): HTMLElement {
        let element = super.render();
        let hostConfig = this.hostConfig;

        if (this.isSelectable && this._selectAction && hostConfig.supportsInteractivity) {
            element.classList.add(hostConfig.makeCssClassName("ac-selectable"));
            element.tabIndex = 0;
            element.setAttribute("role", "button");
            element.setAttribute("aria-label", this._selectAction.title);

            element.onclick = (e) => {
                if (this._selectAction != null) {
                    this._selectAction.execute();
                    e.cancelBubble = true;
                }
            }

            element.onkeypress = (e) => {
                if (this._selectAction != null) {
                    // Enter or space pressed
                    if (e.keyCode == 13 || e.keyCode == 32) {
                        this._selectAction.execute();
                    }
                }
            }
        }

        return element;
    }

    updateLayout(processChildren: boolean = true) {
        super.updateLayout(processChildren);

        if (processChildren) {
            for (var i = 0; i < this.getItemCount(); i++) {
                this.getItemAt(i).updateLayout();
            }
        }
    }

    getAllInputs(): Array<Input> {
        var result: Array<Input> = [];

        for (var i = 0; i < this.getItemCount(); i++) {
            result = result.concat(this.getItemAt(i).getAllInputs());
        }

        return result;
    }

    getResourceInformation(): Array<Shared.IResourceInformation> {
        let result: Array<Shared.IResourceInformation> = [];

        for (var i = 0; i < this.getItemCount(); i++) {
            result = result.concat(this.getItemAt(i).getResourceInformation());
        }

        return result;
    }

    getElementById(id: string): CardElement {
        let result = super.getElementById(id);

        if (!result) {
            for (var i = 0; i < this.getItemCount(); i++) {
                result = this.getItemAt(i).getElementById(id);

                if (result) {
                    break;
                }
            }
        }

        return result;
    }
}

export class ImageSet extends CardElementContainer {
    private _images: Array<Image> = [];

    protected internalRender(): HTMLElement {
        let element: HTMLElement = null;

        if (this._images.length > 0) {
            element = document.createElement("div");
            element.style.display = "flex";
            element.style.flexWrap = "wrap";

            for (var i = 0; i < this._images.length; i++) {
                this._images[i].size = this.imageSize;

                let renderedImage = this._images[i].render();

                renderedImage.style.display = "inline-flex";
                renderedImage.style.margin = "0px";
                renderedImage.style.marginRight = "10px";
                renderedImage.style.maxHeight = this.hostConfig.imageSet.maxImageHeight + "px";

                Utils.appendChild(element, renderedImage);
            }
        }

        return element;
    }

    imageSize: Enums.Size = Enums.Size.Medium;

    getItemCount(): number {
        return this._images.length;
    }

    getItemAt(index: number): CardElement {
        return this._images[index];
    }

    getFirstVisibleRenderedItem(): CardElement {
        return this._images && this._images.length > 0 ? this._images[0] : null;
    }

    getLastVisibleRenderedItem(): CardElement {
        return this._images && this._images.length > 0 ? this._images[this._images.length - 1] : null;
    }

    removeItem(item: CardElement): boolean {
        if (item instanceof Image) {
            var itemIndex = this._images.indexOf(item);

            if (itemIndex >= 0) {
                this._images.splice(itemIndex, 1);

                item.setParent(null);

                this.updateLayout();

                return true;
            }
        }

        return false;
    }

    getJsonTypeName(): string {
        return "ImageSet";
    }

    toJSON() {
        let result = super.toJSON();

        Utils.setEnumProperty(Enums.Size, result, "imageSize", this.imageSize, Enums.Size.Medium);

        if (this._images.length > 0) {
            let images = [];

            for (let image of this._images) {
                images.push(image.toJSON());
            }

            Utils.setProperty(result, "images", images);
        }

        return result;
    }

    parse(json: any, errors?: Array<HostConfig.IValidationError>) {
        super.parse(json, errors);

        this.imageSize = Utils.getEnumValue(Enums.Size, json["imageSize"], Enums.Size.Medium);

        if (json["images"] != null) {
            let jsonImages = json["images"] as Array<any>;

            this._images = [];

            for (let i = 0; i < jsonImages.length; i++) {
                var image = new Image();
                image.parse(jsonImages[i], errors);

                this.addImage(image);
            }
        }
    }

    addImage(image: Image) {
        if (!image.parent) {
            this._images.push(image);

            image.setParent(this);
        }
        else {
            throw new Error("This image already belongs to another ImageSet");
        }
    }

    indexOf(cardElement: CardElement): number {
        return cardElement instanceof Image ? this._images.indexOf(cardElement) : -1;
    }
}

export class MediaSource {
    mimeType: string;
    url: string;

    constructor(url: string = undefined, mimeType: string = undefined) {
        this.url = url;
        this.mimeType = mimeType;
    }

    parse(json: any, errors?: Array<HostConfig.IValidationError>) {
        this.mimeType = Utils.getStringValue(json["mimeType"]);
        this.url = Utils.getStringValue(json["url"]);
    }

    toJSON() {
        return {
            mimeType: this.mimeType,
            url: this.url
        }
    }
}

export class Media extends CardElement {
    static readonly supportedMediaTypes = ["audio", "video"];

    private _selectedMediaType: string;
    private _selectedSources: Array<MediaSource>;

    private getPosterUrl(): string {
        return this.poster ? this.poster : this.hostConfig.media.defaultPoster;
    }

    private processSources() {
        this._selectedSources = [];
        this._selectedMediaType = undefined;

        for (let source of this.sources) {
            let mimeComponents = source.mimeType.split('/');

            if (mimeComponents.length == 2) {
                if (!this._selectedMediaType) {
                    let index = Media.supportedMediaTypes.indexOf(mimeComponents[0]);

                    if (index >= 0) {
                        this._selectedMediaType = Media.supportedMediaTypes[index];
                    }
                }
                if (mimeComponents[0] == this._selectedMediaType) {
                    this._selectedSources.push(source);
                }
            }
        }
    }

    private renderPoster(): HTMLElement {
        const playButtonArrowWidth = 12;
        const playButtonArrowHeight = 15;

        let posterRootElement = document.createElement("div");
        posterRootElement.className = this.hostConfig.makeCssClassName("ac-media-poster");
        posterRootElement.setAttribute("role", "contentinfo");
        posterRootElement.setAttribute("aria-label", this.altText ? this.altText : "Media content");
        posterRootElement.style.position = "relative";
        posterRootElement.style.display = "flex";

        let posterUrl = this.getPosterUrl();

        if (posterUrl) {
            let posterImageElement = document.createElement("img");
            posterImageElement.style.width = "100%";
            posterImageElement.style.height = "100%";

            posterImageElement.onerror = (e: Event) => {
                posterImageElement.parentNode.removeChild(posterImageElement);
                posterRootElement.classList.add("empty");
                posterRootElement.style.minHeight = "150px";
            }

            posterImageElement.src = posterUrl;

            posterRootElement.appendChild(posterImageElement);
        }
        else {
            posterRootElement.classList.add("empty");
            posterRootElement.style.minHeight = "150px";
        }

        if (this.hostConfig.supportsInteractivity && this._selectedSources.length > 0) {
            let playButtonOuterElement = document.createElement("div");
            playButtonOuterElement.setAttribute("role", "button");
            playButtonOuterElement.setAttribute("aria-label", "Play media");
            playButtonOuterElement.className = this.hostConfig.makeCssClassName("ac-media-playButton");
            playButtonOuterElement.style.display = "flex";
            playButtonOuterElement.style.alignItems = "center";
            playButtonOuterElement.style.justifyContent = "center";
            playButtonOuterElement.onclick = (e) => {
                if (this.hostConfig.media.allowInlinePlayback) {
                    let mediaPlayerElement = this.renderMediaPlayer();

                    this.renderedElement.innerHTML = "";
                    this.renderedElement.appendChild(mediaPlayerElement);

                    mediaPlayerElement.play();
                }
                else {
                    if (Media.onPlay) {
                        Media.onPlay(this);
                    }
                }
            }

            let playButtonInnerElement = document.createElement("div");
            playButtonInnerElement.className = this.hostConfig.makeCssClassName("ac-media-playButton-arrow");
            playButtonInnerElement.style.width = playButtonArrowWidth + "px";
            playButtonInnerElement.style.height = playButtonArrowHeight + "px";
            playButtonInnerElement.style.borderTopWidth = (playButtonArrowHeight / 2) + "px";
            playButtonInnerElement.style.borderBottomWidth = (playButtonArrowHeight / 2) + "px";
            playButtonInnerElement.style.borderLeftWidth = playButtonArrowWidth + "px";
            playButtonInnerElement.style.borderRightWidth = "0";
            playButtonInnerElement.style.borderStyle = "solid";
            playButtonInnerElement.style.borderTopColor = "transparent";
            playButtonInnerElement.style.borderRightColor = "transparent";
            playButtonInnerElement.style.borderBottomColor = "transparent";
            playButtonInnerElement.style.transform = "translate(" + (playButtonArrowWidth / 10) + "px,0px)";

            playButtonOuterElement.appendChild(playButtonInnerElement);

            let playButtonContainer = document.createElement("div");
            playButtonContainer.style.position = "absolute";
            playButtonContainer.style.left = "0";
            playButtonContainer.style.top = "0";
            playButtonContainer.style.width = "100%";
            playButtonContainer.style.height = "100%";
            playButtonContainer.style.display = "flex";
            playButtonContainer.style.justifyContent = "center";
            playButtonContainer.style.alignItems = "center";

            playButtonContainer.appendChild(playButtonOuterElement);
            posterRootElement.appendChild(playButtonContainer);
        }

        return posterRootElement;
    }

    private renderMediaPlayer(): HTMLMediaElement {
        let mediaElement: HTMLMediaElement;

        if (this._selectedMediaType == "video") {
            let videoPlayer = document.createElement("video");

            let posterUrl = this.getPosterUrl();

            if (posterUrl) {
                videoPlayer.poster = posterUrl;
            }

            mediaElement = videoPlayer;
        }
        else {
            mediaElement = document.createElement("audio");
        }

        mediaElement.controls = true;
        mediaElement.preload = "none";
        mediaElement.style.width = "100%";

        for (let source of this.sources) {
            let src: HTMLSourceElement = document.createElement("source");
            src.src = source.url;
            src.type = source.mimeType;

            mediaElement.appendChild(src);
        }

        return mediaElement;
    }

    protected internalRender(): HTMLElement {
        let element = <HTMLElement>document.createElement("div");
        element.className = this.hostConfig.makeCssClassName("ac-media");

        this.processSources();

        element.appendChild(this.renderPoster());

        return element;
    }

    static onPlay: (sender: Media) => void;

    sources: Array<MediaSource> = [];
    poster: string;
    altText: string;

    parse(json: any, errors?: Array<HostConfig.IValidationError>) {
        super.parse(json, errors);

        this.poster = Utils.getStringValue(json["poster"]);
        this.altText = Utils.getStringValue(json["altText"]);

        if (json["sources"] != null) {
            let jsonSources = json["sources"] as Array<any>;

            this.sources = [];

            for (let i = 0; i < jsonSources.length; i++) {
                let source = new MediaSource();
                source.parse(jsonSources[i], errors);

                this.sources.push(source);
            }
        }
    }

    toJSON() {
        let result = super.toJSON();

        Utils.setProperty(result, "poster", this.poster);
        Utils.setProperty(result, "altText", this.altText);

        if (this.sources.length > 0) {
            let serializedSources = [];

            for (let source of this.sources) {
                serializedSources.push(source.toJSON());
            }

            Utils.setProperty(result, "sources", serializedSources);
        }

        return result;
    }

    getJsonTypeName(): string {
        return "Media";
    }

    getResourceInformation(): Array<Shared.IResourceInformation> {
        let result: Array<Shared.IResourceInformation> = [];

        let posterUrl = this.getPosterUrl();

        if (!Utils.isNullOrEmpty(posterUrl)) {
            result.push({ url: posterUrl, mimeType: "image" });
        }

        for (let mediaSource of this.sources) {
            if (!Utils.isNullOrEmpty(mediaSource.url)) {
                result.push({ url: mediaSource.url, mimeType: mediaSource.mimeType });
            }
        }

        return result;
    }

    get selectedMediaType(): string {
        return this._selectedMediaType;
    }
}

export class InputValidationOptions {
    necessity: Enums.InputValidationNecessity = Enums.InputValidationNecessity.Optional;
    errorMessage: string = undefined;

    parse(json: any) {
        this.necessity = Utils.getEnumValue(Enums.InputValidationNecessity, json["necessity"], this.necessity);
        this.errorMessage = Utils.getStringValue(json["errorMessage"]);
    }

    toJSON() {
        if (this.necessity != Enums.InputValidationNecessity.Optional || !Utils.isNullOrEmpty(this.errorMessage)) {
            let result = {}

            Utils.setEnumProperty(Enums.InputValidationNecessity, result, "necessity", this.necessity, Enums.InputValidationNecessity.Optional);
            Utils.setProperty(result, "errorMessage", this.errorMessage);

            return result;
        }
        else {
            return null;
        }
    }
}

export abstract class Input extends CardElement implements Shared.IInput {
    private _outerContainerElement: HTMLElement;
    private _inputControlContainerElement: HTMLElement;
    private _errorMessageElement: HTMLElement;
    private _renderedInputControlElement: HTMLElement;

    protected get isNullable(): boolean {
        return true;
    }

    protected get renderedInputControlElement(): HTMLElement {
        return this._renderedInputControlElement;
    }

    protected get inputControlContainerElement(): HTMLElement {
        return this._inputControlContainerElement;
    }

    protected overrideInternalRender(): HTMLElement {
        let hostConfig = this.hostConfig;

        this._outerContainerElement = document.createElement("div");
        this._outerContainerElement.style.display = "flex";
        this._outerContainerElement.style.flexDirection = "column";

        this._inputControlContainerElement = document.createElement("div");
        this._inputControlContainerElement.className = hostConfig.makeCssClassName("ac-input-container");
        this._inputControlContainerElement.style.display = "flex";

        this._renderedInputControlElement = this.internalRender();
        this._renderedInputControlElement.style.minWidth = "0px";

        if (this.isNullable && this.validation.necessity == Enums.InputValidationNecessity.RequiredWithVisualCue) {
            this._renderedInputControlElement.classList.add(hostConfig.makeCssClassName("ac-input-required"));
        }

        this._inputControlContainerElement.appendChild(this._renderedInputControlElement);

        this._outerContainerElement.appendChild(this._inputControlContainerElement);

        return this._outerContainerElement;
    }

    protected valueChanged() {
        this.resetValidationFailureCue();

        if (this.onValueChanged) {
            this.onValueChanged(this);
        }

        raiseInputValueChangedEvent(this);
    }

    protected resetValidationFailureCue() {
        this._renderedInputControlElement.classList.remove(this.hostConfig.makeCssClassName("ac-input-validation-failed"));

        if (this._errorMessageElement) {
            this._outerContainerElement.removeChild(this._errorMessageElement);

            this._errorMessageElement = null;
        }
    }

    protected showValidationErrorMessage() {
        if (AdaptiveCard.displayInputValidationErrors && !Utils.isNullOrEmpty(this.validation.errorMessage)) {
            this._errorMessageElement = document.createElement("span");
            this._errorMessageElement.className = this.hostConfig.makeCssClassName("ac-input-validation-error-message");
            this._errorMessageElement.textContent = this.validation.errorMessage;

            this._outerContainerElement.appendChild(this._errorMessageElement);
        }
    }

    abstract get value(): string;

    onValueChanged: (sender: Input) => void;

    readonly validation = new InputValidationOptions();

    title: string;
    defaultValue: string;

    toJSON() {
        let result = super.toJSON();

        Utils.setProperty(result, "title", this.title);
        Utils.setProperty(result, "value", this.renderedElement ? this.value : this.defaultValue);
        Utils.setProperty(result, "validation", this.validation.toJSON());

        return result;
    }

    validate(): Array<HostConfig.IValidationError> {
        if (!this.id) {
            return [{ error: Enums.ValidationError.PropertyCantBeNull, message: "All inputs must have a unique Id" }];
        }
        else {
            return [];
        }
    }

    validateValue(): boolean {
        this.resetValidationFailureCue();

        let result = this.validation.necessity != Enums.InputValidationNecessity.Optional ? !Utils.isNullOrEmpty(this.value) : true;

        if (!result) {
            this._renderedInputControlElement.classList.add(this.hostConfig.makeCssClassName("ac-input-validation-failed"));

            this.showValidationErrorMessage();
        }

        return result;
    }

    parse(json: any, errors?: Array<HostConfig.IValidationError>) {
        super.parse(json, errors);

        this.id = Utils.getStringValue(json["id"]);
        this.defaultValue = Utils.getStringValue(json["value"]);

        let jsonValidation = json["validation"];

        if (jsonValidation) {
            this.validation.parse(jsonValidation);
        }
    }

<<<<<<< HEAD
    render(): HTMLElement {
        let renderedElement = super.render();

        let hostConfig = this.hostConfig;

        this._outerContainerElement = document.createElement("div");
        this._outerContainerElement.style.display = "flex";
        this._outerContainerElement.style.flexDirection = "column";

        let innerContainerElement = document.createElement("div");
        innerContainerElement.className = hostConfig.makeCssClassName("ac-input-container");

        if (this.validation.necessity == Enums.InputValidationNecessity.RequiredWithVisualCue) {
            innerContainerElement.classList.add(hostConfig.makeCssClassName("ac-input-required"));
        }

        innerContainerElement.appendChild(renderedElement);

        this._outerContainerElement.appendChild(innerContainerElement);

        return this._outerContainerElement;
=======
    renderSpeech(): string {
        if (this.speak != null) {
            return this.speak;
        }

        if (this.title) {
            return '<s>' + this.title + '</s>\n';
        }

        return null;
>>>>>>> 31d05873
    }

    getAllInputs(): Array<Input> {
        return [this];
    }

    get isInteractive(): boolean {
        return true;
    }
}

export class TextInput extends Input {
    private _inlineAction: Action;

    protected internalRender(): HTMLElement {
        if (this.isMultiline) {
            let textareaElement = document.createElement("textarea");
            textareaElement.className = this.hostConfig.makeCssClassName("ac-input", "ac-textInput", "ac-multiline");
            textareaElement.style.flex = "1 1 auto";
            textareaElement.tabIndex = 0;

            if (!Utils.isNullOrEmpty(this.placeholder)) {
                textareaElement.placeholder = this.placeholder;
                textareaElement.setAttribute("aria-label", this.placeholder)
            }

            if (!Utils.isNullOrEmpty(this.defaultValue)) {
                textareaElement.value = this.defaultValue;
            }

            if (this.maxLength > 0) {
                textareaElement.maxLength = this.maxLength;
            }

            textareaElement.oninput = () => { this.valueChanged(); }
            textareaElement.onkeypress = (e: KeyboardEvent) => {
                // Ctrl+Enter pressed
                if (e.keyCode == 10 && this.inlineAction) {
                    this.inlineAction.execute();
                }
            }

            return textareaElement;
        }
        else {
            let inputElement = document.createElement("input");
            inputElement.type = Enums.InputTextStyle[this.style].toLowerCase();
            inputElement.className = this.hostConfig.makeCssClassName("ac-input", "ac-textInput");
            inputElement.style.flex = "1 1 auto";
            inputElement.tabIndex = 0;

            if (!Utils.isNullOrEmpty(this.placeholder)) {
                inputElement.placeholder = this.placeholder;
                inputElement.setAttribute("aria-label", this.placeholder)
            }

            if (!Utils.isNullOrEmpty(this.defaultValue)) {
                inputElement.value = this.defaultValue;
            }

            if (this.maxLength > 0) {
                inputElement.maxLength = this.maxLength;
            }

            inputElement.oninput = () => { this.valueChanged(); }
            inputElement.onkeypress = (e: KeyboardEvent) => {
                // Enter pressed
                if (e.keyCode == 13 && this.inlineAction) {
                    this.inlineAction.execute();
                }
            }

            return inputElement;
        }
    }

    protected overrideInternalRender(): HTMLElement {
        let renderedInputControl = super.overrideInternalRender();

        if (this.inlineAction) {
            let button = document.createElement("button");
            button.className = this.hostConfig.makeCssClassName("ac-inlineActionButton");
            button.onclick = () => { this.inlineAction.execute(); };

            if (!Utils.isNullOrEmpty(this.inlineAction.iconUrl)) {
                button.classList.add("iconOnly");

                let icon = document.createElement("img");
                icon.style.height = "100%";

                // The below trick is necessary as a workaround in Chrome where the icon is initially displayed
                // at its native size then resized to 100% of the button's height. This cfreates an unpleasant
                // flicker. On top of that, Chrome's flex implementation fails to prperly re-layout the button
                // after the image has loaded and been gicven its final size. The below trick also fixes that.
                icon.style.display = "none";
                icon.onload = () => {
                    icon.style.removeProperty("display");
                };
                icon.onerror = () => {
                    button.removeChild(icon);
                    button.classList.remove("iconOnly");
                    button.classList.add("textOnly");
                    button.textContent = !Utils.isNullOrEmpty(this.inlineAction.title) ? this.inlineAction.title : "Title";
                }
                icon.src = this.inlineAction.iconUrl;

                button.appendChild(icon);

                if (!Utils.isNullOrEmpty(this.inlineAction.title)) {
                    button.title = this.inlineAction.title;
                }
            }
            else {
                button.classList.add("textOnly");
                button.textContent = !Utils.isNullOrEmpty(this.inlineAction.title) ? this.inlineAction.title : "Title";
            }

            button.style.marginLeft = "8px";

            this.inputControlContainerElement.appendChild(button);
        }

        return renderedInputControl;
    }

    maxLength: number;
    isMultiline: boolean = false;
    placeholder: string;
    style: Enums.InputTextStyle = Enums.InputTextStyle.Text;

    getJsonTypeName(): string {
        return "Input.Text";
    }

    getActionById(id: string) {
        let result = super.getActionById(id);

        if (!result && this.inlineAction) {
            result = this.inlineAction.getActionById(id);
        }

        return result;
    }

    toJSON() {
        let result = super.toJSON();

        Utils.setProperty(result, "placeholder", this.placeholder);
        Utils.setProperty(result, "maxLength", this.maxLength, 0);
        Utils.setProperty(result, "isMultiline", this.isMultiline, false);
        Utils.setEnumProperty(Enums.InputTextStyle, result, "style", this.style, Enums.InputTextStyle.Text);

        if (this._inlineAction) {
            Utils.setProperty(result, "inlineAction", this._inlineAction.toJSON());
        }

        return result;
    }

    parse(json: any, errors?: Array<HostConfig.IValidationError>) {
        super.parse(json, errors);

        this.maxLength = json["maxLength"];
        this.isMultiline = Utils.getBoolValue(json["isMultiline"], this.isMultiline);
        this.placeholder = Utils.getStringValue(json["placeholder"]);
        this.style = Utils.getEnumValue(Enums.InputTextStyle, json["style"], this.style);
        this.inlineAction = createActionInstance(
            this,
            json["inlineAction"],
            errors);
    }

    get inlineAction(): Action {
        return this._inlineAction;
    }

    set inlineAction(value: Action) {
        this._inlineAction = value;

        if (this._inlineAction) {
            this._inlineAction.setParent(this);
        }
    }

    get value(): string {
        if (this.renderedInputControlElement) {
            if (this.isMultiline) {
                return (<HTMLTextAreaElement>this.renderedInputControlElement).value;
            }
            else {
                return (<HTMLInputElement>this.renderedInputControlElement).value;
            }
        }
        else {
            return null;
        }
    }
}

export class ToggleInput extends Input {
    private _checkboxInputElement: HTMLInputElement;

    protected internalRender(): HTMLElement {
        let element = document.createElement("div");
        element.className = this.hostConfig.makeCssClassName("ac-input", "ac-toggleInput");
        element.style.width = "100%";
        element.style.display = "flex";
        element.style.alignItems = "center";

        this._checkboxInputElement = document.createElement("input");
        this._checkboxInputElement.id = Utils.generateUniqueId();
        this._checkboxInputElement.type = "checkbox";
        this._checkboxInputElement.style.display = "inline-block";
        this._checkboxInputElement.style.verticalAlign = "middle";
        this._checkboxInputElement.style.margin = "0";
        this._checkboxInputElement.style.flex = "0 0 auto";
        this._checkboxInputElement.setAttribute("aria-label", this.title);
        this._checkboxInputElement.tabIndex = 0;

        if (this.defaultValue == this.valueOn) {
            this._checkboxInputElement.checked = true;
        }

        this._checkboxInputElement.onchange = () => { this.valueChanged(); }

        Utils.appendChild(element, this._checkboxInputElement);

        if (!Utils.isNullOrEmpty(this.title) || this.isDesignMode()) {
            let label = new Label();
            label.setParent(this);
            label.forElementId = this._checkboxInputElement.id;
            label.hostConfig = this.hostConfig;
            label.text = Utils.isNullOrEmpty(this.title) ? this.getJsonTypeName() : this.title;
            label.useMarkdown = AdaptiveCard.useMarkdownInRadioButtonAndCheckbox;
            label.wrap = this.wrap;

            let labelElement = label.render();
            labelElement.style.display = "inline-block";
            labelElement.style.flex = "1 1 auto";
            labelElement.style.marginLeft = "6px";
            labelElement.style.verticalAlign = "middle";

            let spacerElement = document.createElement("div");
            spacerElement.style.width = "6px";

            Utils.appendChild(element, spacerElement);
            Utils.appendChild(element, labelElement);
        }

        return element;
    }

    protected get isNullable(): boolean {
        return false;
    }

    valueOn: string = "true";
    valueOff: string = "false";
    wrap: boolean = false;

    getJsonTypeName(): string {
        return "Input.Toggle";
    }

    toJSON() {
        let result = super.toJSON();

        Utils.setProperty(result, "valueOn", this.valueOn, "true");
        Utils.setProperty(result, "valueOff", this.valueOff, "false");
        Utils.setProperty(result, "wrap", this.wrap);

        return result;
    }

    parse(json: any, errors?: Array<HostConfig.IValidationError>) {
        super.parse(json, errors);

        this.title = Utils.getStringValue(json["title"]);
        this.valueOn = Utils.getStringValue(json["valueOn"], this.valueOn);
        this.valueOff = Utils.getStringValue(json["valueOff"], this.valueOff);
        this.wrap = Utils.getBoolValue(json["wrap"], this.wrap);
    }

    get value(): string {
        if (this._checkboxInputElement) {
            return this._checkboxInputElement.checked ? this.valueOn : this.valueOff;
        }
        else {
            return null;
        }
    }
}

export class Choice {
    title: string;
    value: string;

    constructor(title: string = undefined, value: string = undefined) {
        this.title = title;
        this.value = value;
    }

    parse(json: any) {
        this.title = Utils.getStringValue(json["title"]);
        this.value = Utils.getStringValue(json["value"]);
    }

    toJSON() {
        return { title: this.title, value: this.value };
    }
}

export class ChoiceSetInput extends Input {
    private static uniqueCategoryCounter = 0;

    private static getUniqueCategoryName(): string {
        let uniqueCwtegoryName = "__ac-category" + ChoiceSetInput.uniqueCategoryCounter;

        ChoiceSetInput.uniqueCategoryCounter++;

        return uniqueCwtegoryName;
    }

    private _selectElement: HTMLSelectElement;
    private _toggleInputs: Array<HTMLInputElement>;

    protected internalRender(): HTMLElement {
        if (!this.isMultiSelect) {
            if (this.isCompact) {
                // Render as a combo box
                this._selectElement = document.createElement("select");
                this._selectElement.className = this.hostConfig.makeCssClassName("ac-input", "ac-multichoiceInput", "ac-choiceSetInput-compact");
                this._selectElement.style.width = "100%";

                let option = document.createElement("option");
                option.selected = true;
                option.disabled = true;
                option.hidden = true;
                option.value = "";

                if (this.placeholder) {
                    option.text = this.placeholder;
                }

                Utils.appendChild(this._selectElement, option);

                for (var i = 0; i < this.choices.length; i++) {
                    let option = document.createElement("option");
                    option.value = this.choices[i].value;
                    option.text = this.choices[i].title;
                    option.setAttribute("aria-label", this.choices[i].title);

                    if (this.choices[i].value == this.defaultValue) {
                        option.selected = true;
                    }

                    Utils.appendChild(this._selectElement, option);
                }

                this._selectElement.onchange = () => { this.valueChanged(); }

                return this._selectElement;
            }
            else {
                // Render as a series of radio buttons
                let uniqueCategoryName = ChoiceSetInput.getUniqueCategoryName();

                let element = document.createElement("div");
                element.className = this.hostConfig.makeCssClassName("ac-input", "ac-choiceSetInput-expanded");
                element.style.width = "100%";

                this._toggleInputs = [];

                for (let i = 0; i < this.choices.length; i++) {
                    let radioInput = document.createElement("input");
                    radioInput.id = Utils.generateUniqueId();
                    radioInput.type = "radio";
                    radioInput.style.margin = "0";
                    radioInput.style.display = "inline-block";
                    radioInput.style.verticalAlign = "middle";
                    radioInput.name = Utils.isNullOrEmpty(this.id) ? uniqueCategoryName : this.id;
                    radioInput.value = this.choices[i].value;
                    radioInput.style.flex = "0 0 auto";
                    radioInput.setAttribute("aria-label", this.choices[i].title);

                    if (this.choices[i].value == this.defaultValue) {
                        radioInput.checked = true;
                    }

                    radioInput.onchange = () => { this.valueChanged(); }

                    this._toggleInputs.push(radioInput);

                    let label = new Label();
                    label.setParent(this);
                    label.forElementId = radioInput.id;
                    label.hostConfig = this.hostConfig;
                    label.text = Utils.isNullOrEmpty(this.choices[i].title) ? "Choice " + i : this.choices[i].title;
                    label.useMarkdown = AdaptiveCard.useMarkdownInRadioButtonAndCheckbox;
                    label.wrap = this.wrap;

                    let labelElement = label.render();
                    labelElement.style.display = "inline-block";
                    labelElement.style.flex = "1 1 auto";
                    labelElement.style.marginLeft = "6px";
                    labelElement.style.verticalAlign = "middle";

                    let spacerElement = document.createElement("div");
                    spacerElement.style.width = "6px";

                    let compoundInput = document.createElement("div");
                    compoundInput.style.display = "flex";
                    compoundInput.style.alignItems = "center";

                    Utils.appendChild(compoundInput, radioInput);
                    Utils.appendChild(compoundInput, spacerElement);
                    Utils.appendChild(compoundInput, labelElement);

                    Utils.appendChild(element, compoundInput);
                }

                return element;
            }
        }
        else {
            // Render as a list of toggle inputs
            let defaultValues = this.defaultValue ? this.defaultValue.split(this.hostConfig.choiceSetInputValueSeparator) : null;

            let element = document.createElement("div");
            element.className = this.hostConfig.makeCssClassName("ac-input", "ac-choiceSetInput-multiSelect");
            element.style.width = "100%";

            this._toggleInputs = [];

            for (let i = 0; i < this.choices.length; i++) {
                let checkboxInput = document.createElement("input");
                checkboxInput.id = Utils.generateUniqueId();
                checkboxInput.type = "checkbox";
                checkboxInput.style.margin = "0";
                checkboxInput.style.display = "inline-block";
                checkboxInput.style.verticalAlign = "middle";
                checkboxInput.value = this.choices[i].value;
                checkboxInput.style.flex = "0 0 auto";
                checkboxInput.setAttribute("aria-label", this.choices[i].title);

                if (defaultValues) {
                    if (defaultValues.indexOf(this.choices[i].value) >= 0) {
                        checkboxInput.checked = true;
                    }
                }

                checkboxInput.onchange = () => { this.valueChanged(); }

                this._toggleInputs.push(checkboxInput);

                let label = new Label();
                label.setParent(this);
                label.forElementId = checkboxInput.id;
                label.hostConfig = this.hostConfig;
                label.text = Utils.isNullOrEmpty(this.choices[i].title) ? "Choice " + i : this.choices[i].title;
                label.useMarkdown = AdaptiveCard.useMarkdownInRadioButtonAndCheckbox;
                label.wrap = this.wrap;

                let labelElement = label.render();
                labelElement.style.display = "inline-block";
                labelElement.style.flex = "1 1 auto";
                labelElement.style.marginLeft = "6px";
                labelElement.style.verticalAlign = "middle";

                let spacerElement = document.createElement("div");
                spacerElement.style.width = "6px";

                let compoundInput = document.createElement("div");
                compoundInput.style.display = "flex";
                compoundInput.style.alignItems = "center";

                Utils.appendChild(compoundInput, checkboxInput);
                Utils.appendChild(compoundInput, spacerElement);
                Utils.appendChild(compoundInput, labelElement);

                Utils.appendChild(element, compoundInput);
            }

            return element;
        }
    }

    choices: Array<Choice> = [];
    isCompact: boolean = false;
    isMultiSelect: boolean = false;
    placeholder: string;
    wrap: boolean = false;

    getJsonTypeName(): string {
        return "Input.ChoiceSet";
    }

    toJSON() {
        let result = super.toJSON();

        Utils.setProperty(result, "placeholder", this.placeholder);

        if (this.choices.length > 0) {
            var choices = [];

            for (let choice of this.choices) {
                choices.push(choice.toJSON());
            }

            Utils.setProperty(result, "choices", choices);
        }

        if (!this.isCompact) {
            Utils.setProperty(result, "style", "expanded", false);
        }

        Utils.setProperty(result, "isMultiSelect", this.isMultiSelect, false);
        Utils.setProperty(result, "wrap", this.wrap, false);

        return result;
    }

    validate(): Array<HostConfig.IValidationError> {
        var result: Array<HostConfig.IValidationError> = [];

        if (this.choices.length == 0) {
            result = [{ error: Enums.ValidationError.CollectionCantBeEmpty, message: "An Input.ChoiceSet must have at least one choice defined." }];
        }

        for (var i = 0; i < this.choices.length; i++) {
            if (!this.choices[i].title || !this.choices[i].value) {
                result = result.concat([{ error: Enums.ValidationError.PropertyCantBeNull, message: "All choices in an Input.ChoiceSet must have their title and value properties set." }])
                break;
            }
        }

        return result;
    }

    parse(json: any, errors?: Array<HostConfig.IValidationError>) {
        super.parse(json, errors);

        this.isCompact = !(json["style"] === "expanded");
        this.isMultiSelect = Utils.getBoolValue(json["isMultiSelect"], this.isMultiSelect);
        this.placeholder = Utils.getStringValue(json["placeholder"]);

        this.choices = [];

        if (json["choices"] != undefined) {
            let choiceArray = json["choices"] as Array<any>;

            for (let i = 0; i < choiceArray.length; i++) {
                let choice = new Choice();
                choice.parse(choiceArray[i]);

                this.choices.push(choice);
            }
        }

        this.wrap = Utils.getBoolValue(json["wrap"], this.wrap);
    }

    get value(): string {
        if (!this.isMultiSelect) {
            if (this.isCompact) {
                return this._selectElement ? this._selectElement.value : null;
            }
            else {
                if (!this._toggleInputs || this._toggleInputs.length == 0) {
                    return null;
                }

                for (var i = 0; i < this._toggleInputs.length; i++) {
                    if (this._toggleInputs[i].checked) {
                        return this._toggleInputs[i].value;
                    }
                }

                return null;
            }
        }
        else {
            if (!this._toggleInputs || this._toggleInputs.length == 0) {
                return null;
            }

            var result: string = "";

            for (var i = 0; i < this._toggleInputs.length; i++) {
                if (this._toggleInputs[i].checked) {
                    if (result != "") {
                        result += this.hostConfig.choiceSetInputValueSeparator;
                    }

                    result += this._toggleInputs[i].value;
                }
            }

            return result == "" ? null : result;
        }
    }
}

export class NumberInput extends Input {
    private _numberInputElement: HTMLInputElement;

    protected internalRender(): HTMLElement {
        this._numberInputElement = document.createElement("input");
        this._numberInputElement.setAttribute("type", "number");
        this._numberInputElement.className = this.hostConfig.makeCssClassName("ac-input", "ac-numberInput");
        this._numberInputElement.setAttribute("min", this.min);
        this._numberInputElement.setAttribute("max", this.max);
        this._numberInputElement.style.width = "100%";
        this._numberInputElement.tabIndex = 0;

        if (!Utils.isNullOrEmpty(this.defaultValue)) {
            this._numberInputElement.value = this.defaultValue;
        }

        if (!Utils.isNullOrEmpty(this.placeholder)) {
            this._numberInputElement.placeholder = this.placeholder;
            this._numberInputElement.setAttribute("aria-label", this.placeholder);
        }

        this._numberInputElement.oninput = () => { this.valueChanged(); }

        return this._numberInputElement;
    }

    min: string;
    max: string;
    placeholder: string;

    getJsonTypeName(): string {
        return "Input.Number";
    }

    toJSON() {
        let result = super.toJSON();

        Utils.setProperty(result, "placeholder", this.placeholder);
        Utils.setProperty(result, "min", this.min);
        Utils.setProperty(result, "max", this.max);

        return result;
    }

    parse(json: any, errors?: Array<HostConfig.IValidationError>) {
        super.parse(json, errors);

        this.placeholder = Utils.getStringValue(json["placeholder"]);
        this.min = Utils.getStringValue(json["min"]);
        this.max = Utils.getStringValue(json["max"]);
    }

    get value(): string {
        return this._numberInputElement ? this._numberInputElement.value : null;
    }
}

export class DateInput extends Input {
    private _dateInputElement: HTMLInputElement;

    protected internalRender(): HTMLElement {
        this._dateInputElement = document.createElement("input");
        this._dateInputElement.setAttribute("type", "date");
        this._dateInputElement.className = this.hostConfig.makeCssClassName("ac-input", "ac-dateInput");
        this._dateInputElement.style.width = "100%";
        this._dateInputElement.oninput = () => { this.valueChanged(); }

        if (!Utils.isNullOrEmpty(this.defaultValue)) {
            this._dateInputElement.value = this.defaultValue;
        }

        return this._dateInputElement;
    }

    getJsonTypeName(): string {
        return "Input.Date";
    }

    get value(): string {
        return this._dateInputElement ? this._dateInputElement.value : null;
    }
}

export class TimeInput extends Input {
    private _timeInputElement: HTMLInputElement;

    protected internalRender(): HTMLElement {
        this._timeInputElement = document.createElement("input");
        this._timeInputElement.setAttribute("type", "time");
        this._timeInputElement.className = this.hostConfig.makeCssClassName("ac-input", "ac-timeInput");
        this._timeInputElement.style.width = "100%";
        this._timeInputElement.oninput = () => { this.valueChanged(); }

        if (!Utils.isNullOrEmpty(this.defaultValue)) {
            this._timeInputElement.value = this.defaultValue;
        }

        return this._timeInputElement;
    }

    getJsonTypeName(): string {
        return "Input.Time";
    }

    get value(): string {
        return this._timeInputElement ? this._timeInputElement.value : null;
    }
}

enum ActionButtonState {
    Normal,
    Expanded,
    Subdued
}

class ActionButton {
    private _parentContainerStyle: string;
    private _state: ActionButtonState = ActionButtonState.Normal;

    private updateCssStyle() {
        let hostConfig = this.action.parent.hostConfig;

        this.action.renderedElement.className = hostConfig.makeCssClassName("ac-pushButton");

        if (!Utils.isNullOrEmpty(this._parentContainerStyle)) {
            this.action.renderedElement.classList.add("style-" + this._parentContainerStyle);
        }

        if (this.action instanceof ShowCardAction) {
            this.action.renderedElement.classList.add(hostConfig.makeCssClassName("expandable"));
        }

        this.action.renderedElement.classList.remove(hostConfig.makeCssClassName("expanded"));
        this.action.renderedElement.classList.remove(hostConfig.makeCssClassName("subdued"));

        switch (this._state) {
            case ActionButtonState.Expanded:
                this.action.renderedElement.classList.add(hostConfig.makeCssClassName("expanded"));
                break;
            case ActionButtonState.Subdued:
                this.action.renderedElement.classList.add(hostConfig.makeCssClassName("subdued"));
                break;
        }

        switch (this.action.sentiment) {
            case Enums.ActionSentiment.Positive:
                this.action.renderedElement.classList.add(...hostConfig.makeCssClassNames("primary", "sentiment-positive"));
                break;
            case Enums.ActionSentiment.Destructive:
                this.action.renderedElement.classList.add(...hostConfig.makeCssClassNames("sentiment-destructive"));
                break;
        }

    }

    readonly action: Action;

    constructor(action: Action, parentContainerStyle: string) {
        this.action = action;
        this._parentContainerStyle = parentContainerStyle;
    }

    onClick: (actionButton: ActionButton) => void = null;

    render(alignment: Enums.ActionAlignment) {
        this.action.render();
        this.action.renderedElement.style.flex = alignment === Enums.ActionAlignment.Stretch ? "0 1 100%" : "0 1 auto";
        this.action.renderedElement.onclick = (e) => { this.click(); };

        this.updateCssStyle();
    }

    click() {
        if (this.onClick != null) {
            this.onClick(this);
        }
    }

    get state(): ActionButtonState {
        return this._state;
    }

    set state(value: ActionButtonState) {
        this._state = value;

        this.updateCssStyle();
    }
}

export abstract class Action implements ICardObject {
    private _shouldFallback: boolean = false;
    private _parent: CardElement = null;
    private _actionCollection: ActionCollection = null; // hold the reference to its action collection
    private _renderedElement: HTMLElement = null;

    private setCollection(actionCollection: ActionCollection) {
        this._actionCollection = actionCollection;
    }

    protected addCssClasses(element: HTMLElement) {
        // Do nothing in base implementation
    }

    protected internalGetReferencedInputs(allInputs: Array<Input>): Shared.Dictionary<Input> {
        return {};
    }

    protected internalPrepareForExecution(inputs: Shared.Dictionary<Input>) {
        // Do nothing in base implementation
    }

    protected internalValidateInputs(referencedInputs: Shared.Dictionary<Input>): Array<Input> {
        let result: Input[] = [];

        if (AdaptiveCard.useBuiltInInputValidation && !this.ignoreInputValidation) {
            for (let key of Object.keys(referencedInputs)) {
                let input = referencedInputs[key];

                if (!input.validateValue()) {
                    result.push(input);
                }
            }
        }

        return result;
    }

    abstract getJsonTypeName(): string;

    readonly requires = new HostConfig.HostCapabilities();

    id: string;
    title: string;
    iconUrl: string;
    sentiment: Enums.ActionSentiment = Enums.ActionSentiment.Default;

    onExecute: (sender: Action) => void;

    toJSON() {
        let result = {};

        Utils.setProperty(result, "type", this.getJsonTypeName());
        Utils.setProperty(result, "id", this.id);
        Utils.setProperty(result, "title", this.title);
        Utils.setProperty(result, "iconUrl", this.iconUrl);
        Utils.setEnumProperty(Enums.ActionSentiment, result, "sentiment", this.sentiment, Enums.ActionSentiment.Default);

        return result;
    }

    render(baseCssClass: string = "ac-pushButton") {
        // Cache hostConfig for perf
        let hostConfig = this.parent.hostConfig;

        let buttonElement = document.createElement("button");

        this.addCssClasses(buttonElement);

        buttonElement.setAttribute("aria-label", this.title);
        buttonElement.type = "button";
        buttonElement.style.display = "flex";
        buttonElement.style.alignItems = "center";
        buttonElement.style.justifyContent = "center";

        let hasTitle = !Utils.isNullOrEmpty(this.title);

        let titleElement = document.createElement("div");
        titleElement.style.overflow = "hidden";
        titleElement.style.textOverflow = "ellipsis";

        if (!(hostConfig.actions.iconPlacement == Enums.ActionIconPlacement.AboveTitle || hostConfig.actions.allowTitleToWrap)) {
            titleElement.style.whiteSpace = "nowrap";
        }

        if (hasTitle) {
            titleElement.innerText = this.title;
        }

        if (Utils.isNullOrEmpty(this.iconUrl)) {
            buttonElement.classList.add("noIcon");

            buttonElement.appendChild(titleElement);
        }
        else {
            let iconElement = document.createElement("img");
            iconElement.src = this.iconUrl;
            iconElement.style.width = hostConfig.actions.iconSize + "px";
            iconElement.style.height = hostConfig.actions.iconSize + "px";
            iconElement.style.flex = "0 0 auto";

            if (hostConfig.actions.iconPlacement == Enums.ActionIconPlacement.AboveTitle) {
                buttonElement.classList.add("iconAbove");
                buttonElement.style.flexDirection = "column";

                if (hasTitle) {
                    iconElement.style.marginBottom = "4px";
                }
            }
            else {
                buttonElement.classList.add("iconLeft");

                if (hasTitle) {
                    iconElement.style.marginRight = "4px";
                }
            }

            buttonElement.appendChild(iconElement);
            buttonElement.appendChild(titleElement);
        }

        this._renderedElement = buttonElement;
    }

    setParent(value: CardElement) {
        this._parent = value;
    }

    execute() {
        if (this.onExecute) {
            this.onExecute(this);
        }

        raiseExecuteActionEvent(this);
    }

    // Expand the action card pane with a inline status card
    // Null status will clear the status bar
    setStatus(status: any) {
        if (this._actionCollection == null) {
            return;
        }

        if (status) {
            let statusCard = new InlineAdaptiveCard();
            statusCard.parse(status);
            this._actionCollection.showStatusCard(statusCard);
        }
        else {
            this._actionCollection.hideStatusCard();
        }
    }

    validate(): Array<HostConfig.IValidationError> {
        return [];
    }

    prepareForExecution(): boolean {
        let referencedInputs = this.getReferencedInputs();

        if (this.internalValidateInputs(referencedInputs).length > 0) {
            return false;
        }

        this.internalPrepareForExecution(referencedInputs);

        return true;
    };

    parse(json: any, errors?: Array<HostConfig.IValidationError>) {
        raiseParseActionEvent(this, json, errors);

        this.requires.parse(json["requires"], errors);

        this.id = Utils.getStringValue(json["id"]);

        if (!json["title"] && json["title"] !== "") {
            raiseParseError(
                {
                    error: Enums.ValidationError.PropertyCantBeNull,
                    message: "Actions should always have a title."
                },
                errors
            );
        }

        this.title = Utils.getStringValue(json["title"]);
        this.iconUrl = Utils.getStringValue(json["iconUrl"]);
        this.sentiment = Utils.getEnumValue(Enums.ActionSentiment, json["sentiment"], this.sentiment);
    }

    remove(): boolean {
        if (this._actionCollection) {
            return this._actionCollection.removeAction(this);
        }

        return false;
    }

    getAllInputs(): Array<Input> {
        return [];
    }

    getResourceInformation(): Array<Shared.IResourceInformation> {
        if (!Utils.isNullOrEmpty(this.iconUrl)) {
            return [{ url: this.iconUrl, mimeType: "image" }]
        }
        else {
            return [];
        }
    }

    getActionById(id: string): Action {
        if (this.id == id) {
            return this;
        }
    }

    getReferencedInputs(): Shared.Dictionary<Input> {
        return this.internalGetReferencedInputs(this.parent.getRootElement().getAllInputs());
    }

    validateInputs() {
        return this.internalValidateInputs(this.getReferencedInputs());
    }

    get isPrimary(): boolean {
        return this.sentiment == Enums.ActionSentiment.Positive;
    }

    set isPrimary(value: boolean) {
        if (value) {
            this.sentiment = Enums.ActionSentiment.Positive;
        }
        else {
            if (this.sentiment == Enums.ActionSentiment.Positive) {
                this.sentiment = Enums.ActionSentiment.Default;
            }
        }
    }

    get ignoreInputValidation(): boolean {
        return true;
    }

    get parent(): CardElement {
        return this._parent;
    }

    get renderedElement(): HTMLElement {
        return this._renderedElement;
    }

    shouldFallback(): boolean {
        return this._shouldFallback || !this.requires.areAllMet(this.parent.hostConfig.hostCapabilities);
    }
}

export class SubmitAction extends Action {
    private _isPrepared: boolean = false;
    private _originalData: Object;
    private _processedData: Object;
    private _ignoreInputValidation: boolean = false;

    protected internalGetReferencedInputs(allInputs: Array<Input>): Shared.Dictionary<Input> {
        let result: Shared.Dictionary<Input> = {};

        for (let input of allInputs) {
            result[input.id] = input;
        }

        return result;
    }

    protected internalPrepareForExecution(inputs: Shared.Dictionary<Input>) {
        if (this._originalData) {
            this._processedData = JSON.parse(JSON.stringify(this._originalData));
        }
        else {
            this._processedData = {};
        }

        for (let key of Object.keys(inputs)) {
            let input = inputs[key];

            if (input.value != null) {
                this._processedData[input.id] = input.value;
            }
        }

        this._isPrepared = true;
    }

    getJsonTypeName(): string {
        return "Action.Submit";
    }

    toJSON() {
        let result = super.toJSON();

        Utils.setProperty(result, "ignoreInputValidation", this.ignoreInputValidation, false);
        Utils.setProperty(result, "data", this._originalData);

        return result;
    }

    parse(json: any, errors?: Array<HostConfig.IValidationError>) {
        super.parse(json, errors);

        this._ignoreInputValidation = Utils.getBoolValue(json["ignoreInputValidation"], this._ignoreInputValidation);
        this.data = json["data"];
    }

    get ignoreInputValidation(): boolean {
        return this._ignoreInputValidation;
    }

    set ignoreInputValidation(value: boolean) {
        this._ignoreInputValidation = value;
    }

    get data(): Object {
        return this._isPrepared ? this._processedData : this._originalData;
    }

    set data(value: Object) {
        this._originalData = value;
        this._isPrepared = false;
    }
}

export class OpenUrlAction extends Action {
    url: string;

    getJsonTypeName(): string {
        return "Action.OpenUrl";
    }

    toJSON() {
        let result = super.toJSON();

        Utils.setProperty(result, "url", this.url);

        return result;
    }

    validate(): Array<HostConfig.IValidationError> {
        if (!this.url) {
            return [{ error: Enums.ValidationError.PropertyCantBeNull, message: "An Action.OpenUrl must have its url property set." }];
        }
        else {
            return [];
        }
    }

    parse(json: any, errors?: Array<HostConfig.IValidationError>) {
        super.parse(json, errors);

        this.url = Utils.getStringValue(json["url"]);
    }
}

export class ToggleVisibilityAction extends Action {
    targetElements = {}

    getJsonTypeName(): string {
        return "Action.ToggleVisibility";
    }

    execute() {
        for (let elementId of Object.keys(this.targetElements)) {
            let targetElement = this.parent.getRootElement().getElementById(elementId);

            if (targetElement) {
                if (typeof this.targetElements[elementId] === "boolean") {
                    targetElement.isVisible = this.targetElements[elementId];
                }
                else {
                    targetElement.isVisible = !targetElement.isVisible;
                }
            }
        }
    }

    parse(json: any) {
        super.parse(json);

        this.targetElements = {};

        let jsonTargetElements = json["targetElements"];

        if (jsonTargetElements && Array.isArray(jsonTargetElements)) {
            for (let item of jsonTargetElements) {
                if (typeof item === "string") {
                    this.targetElements[item] = undefined;
                }
                else if (typeof item === "object") {
                    let jsonElementId = item["elementId"];

                    if (jsonElementId && typeof jsonElementId === "string") {
                        this.targetElements[jsonElementId] = Utils.getBoolValue(item["isVisible"], undefined);
                    }
                }
            }
        }
    }

    addTargetElement(elementId: string, isVisible: boolean = undefined) {
        this.targetElements[elementId] = isVisible;
    }

    removeTargetElement(elementId) {
        delete this.targetElements[elementId];
    }
}

export class HttpHeader {
    private _value = new Shared.StringWithSubstitutions();

    name: string;

    constructor(name: string = "", value: string = "") {
        this.name = name;
        this.value = value;
    }

    parse(json: any) {
        this.name = Utils.getStringValue(json["name"]);
        this.value = Utils.getStringValue(json["value"]);
    }

    toJSON() {
        return { name: this.name, value: this._value.getOriginal() };
    }

    getReferencedInputs(inputs: Array<Input>, referencedInputs: Shared.Dictionary<Input>) {
        this._value.getReferencedInputs(inputs, referencedInputs);
    }

    prepareForExecution(inputs: Shared.Dictionary<Input>) {
        this._value.substituteInputValues(inputs, Shared.ContentTypes.applicationXWwwFormUrlencoded);
    }

    get value(): string {
        return this._value.get();
    }

    set value(newValue: string) {
        this._value.set(newValue);
    }
}

export class HttpAction extends Action {
    private _url = new Shared.StringWithSubstitutions();
    private _body = new Shared.StringWithSubstitutions();
    private _headers: Array<HttpHeader> = [];
    private _ignoreInputValidation: boolean = false;

    protected internalGetReferencedInputs(allInputs: Array<Input>): Shared.Dictionary<Input> {
        let result: Shared.Dictionary<Input> = {};

        this._url.getReferencedInputs(allInputs, result);

        for (let header of this._headers) {
            header.getReferencedInputs(allInputs, result);
        }

        this._body.getReferencedInputs(allInputs, result);

        return result;
    }

    protected internalPrepareForExecution(inputs: Shared.Dictionary<Input>) {
        this._url.substituteInputValues(inputs, Shared.ContentTypes.applicationXWwwFormUrlencoded);

        let contentType = Shared.ContentTypes.applicationJson;

        for (let header of this._headers) {
            header.prepareForExecution(inputs);

            if (header.name && header.name.toLowerCase() == "content-type") {
                contentType = header.value;
            }
        }

        this._body.substituteInputValues(inputs, contentType);
    };

    method: string;

    getJsonTypeName(): string {
        return "Action.Http";
    }

    toJSON() {
        let result = super.toJSON();

        Utils.setProperty(result, "method", this.method);
        Utils.setProperty(result, "url", this._url.getOriginal());
        Utils.setProperty(result, "body", this._body.getOriginal());
        Utils.setProperty(result, "ignoreInputValidation", this.ignoreInputValidation, false);

        if (this._headers.length > 0) {
            let headers = [];

            for (let header of this._headers) {
                headers.push(header.toJSON());
            }

            Utils.setProperty(result, "headers", headers);
        }

        return result;
    }

    validate(): Array<HostConfig.IValidationError> {
        var result: Array<HostConfig.IValidationError> = [];

        if (!this.url) {
            result = [{ error: Enums.ValidationError.PropertyCantBeNull, message: "An Action.Http must have its url property set." }];
        }

        if (this.headers.length > 0) {
            for (var i = 0; i < this.headers.length; i++) {
                if (!this.headers[i].name || !this.headers[i].value) {
                    result = result.concat([{ error: Enums.ValidationError.PropertyCantBeNull, message: "All headers of an Action.Http must have their name and value properties set." }]);
                    break;
                }
            }
        }

        return result;
    }

    parse(json: any, errors?: Array<HostConfig.IValidationError>) {
        super.parse(json, errors);

        this.url = Utils.getStringValue(json["url"]);
        this.method = Utils.getStringValue(json["method"]);
        this.body = Utils.getStringValue(json["body"]);
        this._ignoreInputValidation = Utils.getBoolValue(json["ignoreInputValidation"], this._ignoreInputValidation);

        this._headers = [];

        if (json["headers"] != null) {
            var jsonHeaders = json["headers"] as Array<any>;

            for (var i = 0; i < jsonHeaders.length; i++) {
                let httpHeader = new HttpHeader();
                httpHeader.parse(jsonHeaders[i]);

                this.headers.push(httpHeader);
            }
        }
    }

    get ignoreInputValidation(): boolean {
        return this._ignoreInputValidation;
    }

    set ignoreInputValidation(value: boolean) {
        this._ignoreInputValidation = value;
    }

    get url(): string {
        return this._url.get();
    }

    set url(value: string) {
        this._url.set(value);
    }

    get body(): string {
        return this._body.get();
    }

    set body(value: string) {
        this._body.set(value);
    }

    get headers(): Array<HttpHeader> {
        return this._headers ? this._headers : [];
    }

    set headers(value: Array<HttpHeader>) {
        this._headers = value;
    }
}

export class ShowCardAction extends Action {
    protected addCssClasses(element: HTMLElement) {
        super.addCssClasses(element);

        element.classList.add(this.parent.hostConfig.makeCssClassName("expandable"));
    }

    readonly card: AdaptiveCard = new InlineAdaptiveCard();

    getJsonTypeName(): string {
        return "Action.ShowCard";
    }

    toJSON() {
        let result = super.toJSON();

        if (this.card) {
            Utils.setProperty(result, "card", this.card.toJSON());
        }

        return result;
    }

    validate(): Array<HostConfig.IValidationError> {
        return this.card.validate();
    }

    parse(json: any, errors?: Array<HostConfig.IValidationError>) {
        super.parse(json, errors);

        let jsonCard = json["card"];

        if (jsonCard) {
            this.card.parse(jsonCard, errors);
        }
        else {
            raiseParseError(
                {
                    error: Enums.ValidationError.PropertyCantBeNull,
                    message: "An Action.ShowCard must have its \"card\" property set to a valid AdaptiveCard object."
                },
                errors
            );
        }
    }

    setParent(value: CardElement) {
        super.setParent(value);

        this.card.setParent(value);
    }

    getAllInputs(): Array<Input> {
        return this.card.getAllInputs();
    }

    getResourceInformation(): Array<Shared.IResourceInformation> {
        return super.getResourceInformation().concat(this.card.getResourceInformation());
    }

    getActionById(id: string): Action {
        var result = super.getActionById(id);

        if (!result) {
            result = this.card.getActionById(id);
        }

        return result;
    }
}

class ActionCollection {
    private _owner: CardElement;
    private _actionCardContainer: HTMLDivElement;
    private _expandedAction: ShowCardAction = null;
    private _renderedActionCount: number = 0;
    private _statusCard: HTMLElement = null;
    private _actionCard: HTMLElement = null;

    private refreshContainer() {
        this._actionCardContainer.innerHTML = "";

        if (this._actionCard === null && this._statusCard === null) {
            this._actionCardContainer.style.padding = "0px";
            this._actionCardContainer.style.marginTop = "0px";

            return;
        }

        this._actionCardContainer.style.marginTop = this._renderedActionCount > 0 ? this._owner.hostConfig.actions.showCard.inlineTopMargin + "px" : "0px";

        let padding = this._owner.getEffectivePadding();

        this._owner.getImmediateSurroundingPadding(padding);

        let physicalPadding = this._owner.hostConfig.paddingDefinitionToSpacingDefinition(padding);

        if (this._actionCard !== null) {
            this._actionCard.style.paddingLeft = physicalPadding.left + "px";
            this._actionCard.style.paddingRight = physicalPadding.right + "px";

            this._actionCard.style.marginLeft = "-" + physicalPadding.left + "px";
            this._actionCard.style.marginRight = "-" + physicalPadding.right + "px";

            Utils.appendChild(this._actionCardContainer, this._actionCard);
        }

        if (this._statusCard !== null) {
            this._statusCard.style.paddingLeft = physicalPadding.left + "px";
            this._statusCard.style.paddingRight = physicalPadding.right + "px";

            this._statusCard.style.marginLeft = "-" + physicalPadding.left + "px";
            this._statusCard.style.marginRight = "-" + physicalPadding.right + "px";

            Utils.appendChild(this._actionCardContainer, this._statusCard);
        }
    }

    private layoutChanged() {
        this._owner.getRootElement().updateLayout();
    }

    private hideActionCard() {
        var previouslyExpandedAction = this._expandedAction;

        this._expandedAction = null;
        this._actionCard = null;

        this.refreshContainer();

        if (previouslyExpandedAction) {
            this.layoutChanged();

            raiseInlineCardExpandedEvent(previouslyExpandedAction, false);
        }
    }

    private showActionCard(action: ShowCardAction, suppressStyle: boolean = false, raiseEvent: boolean = true) {
        if (action.card == null) {
            return;
        }

        (<InlineAdaptiveCard>action.card).suppressStyle = suppressStyle;

        var renderedCard = action.card.render();

        this._actionCard = renderedCard;
        this._expandedAction = action;

        this.refreshContainer();

        if (raiseEvent) {
            this.layoutChanged();

            raiseInlineCardExpandedEvent(action, true);
        }
    }

    private collapseExpandedAction() {
        for (var i = 0; i < this.buttons.length; i++) {
            this.buttons[i].state = ActionButtonState.Normal;
        }

        this.hideActionCard();
    }

    private expandShowCardAction(action: ShowCardAction, raiseEvent: boolean) {
        for (var i = 0; i < this.buttons.length; i++) {
            if (this.buttons[i].action !== action) {
                this.buttons[i].state = ActionButtonState.Subdued;
            }
            else {
                this.buttons[i].state = ActionButtonState.Expanded;
            }
        }

        this.showActionCard(
            action,
            !(this._owner.isAtTheVeryLeft() && this._owner.isAtTheVeryRight()),
            raiseEvent);
    }

    private actionClicked(actionButton: ActionButton) {
        if (!(actionButton.action instanceof ShowCardAction)) {
            for (var i = 0; i < this.buttons.length; i++) {
                this.buttons[i].state = ActionButtonState.Normal;
            }

            this.hideStatusCard();
            this.hideActionCard();

            actionButton.action.execute();
        }
        else {
            this.hideStatusCard();

            if (this._owner.hostConfig.actions.showCard.actionMode === Enums.ShowCardActionMode.Popup) {
                actionButton.action.execute();
            }
            else if (actionButton.action === this._expandedAction) {
                this.collapseExpandedAction();
            }
            else {
                this.expandShowCardAction(actionButton.action, true);
            }
        }
    }

    private getParentContainer(): Container {
        if (this._owner instanceof Container) {
            return this._owner;
        }
        else {
            return this._owner.getParentContainer();
        }
    }

    private findActionButton(action: Action): ActionButton {
        for (let actionButton of this.buttons) {
            if (actionButton.action == action) {
                return actionButton;
            }
        }

        return null;
    }

    items: Array<Action> = [];
    buttons: Array<ActionButton> = [];

    constructor(owner: CardElement) {
        this._owner = owner;
    }

    parse(json: any, errors?: Array<HostConfig.IValidationError>) {
        this.clear();

        if (json && json instanceof Array) {
            for (let jsonAction of json) {
                let action = createActionInstance(
                    this._owner,
                    jsonAction,
                    errors);

                if (action) {
                    this.addAction(action);
                }
            }
        }
    }

    toJSON() {
        if (this.items.length > 0) {
            let result = [];

            for (let action of this.items) {
                result.push(action.toJSON());
            }

            return result;
        }
        else {
            return null;
        }
    }

    showStatusCard(status: AdaptiveCard) {
        status.setParent(this._owner);

        this._statusCard = status.render();

        this.refreshContainer();
    }

    hideStatusCard() {
        this._statusCard = null;

        this.refreshContainer();
    }

    getActionById(id: string): Action {
        var result: Action = null;

        for (var i = 0; i < this.items.length; i++) {
            result = this.items[i].getActionById(id);

            if (result) {
                break;
            }
        }

        return result;
    }

    validate(): Array<HostConfig.IValidationError> {
        var result: Array<HostConfig.IValidationError> = [];

        if (this._owner.hostConfig.actions.maxActions && this.items.length > this._owner.hostConfig.actions.maxActions) {
            result.push(
                {
                    error: Enums.ValidationError.TooManyActions,
                    message: "A maximum of " + this._owner.hostConfig.actions.maxActions + " actions are allowed."
                });
        }

        if (this.items.length > 0 && !this._owner.hostConfig.supportsInteractivity) {
            result.push(
                {
                    error: Enums.ValidationError.InteractivityNotAllowed,
                    message: "Interactivity is not allowed."
                });
        }

        for (var i = 0; i < this.items.length; i++) {
            if (!isActionAllowed(this.items[i], this._owner.getForbiddenActionTypes())) {
                result.push(
                    {
                        error: Enums.ValidationError.ActionTypeNotAllowed,
                        message: "Actions of type " + this.items[i].getJsonTypeName() + " are not allowe."
                    });
            }

        }

        for (var i = 0; i < this.items.length; i++) {
            result = result.concat(this.items[i].validate());
        }

        return result;
    }

    render(orientation: Enums.Orientation, isDesignMode: boolean): HTMLElement {
        if (!this._owner.hostConfig.supportsInteractivity) {
            return null;
        }

        let element = document.createElement("div");
        let maxActions = this._owner.hostConfig.actions.maxActions ? Math.min(this._owner.hostConfig.actions.maxActions, this.items.length) : this.items.length;
        let forbiddenActionTypes = this._owner.getForbiddenActionTypes();

        this._actionCardContainer = document.createElement("div");
        this._renderedActionCount = 0;

        if (this._owner.hostConfig.actions.preExpandSingleShowCardAction && maxActions == 1 && this.items[0] instanceof ShowCardAction && isActionAllowed(this.items[0], forbiddenActionTypes)) {
            this.showActionCard(<ShowCardAction>this.items[0], true);
            this._renderedActionCount = 1;
        }
        else {
            let buttonStrip = document.createElement("div");
            buttonStrip.className = this._owner.hostConfig.makeCssClassName("ac-actionSet");
            buttonStrip.style.display = "flex";

            if (orientation == Enums.Orientation.Horizontal) {
                buttonStrip.style.flexDirection = "row";

                if (this._owner.horizontalAlignment && this._owner.hostConfig.actions.actionAlignment != Enums.ActionAlignment.Stretch) {
                    switch (this._owner.horizontalAlignment) {
                        case Enums.HorizontalAlignment.Center:
                            buttonStrip.style.justifyContent = "center";
                            break;
                        case Enums.HorizontalAlignment.Right:
                            buttonStrip.style.justifyContent = "flex-end";
                            break;
                        default:
                            buttonStrip.style.justifyContent = "flex-start";
                            break;
                    }
                }
                else {
                    switch (this._owner.hostConfig.actions.actionAlignment) {
                        case Enums.ActionAlignment.Center:
                            buttonStrip.style.justifyContent = "center";
                            break;
                        case Enums.ActionAlignment.Right:
                            buttonStrip.style.justifyContent = "flex-end";
                            break;
                        default:
                            buttonStrip.style.justifyContent = "flex-start";
                            break;
                    }
                }
            }
            else {
                buttonStrip.style.flexDirection = "column";

                if (this._owner.horizontalAlignment && this._owner.hostConfig.actions.actionAlignment != Enums.ActionAlignment.Stretch) {
                    switch (this._owner.horizontalAlignment) {
                        case Enums.HorizontalAlignment.Center:
                            buttonStrip.style.alignItems = "center";
                            break;
                        case Enums.HorizontalAlignment.Right:
                            buttonStrip.style.alignItems = "flex-end";
                            break;
                        default:
                            buttonStrip.style.alignItems = "flex-start";
                            break;
                    }
                }
                else {
                    switch (this._owner.hostConfig.actions.actionAlignment) {
                        case Enums.ActionAlignment.Center:
                            buttonStrip.style.alignItems = "center";
                            break;
                        case Enums.ActionAlignment.Right:
                            buttonStrip.style.alignItems = "flex-end";
                            break;
                        case Enums.ActionAlignment.Stretch:
                            buttonStrip.style.alignItems = "stretch";
                            break;
                        default:
                            buttonStrip.style.alignItems = "flex-start";
                            break;
                    }
                }
            }

            let parentContainerStyle = this.getParentContainer().getEffectiveStyle();

            for (let i = 0; i < this.items.length; i++) {
                if (isActionAllowed(this.items[i], forbiddenActionTypes)) {
                    let actionButton: ActionButton = this.findActionButton(this.items[i]);

                    if (!actionButton) {
                        actionButton = new ActionButton(this.items[i], parentContainerStyle);
                        actionButton.onClick = (ab) => { this.actionClicked(ab); };

                        this.buttons.push(actionButton);
                    }

                    actionButton.render(this._owner.hostConfig.actions.actionAlignment);

                    buttonStrip.appendChild(actionButton.action.renderedElement);

                    this._renderedActionCount++;

                    if (this._renderedActionCount >= this._owner.hostConfig.actions.maxActions || i == this.items.length - 1) {
                        break;
                    }
                    else if (this._owner.hostConfig.actions.buttonSpacing > 0) {
                        var spacer = document.createElement("div");

                        if (orientation === Enums.Orientation.Horizontal) {
                            spacer.style.flex = "0 0 auto";
                            spacer.style.width = this._owner.hostConfig.actions.buttonSpacing + "px";
                        }
                        else {
                            spacer.style.height = this._owner.hostConfig.actions.buttonSpacing + "px";
                        }

                        Utils.appendChild(buttonStrip, spacer);
                    }
                }
            }

            let buttonStripContainer = document.createElement("div");
            buttonStripContainer.style.overflow = "hidden";
            buttonStripContainer.appendChild(buttonStrip);

            Utils.appendChild(element, buttonStripContainer);
        }

        Utils.appendChild(element, this._actionCardContainer);

        for (let i = 0; i < this.buttons.length; i++) {
            if (this.buttons[i].state == ActionButtonState.Expanded) {
                this.expandShowCardAction(<ShowCardAction>this.buttons[i].action, false);

                break;
            }
        }

        return this._renderedActionCount > 0 ? element : null;
    }

    addAction(action: Action) {
        if (!action) {
            throw new Error("The action parameter cannot be null.");
        }

        if ((!action.parent || action.parent === this._owner) && this.items.indexOf(action) < 0) {
            this.items.push(action);

            if (!action.parent) {
                action.setParent(this._owner);
            }

            invokeSetCollection(action, this);
        }
        else {
            throw new Error("The action already belongs to another element.");
        }
    }

    removeAction(action: Action): boolean {
        if (this.expandedAction && this._expandedAction == action) {
            this.collapseExpandedAction();
        }

        var actionIndex = this.items.indexOf(action);

        if (actionIndex >= 0) {
            this.items.splice(actionIndex, 1);

            action.setParent(null);

            invokeSetCollection(action, null);

            for (let i = 0; i < this.buttons.length; i++) {
                if (this.buttons[i].action == action) {
                    this.buttons.splice(i, 1);

                    break;
                }
            }

            return true;
        }

        return false;
    }

    clear() {
        this.items = [];
        this.buttons = [];

        this._expandedAction = null;
        this._renderedActionCount = 0;
    }

    getAllInputs(): Array<Input> {
        var result: Array<Input> = [];

        for (var i = 0; i < this.items.length; i++) {
            var action = this.items[i];

            result = result.concat(action.getAllInputs());
        }

        return result;
    }

    getResourceInformation(): Array<Shared.IResourceInformation> {
        let result: Array<Shared.IResourceInformation> = [];

        for (var i = 0; i < this.items.length; i++) {
            result = result.concat(this.items[i].getResourceInformation());
        }

        return result;
    }

    get renderedActionCount(): number {
        return this._renderedActionCount;
    }

    get expandedAction(): ShowCardAction {
        return this._expandedAction;
    }
}

export class ActionSet extends CardElement {
    private _actionCollection: ActionCollection;

    protected internalRender(): HTMLElement {
        return this._actionCollection.render(this.orientation ? this.orientation : this.hostConfig.actions.actionsOrientation, this.isDesignMode());
    }

    orientation?: Enums.Orientation = null;

    constructor() {
        super();

        this._actionCollection = new ActionCollection(this);
    }

    toJSON() {
        let result = super.toJSON();

        Utils.setEnumProperty(Enums.Orientation, result, "orientation", this.orientation);
        Utils.setProperty(result, "actions", this._actionCollection.toJSON());

        return result;
    }

    isBleedingAtBottom(): boolean {
        if (this._actionCollection.renderedActionCount == 0) {
            return super.isBleedingAtBottom();
        }
        else {
            if (this._actionCollection.items.length == 1) {
                return this._actionCollection.expandedAction != null && !this.hostConfig.actions.preExpandSingleShowCardAction;
            }
            else {
                return this._actionCollection.expandedAction != null;
            }
        }
    }

    getJsonTypeName(): string {
        return "ActionSet";
    }

    getActionCount(): number {
        return this._actionCollection.items.length;
    }

    getActionAt(index: number): Action {
        if (index >= 0 && index < this.getActionCount()) {
            return this._actionCollection.items[index];
        }
        else {
            super.getActionAt(index);
        }
    }

    validate(): Array<HostConfig.IValidationError> {
        return this._actionCollection.validate();
    }

    parse(json: any, errors?: Array<HostConfig.IValidationError>) {
        super.parse(json, errors);

        var jsonOrientation = json["orientation"];

        if (jsonOrientation) {
            this.orientation = Utils.getEnumValue(Enums.Orientation, jsonOrientation, Enums.Orientation.Horizontal);
        }

        this._actionCollection.parse(json["actions"], errors);
    }

    addAction(action: Action) {
        this._actionCollection.addAction(action);
    }

    getAllInputs(): Array<Input> {
        return this._actionCollection.getAllInputs();
    }

    getResourceInformation(): Array<Shared.IResourceInformation> {
        return this._actionCollection.getResourceInformation();
    }

    get isInteractive(): boolean {
        return true;
    }
}

export abstract class StylableCardElementContainer extends CardElementContainer {
    private _style?: string = null;
    private _bleed: boolean = false;

    protected applyBackground() {
        let styleDefinition = this.hostConfig.containerStyles.getStyleByName(this.style, this.hostConfig.containerStyles.getStyleByName(this.defaultStyle));

        if (!Utils.isNullOrEmpty(styleDefinition.backgroundColor)) {
            this.renderedElement.style.backgroundColor = Utils.stringToCssColor(styleDefinition.backgroundColor);
        }
    }

    protected applyPadding() {
        super.applyPadding();

        if (!this.renderedElement) {
            return;
        }

        let physicalPadding = new Shared.SpacingDefinition();

        if (this.getEffectivePadding()) {
            physicalPadding = this.hostConfig.paddingDefinitionToSpacingDefinition(this.getEffectivePadding());
        }

        this.renderedElement.style.paddingTop = physicalPadding.top + "px";
        this.renderedElement.style.paddingRight = physicalPadding.right + "px";
        this.renderedElement.style.paddingBottom = physicalPadding.bottom + "px";
        this.renderedElement.style.paddingLeft = physicalPadding.left + "px";

        if (this.isBleeding()) {
            // Bleed into the first parent that does have padding
            let padding = new Shared.PaddingDefinition();

            this.getImmediateSurroundingPadding(padding);

            let surroundingPadding = this.hostConfig.paddingDefinitionToSpacingDefinition(padding);

            this.renderedElement.style.marginRight = "-" + surroundingPadding.right + "px";
            this.renderedElement.style.marginLeft = "-" + surroundingPadding.left + "px";

            if (physicalPadding.left == 0) {
                this.renderedElement.style.paddingLeft = surroundingPadding.left + "px";
            }

            if (physicalPadding.right == 0) {
                this.renderedElement.style.paddingRight = surroundingPadding.right + "px";
            }

            if (this.separatorElement && this.separatorOrientation == Enums.Orientation.Horizontal) {
                this.separatorElement.style.marginLeft = "-" + surroundingPadding.left + "px";
                this.separatorElement.style.marginRight = "-" + surroundingPadding.right + "px";
            }
        }
        else {
            this.renderedElement.style.marginRight = "0";
            this.renderedElement.style.marginLeft = "0";

            if (this.separatorElement) {
                this.separatorElement.style.marginRight = "0";
                this.separatorElement.style.marginLeft = "0";
            }
        }

        if (!this.isDesignMode()) {
            let item = this.getFirstVisibleRenderedItem();

            if (item && item.isBleedingAtTop()) {
                this.renderedElement.style.paddingTop = "0px";
            }

            item = this.getLastVisibleRenderedItem();

            let removeBottomPadding = this.renderedActionCount == 0 ? item && item.isBleedingAtBottom() : this.getHasExpandedAction();

            if (removeBottomPadding) {
                this.renderedElement.style.paddingBottom = "0px";
            }
        }
    }

    protected getHasBackground(): boolean {
        let currentElement: CardElement = this.parent;

        while (currentElement) {
            if (currentElement instanceof StylableCardElementContainer) {
                return this.hasExplicitStyle && currentElement.getEffectiveStyle() != this.getEffectiveStyle();
            }

            currentElement = currentElement.parent;
        }

        return false;
    }

    protected getDefaultPadding(): Shared.PaddingDefinition {
        return this.getHasBackground() ?
            new Shared.PaddingDefinition(
                Enums.Spacing.Padding,
                Enums.Spacing.Padding,
                Enums.Spacing.Padding,
                Enums.Spacing.Padding) : super.getDefaultPadding();
    }

    protected getHasExpandedAction(): boolean {
        return false;
    }

    protected getBleed(): boolean {
        return this._bleed;
    }

    protected setBleed(value: boolean) {
        this._bleed = value;
    }

    protected get renderedActionCount(): number {
        return 0;
    }

    protected get hasExplicitStyle(): boolean {
        return this._style != null;
    }

    protected get allowCustomStyle(): boolean {
        return true;
    }

    protected get supportsMinHeight(): boolean {
        return true;
    }

    isBleeding(): boolean {
        return this.getHasBackground() && this.getBleed();
    }

    toJSON() {
        let result = super.toJSON();

        Utils.setProperty(result, "style", this.style);

        return result;
    }

    validate(): Array<HostConfig.IValidationError> {
        let result = super.validate();

        if (this._style) {
            let styleDefinition = this.hostConfig.containerStyles.getStyleByName(this._style);

            if (!styleDefinition) {
                result.push(
                    {
                        error: Enums.ValidationError.InvalidPropertyValue,
                        message: "Unknown container style: " + this._style
                    });
            }
        }

        return result;
    }

    parse(json: any, errors?: Array<HostConfig.IValidationError>) {
        super.parse(json, errors);

        this._style = Utils.getStringValue(json["style"]);
    }

    render(): HTMLElement {
        let renderedElement = super.render();

        if (renderedElement && this.getHasBackground()) {
            this.applyBackground();
        }

        return renderedElement;
    }

    getEffectiveStyle(): string {
        let effectiveStyle = this.style;

        return effectiveStyle ? effectiveStyle : super.getEffectiveStyle();
    }

    get style(): string {
        if (this.allowCustomStyle) {
            if (this._style && this.hostConfig.containerStyles.getStyleByName(this._style)) {
                return this._style;
            }
        }

        return null;
    }

    set style(value: string) {
        this._style = value;
    }
}

export class BackgroundImage {
    private static readonly defaultFillMode = Enums.FillMode.Cover;
    private static readonly defaultHorizontalAlignment = Enums.HorizontalAlignment.Left;
    private static readonly defaultVerticalAlignment = Enums.VerticalAlignment.Top;

    url: string;
    fillMode: Enums.FillMode = BackgroundImage.defaultFillMode;
    horizontalAlignment: Enums.HorizontalAlignment = BackgroundImage.defaultHorizontalAlignment;
    verticalAlignment: Enums.VerticalAlignment = BackgroundImage.defaultVerticalAlignment;

    reset() {
        this.url = undefined;
        this.fillMode = BackgroundImage.defaultFillMode;
        this.horizontalAlignment = BackgroundImage.defaultHorizontalAlignment;
        this.verticalAlignment = BackgroundImage.defaultVerticalAlignment;
    }

    parse(json: any, errors?: Array<HostConfig.IValidationError>) {
        this.url = Utils.getStringValue(json["url"]);
        this.fillMode = Utils.getEnumValue(Enums.FillMode, json["fillMode"], this.fillMode);
        this.horizontalAlignment = Utils.getEnumValue(Enums.HorizontalAlignment, json["horizontalAlignment"], this.horizontalAlignment);
        this.verticalAlignment = Utils.getEnumValue(Enums.VerticalAlignment, json["verticalAlignment"], this.verticalAlignment);
    }

    toJSON() {
        if (!this.isValid()) {
            return null;
        }

        if (this.fillMode == BackgroundImage.defaultFillMode &&
            this.horizontalAlignment == BackgroundImage.defaultHorizontalAlignment &&
            this.verticalAlignment == BackgroundImage.defaultVerticalAlignment) {
            return this.url;
        }
        else {
            let result = {};

            Utils.setProperty(result, "url", this.url);
            Utils.setEnumProperty(Enums.FillMode, result, "fillMode", this.fillMode, BackgroundImage.defaultFillMode);
            Utils.setEnumProperty(Enums.HorizontalAlignment, result, "horizontalAlignment", this.horizontalAlignment, BackgroundImage.defaultHorizontalAlignment);
            Utils.setEnumProperty(Enums.VerticalAlignment, result, "verticalAlignment", this.verticalAlignment, BackgroundImage.defaultVerticalAlignment);

            return result;
        }
    }

    apply(element: HTMLElement) {
        if (this.url) {
            element.style.backgroundImage = "url('" + this.url + "')";

            switch (this.fillMode) {
                case Enums.FillMode.Repeat:
                    element.style.backgroundRepeat = "repeat";
                    break;
                case Enums.FillMode.RepeatHorizontally:
                    element.style.backgroundRepeat = "repeat-x";
                    break;
                case Enums.FillMode.RepeatVertically:
                    element.style.backgroundRepeat = "repeat-y";
                    break;
                case Enums.FillMode.Cover:
                default:
                    element.style.backgroundRepeat = "no-repeat";
                    element.style.backgroundSize = "cover";
                    break;
            }

            switch (this.horizontalAlignment) {
                case Enums.HorizontalAlignment.Center:
                    element.style.backgroundPositionX = "center";
                    break;
                case Enums.HorizontalAlignment.Right:
                    element.style.backgroundPositionX = "right";
                    break;
            }

            switch (this.verticalAlignment) {
                case Enums.VerticalAlignment.Center:
                    element.style.backgroundPositionY = "center";
                    break;
                case Enums.VerticalAlignment.Bottom:
                    element.style.backgroundPositionY = "bottom";
                    break;
            }
        }
    }

    isValid(): boolean {
        return !Utils.isNullOrEmpty(this.url);
    }
}

export class Container extends StylableCardElementContainer {
    private _items: Array<CardElement> = [];
    private _renderedItems: Array<CardElement> = [];

    private isElementAllowed(element: CardElement, forbiddenElementTypes: Array<string>) {
        if (!this.hostConfig.supportsInteractivity && element.isInteractive) {
            return false;
        }

        if (forbiddenElementTypes) {
            for (var i = 0; i < forbiddenElementTypes.length; i++) {
                if (element.getJsonTypeName() === forbiddenElementTypes[i]) {
                    return false;
                }
            }
        }

        return true;
    }

    private insertItemAt(
        item: CardElement,
        index: number,
        forceInsert: boolean) {
        if (!item.parent || forceInsert) {
            if (item.isStandalone) {
                if (index < 0 || index >= this._items.length) {
                    this._items.push(item);
                }
                else {
                    this._items.splice(index, 0, item);
                }

                item.setParent(this);
            }
            else {
                throw new Error("Elements of type " + item.getJsonTypeName() + " cannot be used as standalone elements.");
            }
        }
        else {
            throw new Error("The element already belongs to another container.")
        }
    }

    protected supportsExcplitiHeight(): boolean {
        return true;
    }

    protected getItemsCollectionPropertyName(): string {
        return "items";
    }

    protected applyBackground() {
        if (this.backgroundImage.isValid()) {
            this.backgroundImage.apply(this.renderedElement);
        }

        super.applyBackground();
    }

    protected internalRender(): HTMLElement {
        this._renderedItems = [];

        // Cache hostConfig to avoid walking the parent hierarchy several times
        let hostConfig = this.hostConfig;

        var element = document.createElement("div");

        if (this.rtl != null && this.rtl) {
            element.dir = "rtl";
        }

        element.classList.add(hostConfig.makeCssClassName("ac-container"));
        element.style.display = "flex";
        element.style.flexDirection = "column";

        if (AdaptiveCard.useAdvancedCardBottomTruncation) {
            // Forces the container to be at least as tall as its content.
            //
            // Fixes a quirk in Chrome where, for nested flex elements, the
            // inner element's height would never exceed the outer element's
            // height. This caused overflow truncation to break -- containers
            // would always be measured as not overflowing, since their heights
            // were constrained by their parents as opposed to truly reflecting
            // the height of their content.
            //
            // See the "Browser Rendering Notes" section of this answer:
            // https://stackoverflow.com/questions/36247140/why-doesnt-flex-item-shrink-past-content-size
            element.style.minHeight = '-webkit-min-content';
        }

        switch (this.verticalContentAlignment) {
            case Enums.VerticalAlignment.Center:
                element.style.justifyContent = "center";
                break;
            case Enums.VerticalAlignment.Bottom:
                element.style.justifyContent = "flex-end";
                break;
            default:
                element.style.justifyContent = "flex-start";
                break;
        }

        if (this._items.length > 0) {
            for (var i = 0; i < this._items.length; i++) {
                var renderedElement = this.isElementAllowed(this._items[i], this.getForbiddenElementTypes()) ? this._items[i].render() : null;

                if (renderedElement) {
                    if (this._renderedItems.length > 0 && this._items[i].separatorElement) {
                        this._items[i].separatorElement.style.flex = "0 0 auto";

                        Utils.appendChild(element, this._items[i].separatorElement);
                    }

                    Utils.appendChild(element, renderedElement);

                    this._renderedItems.push(this._items[i]);
                }
            }
        }
        else {
            if (this.isDesignMode()) {
                var placeholderElement = this.createPlaceholderElement();
                placeholderElement.style.width = "100%";
                placeholderElement.style.height = "100%";

                element.appendChild(placeholderElement);
            }
        }

        return element;
    }

    protected truncateOverflow(maxHeight: number): boolean {
        // Add 1 to account for rounding differences between browsers
        var boundary = this.renderedElement.offsetTop + maxHeight + 1;

        var handleElement = (cardElement: CardElement) => {
            let elt = cardElement.renderedElement;

            if (elt) {
                switch (Utils.getFitStatus(elt, boundary)) {
                    case Enums.ContainerFitStatus.FullyInContainer:
                        let sizeChanged = cardElement['resetOverflow']();
                        // If the element's size changed after resetting content,
                        // we have to check if it still fits fully in the card
                        if (sizeChanged) {
                            handleElement(cardElement);
                        }
                        break;
                    case Enums.ContainerFitStatus.Overflowing:
                        let maxHeight = boundary - elt.offsetTop;
                        cardElement['handleOverflow'](maxHeight);
                        break;
                    case Enums.ContainerFitStatus.FullyOutOfContainer:
                        cardElement['handleOverflow'](0);
                        break;
                }
            }
        };

        for (let item of this._items) {
            handleElement(item);
        }

        return true;
    }

    protected undoOverflowTruncation() {
        for (let item of this._items) {
            item['resetOverflow']();
        }
    }

    protected getHasBackground(): boolean {
        return this.backgroundImage.isValid() || super.getHasBackground();
    }

    protected get isSelectable(): boolean {
        return true;
    }

    readonly backgroundImage: BackgroundImage = new BackgroundImage();

    verticalContentAlignment: Enums.VerticalAlignment = Enums.VerticalAlignment.Top;
    rtl?: boolean = null;

    toJSON() {
        let result = super.toJSON();

        Utils.setProperty(result, "backgroundImage", this.backgroundImage.toJSON());

        Utils.setEnumProperty(Enums.VerticalAlignment, result, "verticalContentAlignment", this.verticalContentAlignment, Enums.VerticalAlignment.Top);

        if (this._items.length > 0) {
            let elements = [];

            for (let element of this._items) {
                elements.push(element.toJSON());
            }

            Utils.setProperty(result, this.getItemsCollectionPropertyName(), elements);
        }

        Utils.setProperty(result, "bleed", this.bleed);

        return result;
    }

    getItemCount(): number {
        return this._items.length;
    }

    getItemAt(index: number): CardElement {
        return this._items[index];
    }

    getFirstVisibleRenderedItem(): CardElement {
        if (this.renderedElement && this._renderedItems && this._renderedItems.length > 0) {
            for (let item of this._renderedItems) {
                if (item.isVisible) {
                    return item;
                }
            };
        }

        return null;
    }

    getLastVisibleRenderedItem(): CardElement {
        if (this.renderedElement && this._renderedItems && this._renderedItems.length > 0) {
            for (let i = this._renderedItems.length - 1; i >= 0; i--) {
                if (this._renderedItems[i].isVisible) {
                    return this._renderedItems[i];
                }
            }
        }

        return null;
    }

    getJsonTypeName(): string {
        return "Container";
    }

    isFirstElement(element: CardElement): boolean {
        for (var i = 0; i < this._items.length; i++) {
            if (this._items[i].isVisible) {
                return this._items[i] == element;
            }
        }

        return false;
    }

    isLastElement(element: CardElement): boolean {
        for (var i = this._items.length - 1; i >= 0; i--) {
            if (this._items[i].isVisible) {
                return this._items[i] == element;
            }
        }

        return false;
    }

    isRtl(): boolean {
        if (this.rtl != null) {
            return this.rtl;
        }
        else {
            let parentContainer = this.getParentContainer();

            return parentContainer ? parentContainer.isRtl() : false;
        }
    }

    isBleedingAtTop(): boolean {
        let firstRenderedItem = this.getFirstVisibleRenderedItem();

        return this.isBleeding() || (firstRenderedItem ? firstRenderedItem.isBleedingAtTop() : false);
    }

    isBleedingAtBottom(): boolean {
        let lastRenderedItem = this.getLastVisibleRenderedItem();

        return this.isBleeding() || (lastRenderedItem ? lastRenderedItem.isBleedingAtBottom() && lastRenderedItem.getEffectiveStyle() == this.getEffectiveStyle() : false);
    }

    validate(): Array<HostConfig.IValidationError> {
        let result = super.validate();

        for (var i = 0; i < this._items.length; i++) {
            if (!this.hostConfig.supportsInteractivity && this._items[i].isInteractive) {
                result.push(
                    {
                        error: Enums.ValidationError.InteractivityNotAllowed,
                        message: "Interactivity is not allowed."
                    });
            }

            if (!this.isElementAllowed(this._items[i], this.getForbiddenElementTypes())) {
                result.push(
                    {
                        error: Enums.ValidationError.InteractivityNotAllowed,
                        message: "Elements of type " + this._items[i].getJsonTypeName() + " are not allowed in this container."
                    });
            }

            result = result.concat(this._items[i].validate());
        }

        return result;
    }

    parse(json: any, errors?: Array<HostConfig.IValidationError>) {
        super.parse(json, errors);

        this.setShouldFallback(false);

        this._items = [];
        this._renderedItems = [];

        let jsonBackgroundImage = json["backgroundImage"];

        if (jsonBackgroundImage) {
            this.backgroundImage.reset();

            if (typeof jsonBackgroundImage === "string") {
                this.backgroundImage.url = jsonBackgroundImage;
                this.backgroundImage.fillMode = Enums.FillMode.Cover;
            }
            else if (typeof jsonBackgroundImage === "object") {
                this.backgroundImage.parse(jsonBackgroundImage, errors);
            }
        }

        this.verticalContentAlignment = Utils.getEnumValue(Enums.VerticalAlignment, json["verticalContentAlignment"], this.verticalContentAlignment);

        if (json[this.getItemsCollectionPropertyName()] != null) {
            let items = json[this.getItemsCollectionPropertyName()] as Array<any>;

            this.clear();

            for (let i = 0; i < items.length; i++) {
                let element = createElementInstance(this, items[i], errors);

                if (element) {
                    this.insertItemAt(element, -1, true);
                }
            }
        }

        this.bleed = Utils.getBoolValue(json["bleed"], this.bleed);
    }

    indexOf(cardElement: CardElement): number {
        return this._items.indexOf(cardElement);
    }

    addItem(item: CardElement) {
        this.insertItemAt(item, -1, false);
    }

    insertItemBefore(item: CardElement, insertBefore: CardElement) {
        this.insertItemAt(item, this._items.indexOf(insertBefore), false);
    }

    insertItemAfter(item: CardElement, insertAfter: CardElement) {
        this.insertItemAt(item, this._items.indexOf(insertAfter) + 1, false);
    }

    removeItem(item: CardElement): boolean {
        var itemIndex = this._items.indexOf(item);

        if (itemIndex >= 0) {
            this._items.splice(itemIndex, 1);

            item.setParent(null);

            this.updateLayout();

            return true;
        }

        return false;
    }

    clear() {
        this._items = [];
    }

    getResourceInformation(): Array<Shared.IResourceInformation> {
        let result = super.getResourceInformation();

        if (this.backgroundImage.isValid()) {
            result.push({ url: this.backgroundImage.url, mimeType: "image" });
        }

        return result;
    }

    getActionById(id: string): Action {
        var result: Action = super.getActionById(id);

        if (!result) {
            if (this.selectAction) {
                result = this.selectAction.getActionById(id);
            }

            if (!result) {
                for (var i = 0; i < this._items.length; i++) {
                    result = this._items[i].getActionById(id);

                    if (result) {
                        break;
                    }
                }
            }
        }

        return result;
    }

    get bleed(): boolean {
        return this.getBleed();
    }

    set bleed(value: boolean) {
        this.setBleed(value);
    }

    get padding(): Shared.PaddingDefinition {
        return this.getPadding();
    }

    set padding(value: Shared.PaddingDefinition) {
        this.setPadding(value);
    }

    get selectAction(): Action {
        return this.getSelectAction();
    }

    set selectAction(value: Action) {
        this.setSelectAction(value);
    }
}

export type ColumnWidth = Shared.SizeAndUnit | "auto" | "stretch";

export class Column extends Container {
    private _computedWeight: number = 0;

    protected adjustRenderedElementSize(renderedElement: HTMLElement) {
        const minDesignTimeColumnHeight = 20;

        if (this.isDesignMode()) {
            renderedElement.style.minWidth = "20px";
            renderedElement.style.minHeight = (!this.minPixelHeight ? minDesignTimeColumnHeight : Math.max(this.minPixelHeight, minDesignTimeColumnHeight)) + "px";
        }
        else {
            renderedElement.style.minWidth = "0";

            if (this.minPixelHeight) {
                renderedElement.style.minHeight = this.minPixelHeight + "px";
            }
        }

        if (this.width === "auto") {
            renderedElement.style.flex = "0 1 auto";
        }
        else if (this.width === "stretch") {
            renderedElement.style.flex = "1 1 50px";
        }
        else {
            let sizeAndUnit = <Shared.SizeAndUnit>this.width;

            if (sizeAndUnit.unit == Enums.SizeUnit.Pixel) {
                renderedElement.style.flex = "0 0 auto";
                renderedElement.style.width = sizeAndUnit.physicalSize + "px";
            }
            else {
                renderedElement.style.flex = "1 1 " + (this._computedWeight > 0 ? this._computedWeight : sizeAndUnit.physicalSize) + "%";
            }
        }
    }

    protected get separatorOrientation(): Enums.Orientation {
        return Enums.Orientation.Vertical;
    }

    width: ColumnWidth = "auto";

    constructor(width: ColumnWidth = "auto") {
        super();

        this.width = width;
    }

    getJsonTypeName(): string {
        return "Column";
    }

    toJSON() {
        let result = super.toJSON();

        if (this.width instanceof Shared.SizeAndUnit) {
            if (this.width.unit == Enums.SizeUnit.Pixel) {
                Utils.setProperty(result, "width", this.width.physicalSize + "px");
            }
            else {
                Utils.setProperty(result, "width", this.width.physicalSize);
            }
        }
        else {
            Utils.setProperty(result, "width", this.width);
        }

        return result;
    }

    parse(json: any, errors?: Array<HostConfig.IValidationError>) {
        super.parse(json, errors);

        var jsonWidth = json["width"];

        if (jsonWidth === undefined) {
            jsonWidth = json["size"];

            if (jsonWidth !== undefined) {
                raiseParseError(
                    {
                        error: Enums.ValidationError.Deprecated,
                        message: "The \"Column.size\" property is deprecated and will be removed. Use the \"Column.width\" property instead."
                    },
                    errors
                );
            }
        }

        var invalidWidth = false;

        try {
            this.width = Shared.SizeAndUnit.parse(jsonWidth);
        }
        catch (e) {
            if (typeof jsonWidth === "string" && (jsonWidth === "auto" || jsonWidth === "stretch")) {
                this.width = jsonWidth;
            }
            else {
                invalidWidth = true;
            }
        }

        if (invalidWidth) {
            raiseParseError(
                {
                    error: Enums.ValidationError.InvalidPropertyValue,
                    message: "Invalid column width:" + jsonWidth + " - defaulting to \"auto\""
                },
                errors
            );
        }
    }

    get hasVisibleSeparator(): boolean {
        if (this.parent && this.parent instanceof ColumnSet) {
            return this.separatorElement && !this.parent.isLeftMostElement(this);
        }
        else {
            return false;
        }
    }

    get isStandalone(): boolean {
        return false;
    }
}

export class ColumnSet extends StylableCardElementContainer {
    private _columns: Array<Column> = [];
    private _renderedColumns: Array<Column>;

    protected internalRender(): HTMLElement {
        this._renderedColumns = [];

        if (this._columns.length > 0) {
            // Cache hostConfig to avoid walking the parent hierarchy several times
            let hostConfig = this.hostConfig;

            let element = document.createElement("div");
            element.className = hostConfig.makeCssClassName("ac-columnSet");
            element.style.display = "flex";

            if (AdaptiveCard.useAdvancedCardBottomTruncation) {
                // See comment in Container.internalRender()
                element.style.minHeight = '-webkit-min-content';
            }

            switch (this.horizontalAlignment) {
                case Enums.HorizontalAlignment.Center:
                    element.style.justifyContent = "center";
                    break;
                case Enums.HorizontalAlignment.Right:
                    element.style.justifyContent = "flex-end";
                    break;
                default:
                    element.style.justifyContent = "flex-start";
                    break;
            }

            let totalWeight: number = 0;

            for (let column of this._columns) {
                if (column.width instanceof Shared.SizeAndUnit && (column.width.unit == Enums.SizeUnit.Weight)) {
                    totalWeight += column.width.physicalSize;
                }
            }

            for (let column of this._columns) {
                if (column.width instanceof Shared.SizeAndUnit && column.width.unit == Enums.SizeUnit.Weight && totalWeight > 0) {
                    let computedWeight = 100 / totalWeight * column.width.physicalSize;

                    // Best way to emulate "internal" access I know of
                    column["_computedWeight"] = computedWeight;
                }

                let renderedColumn = column.render();

                if (renderedColumn) {
                    if (this._renderedColumns.length > 0 && column.separatorElement) {
                        column.separatorElement.style.flex = "0 0 auto";

                        Utils.appendChild(element, column.separatorElement);
                    }

                    Utils.appendChild(element, renderedColumn);

                    this._renderedColumns.push(column);
                }
            }

            return this._renderedColumns.length > 0 ? element : null;
        }
        else {
            return null;
        }
    }

    protected truncateOverflow(maxHeight: number): boolean {
        for (let column of this._columns) {
            column['handleOverflow'](maxHeight);
        }

        return true;
    }

    protected undoOverflowTruncation() {
        for (let column of this._columns) {
            column['resetOverflow']();
        }
    }

    protected get isSelectable(): boolean {
        return true;
    }

    toJSON() {
        let result = super.toJSON();

        if (this._columns.length > 0) {
            let columns = [];

            for (let column of this._columns) {
                columns.push(column.toJSON());
            }

            Utils.setProperty(result, "columns", columns);
        }

        Utils.setProperty(result, "bleed", this.bleed);

        return result;
    }

    isFirstElement(element: CardElement): boolean {
        for (var i = 0; i < this._columns.length; i++) {
            if (this._columns[i].isVisible) {
                return this._columns[i] == element;
            }
        }

        return false;
    }

    isBleedingAtTop(): boolean {
        if (this.isBleeding()) {
            return true;
        }

        if (this._renderedColumns && this._renderedColumns.length > 0) {
            for (let column of this._columns) {
                if (column.isBleedingAtTop()) {
                    return true;
                }
            }
        }

        return false;
    }

    isBleedingAtBottom(): boolean {
        if (this.isBleeding()) {
            return true;
        }

        if (this._renderedColumns && this._renderedColumns.length > 0) {
            for (let column of this._columns) {
                if (column.isBleedingAtBottom()) {
                    return true;
                }
            }
        }

        return false;
    }

    getCount(): number {
        return this._columns.length;
    }

    getItemCount(): number {
        return this.getCount();
    }

    getFirstVisibleRenderedItem(): CardElement {
        if (this.renderedElement && this._renderedColumns && this._renderedColumns.length > 0) {
            return this._renderedColumns[0];
        }
        else {
            return null;
        }
    }

    getLastVisibleRenderedItem(): CardElement {
        if (this.renderedElement && this._renderedColumns && this._renderedColumns.length > 0) {
            return this._renderedColumns[this._renderedColumns.length - 1];
        }
        else {
            return null;
        }
    }

    getColumnAt(index: number): Column {
        return this._columns[index];
    }

    getItemAt(index: number): CardElement {
        return this.getColumnAt(index);
    }

    getJsonTypeName(): string {
        return "ColumnSet";
    }

    parse(json: any, errors?: Array<HostConfig.IValidationError>) {
        super.parse(json, errors);

        if (json["columns"] != null) {
            let jsonColumns = json["columns"] as Array<any>;

            this._columns = [];

            for (let i = 0; i < jsonColumns.length; i++) {
                let column = new Column();
                column.setParent(this);
                column.parse(jsonColumns[i], errors);

                this._columns.push(column);
            }
        }

        this.bleed = Utils.getBoolValue(json["bleed"], this.bleed);
    }

    validate(): Array<HostConfig.IValidationError> {
        let result = super.validate();
        let weightedColumns: number = 0;
        let stretchedColumns: number = 0;

        for (var i = 0; i < this._columns.length; i++) {
            if (typeof this._columns[i].width === "number") {
                weightedColumns++;
            }
            else if (this._columns[i].width === "stretch") {
                stretchedColumns++;
            }
        }

        if (weightedColumns > 0 && stretchedColumns > 0) {
            result.push(
                {
                    error: Enums.ValidationError.Hint,
                    message: "It is not recommended to use weighted and stretched columns in the same ColumnSet, because in such a situation stretched columns will always get the minimum amount of space."
                });
        }

        return result;
    }

    addColumn(column: Column) {
        if (!column.parent) {
            this._columns.push(column);

            column.setParent(this);
        }
        else {
            throw new Error("This column already belongs to another ColumnSet.");
        }
    }

    removeItem(item: CardElement): boolean {
        if (item instanceof Column) {
            var itemIndex = this._columns.indexOf(item);

            if (itemIndex >= 0) {
                this._columns.splice(itemIndex, 1);

                item.setParent(null);

                this.updateLayout();

                return true;
            }
        }

        return false;
    }

    indexOf(cardElement: CardElement): number {
        return cardElement instanceof Column ? this._columns.indexOf(cardElement) : -1;
    }

    isLeftMostElement(element: CardElement): boolean {
        return this._columns.indexOf(<Column>element) == 0;
    }

    isRightMostElement(element: CardElement): boolean {
        return this._columns.indexOf(<Column>element) == this._columns.length - 1;
    }

    getActionById(id: string): Action {
        var result: Action = null;

        for (var i = 0; i < this._columns.length; i++) {
            result = this._columns[i].getActionById(id);

            if (result) {
                break;
            }
        }

        return result;
    }

    get bleed(): boolean {
        return this.getBleed();
    }

    set bleed(value: boolean) {
        this.setBleed(value);
    }

    get padding(): Shared.PaddingDefinition {
        return this.getPadding();
    }

    set padding(value: Shared.PaddingDefinition) {
        this.setPadding(value);
    }

    get selectAction(): Action {
        return this.getSelectAction();
    }

    set selectAction(value: Action) {
        this.setSelectAction(value);
    }
}

function raiseImageLoadedEvent(image: Image) {
    let card = image.getRootElement() as AdaptiveCard;
    let onImageLoadedHandler = (card && card.onImageLoaded) ? card.onImageLoaded : AdaptiveCard.onImageLoaded;

    if (onImageLoadedHandler) {
        onImageLoadedHandler(image);
    }
}

function raiseAnchorClickedEvent(element: CardElement, anchor: HTMLAnchorElement): boolean {
    let card = element.getRootElement() as AdaptiveCard;
    let onAnchorClickedHandler = (card && card.onAnchorClicked) ? card.onAnchorClicked : AdaptiveCard.onAnchorClicked;

    return onAnchorClickedHandler != null ? onAnchorClickedHandler(element, anchor) : false;
}

function raiseExecuteActionEvent(action: Action) {
    let card = action.parent.getRootElement() as AdaptiveCard;
    let onExecuteActionHandler = (card && card.onExecuteAction) ? card.onExecuteAction : AdaptiveCard.onExecuteAction;

    if (onExecuteActionHandler) {
        if (action.prepareForExecution()) {
            onExecuteActionHandler(action);
        }
    }
}

function raiseInlineCardExpandedEvent(action: ShowCardAction, isExpanded: boolean) {
    let card = action.parent.getRootElement() as AdaptiveCard;
    let onInlineCardExpandedHandler = (card && card.onInlineCardExpanded) ? card.onInlineCardExpanded : AdaptiveCard.onInlineCardExpanded;

    if (onInlineCardExpandedHandler) {
        onInlineCardExpandedHandler(action, isExpanded);
    }
}

function raiseInputValueChangedEvent(input: Input) {
    let card = input.getRootElement() as AdaptiveCard;
    let onInputValueChangedHandler = (card && card.onInputValueChanged) ? card.onInputValueChanged : AdaptiveCard.onInputValueChanged;

    if (onInputValueChangedHandler) {
        onInputValueChangedHandler(input);
    }
}

function raiseElementVisibilityChangedEvent(element: CardElement, shouldUpdateLayout: boolean = true) {
    let rootElement = element.getRootElement();

    if (shouldUpdateLayout) {
        rootElement.updateLayout();
    }

    let card = rootElement as AdaptiveCard;
    let onElementVisibilityChangedHandler = (card && card.onElementVisibilityChanged) ? card.onElementVisibilityChanged : AdaptiveCard.onElementVisibilityChanged;

    if (onElementVisibilityChangedHandler != null) {
        onElementVisibilityChangedHandler(element);
    }
}

function raiseParseElementEvent(element: CardElement, json: any, errors?: Array<HostConfig.IValidationError>) {
    let card = element.getRootElement() as AdaptiveCard;
    let onParseElementHandler = (card && card.onParseElement) ? card.onParseElement : AdaptiveCard.onParseElement;

    if (onParseElementHandler != null) {
        onParseElementHandler(element, json, errors);
    }
}

function raiseParseActionEvent(action: Action, json: any, errors?: Array<HostConfig.IValidationError>) {
    let card = action.parent ? action.parent.getRootElement() as AdaptiveCard : null;
    let onParseActionHandler = (card && card.onParseAction) ? card.onParseAction : AdaptiveCard.onParseAction;

    if (onParseActionHandler != null) {
        onParseActionHandler(action, json, errors);
    }
}

function raiseParseError(error: HostConfig.IValidationError, errors: Array<HostConfig.IValidationError>) {
    if (errors) {
        errors.push(error);
    }

    if (AdaptiveCard.onParseError != null) {
        AdaptiveCard.onParseError(error);
    }
}

export interface ITypeRegistration<T> {
    typeName: string,
    createInstance: () => T;
}

export abstract class ContainerWithActions extends Container {
    private _actionCollection: ActionCollection;

    protected internalRender(): HTMLElement {
        var element = super.internalRender();

        var renderedActions = this._actionCollection.render(this.hostConfig.actions.actionsOrientation, false);

        if (renderedActions) {
            Utils.appendChild(
                element,
                Utils.renderSeparation(
                    this.hostConfig,
                    {
                        spacing: this.hostConfig.getEffectiveSpacing(this.hostConfig.actions.spacing),
                        lineThickness: null,
                        lineColor: null
                    },
                    Enums.Orientation.Horizontal));
            Utils.appendChild(element, renderedActions);
        }

        if (this.renderIfEmpty) {
            return element;
        }
        else {
            return element.children.length > 0 ? element : null;
        }
    }

    protected getHasExpandedAction(): boolean {
        if (this.renderedActionCount == 0) {
            return false;
        }
        else if (this.renderedActionCount == 1) {
            return this._actionCollection.expandedAction != null && !this.hostConfig.actions.preExpandSingleShowCardAction;
        }
        else {
            return this._actionCollection.expandedAction != null;
        }
    }

    protected get renderedActionCount(): number {
        return this._actionCollection.renderedActionCount;
    }

    protected get renderIfEmpty(): boolean {
        return false;
    }

    constructor() {
        super();

        this._actionCollection = new ActionCollection(this);
    }

    toJSON() {
        let result = super.toJSON();

        Utils.setProperty(result, "actions", this._actionCollection.toJSON());

        return result;
    }

    getActionCount(): number {
        return this._actionCollection.items.length;
    }

    getActionAt(index: number): Action {
        if (index >= 0 && index < this.getActionCount()) {
            return this._actionCollection.items[index];
        }
        else {
            super.getActionAt(index);
        }
    }

    getActionById(id: string): Action {
        var result: Action = this._actionCollection.getActionById(id);

        return result ? result : super.getActionById(id);
    }

    parse(json: any, errors?: Array<HostConfig.IValidationError>) {
        super.parse(json, errors);

        this._actionCollection.parse(json["actions"], errors);
    }

    validate(): Array<HostConfig.IValidationError> {
        var result = super.validate();

        if (this._actionCollection) {
            result = result.concat(this._actionCollection.validate());
        }

        return result;
    }

    isLastElement(element: CardElement): boolean {
        return super.isLastElement(element) && this._actionCollection.items.length == 0;
    }

    addAction(action: Action) {
        this._actionCollection.addAction(action);
    }

    clear() {
        super.clear();

        this._actionCollection.clear();
    }

    getAllInputs(): Array<Input> {
        return super.getAllInputs().concat(this._actionCollection.getAllInputs());
    }

    getResourceInformation(): Array<Shared.IResourceInformation> {
        return super.getResourceInformation().concat(this._actionCollection.getResourceInformation());
    }

    isBleedingAtBottom(): boolean {
        if (this._actionCollection.renderedActionCount == 0) {
            return super.isBleedingAtBottom();
        }
        else {
            if (this._actionCollection.items.length == 1) {
                return this._actionCollection.expandedAction != null && !this.hostConfig.actions.preExpandSingleShowCardAction;
            }
            else {
                return this._actionCollection.expandedAction != null;
            }
        }
    }

    get isStandalone(): boolean {
        return false;
    }
}

export abstract class TypeRegistry<T> {
    private _items: Array<ITypeRegistration<T>> = [];

    private findTypeRegistration(typeName: string): ITypeRegistration<T> {
        for (var i = 0; i < this._items.length; i++) {
            if (this._items[i].typeName === typeName) {
                return this._items[i];
            }
        }

        return null;
    }

    constructor() {
        this.reset();
    }

    clear() {
        this._items = [];
    }

    abstract reset();

    registerType(typeName: string, createInstance: () => T) {
        var registrationInfo = this.findTypeRegistration(typeName);

        if (registrationInfo != null) {
            registrationInfo.createInstance = createInstance;
        }
        else {
            registrationInfo = {
                typeName: typeName,
                createInstance: createInstance
            }

            this._items.push(registrationInfo);
        }
    }

    unregisterType(typeName: string) {
        for (var i = 0; i < this._items.length; i++) {
            if (this._items[i].typeName === typeName) {
                this._items.splice(i, 1);

                return;
            }
        }
    }

    createInstance(typeName: string): T {
        var registrationInfo = this.findTypeRegistration(typeName);

        return registrationInfo ? registrationInfo.createInstance() : null;
    }

    getItemCount(): number {
        return this._items.length;
    }

    getItemAt(index: number): ITypeRegistration<T> {
        return this._items[index];
    }
}

export class ElementTypeRegistry extends TypeRegistry<CardElement> {
    reset() {
        this.clear();

        this.registerType("Container", () => { return new Container(); });
        this.registerType("TextBlock", () => { return new TextBlock(); });
        this.registerType("Image", () => { return new Image(); });
        this.registerType("ImageSet", () => { return new ImageSet(); });
        this.registerType("Media", () => { return new Media(); });
        this.registerType("FactSet", () => { return new FactSet(); });
        this.registerType("ColumnSet", () => { return new ColumnSet(); });
        this.registerType("ActionSet", () => { return new ActionSet(); });
        this.registerType("Input.Text", () => { return new TextInput(); });
        this.registerType("Input.Date", () => { return new DateInput(); });
        this.registerType("Input.Time", () => { return new TimeInput(); });
        this.registerType("Input.Number", () => { return new NumberInput(); });
        this.registerType("Input.ChoiceSet", () => { return new ChoiceSetInput(); });
        this.registerType("Input.Toggle", () => { return new ToggleInput(); });
    }
}

export class ActionTypeRegistry extends TypeRegistry<Action> {
    reset() {
        this.clear();

        this.registerType("Action.OpenUrl", () => { return new OpenUrlAction(); });
        this.registerType("Action.Submit", () => { return new SubmitAction(); });
        this.registerType("Action.ShowCard", () => { return new ShowCardAction(); });
        this.registerType("Action.ToggleVisibility", () => { return new ToggleVisibilityAction(); });
    }
}

export interface IMarkdownProcessingResult {
    didProcess: boolean;
    outputHtml?: any;
}

export class AdaptiveCard extends ContainerWithActions {
    private static currentVersion: HostConfig.Version = new HostConfig.Version(1, 1);

    static useAdvancedTextBlockTruncation: boolean = true;
    static useAdvancedCardBottomTruncation: boolean = false;
    static useMarkdownInRadioButtonAndCheckbox: boolean = true;
    static allowMarkForTextHighlighting: boolean = false;
    static alwaysBleedSeparators: boolean = false;
    static useBuiltInInputValidation: boolean = true;
    static displayInputValidationErrors: boolean = true;

    static readonly elementTypeRegistry = new ElementTypeRegistry();
    static readonly actionTypeRegistry = new ActionTypeRegistry();

    static onAnchorClicked: (element: CardElement, anchor: HTMLAnchorElement) => boolean = null;
    static onExecuteAction: (action: Action) => void = null;
    static onElementVisibilityChanged: (element: CardElement) => void = null;
    static onImageLoaded: (image: Image) => void = null;
    static onInlineCardExpanded: (action: ShowCardAction, isExpanded: boolean) => void = null;
    static onInputValueChanged: (input: Input) => void = null;
    static onParseElement: (element: CardElement, json: any, errors?: Array<HostConfig.IValidationError>) => void = null;
    static onParseAction: (element: Action, json: any, errors?: Array<HostConfig.IValidationError>) => void = null;
    static onParseError: (error: HostConfig.IValidationError) => void = null;
    static onProcessMarkdown: (text: string, result: IMarkdownProcessingResult) => void = null;

    static get processMarkdown(): (text: string) => string {
        throw new Error("The processMarkdown event has been removed. Please update your code and set onProcessMarkdown instead.")
    }

    static set processMarkdown(value: (text: string) => string) {
        throw new Error("The processMarkdown event has been removed. Please update your code and set onProcessMarkdown instead.")
    }

    static applyMarkdown(text: string): IMarkdownProcessingResult {
        let result: IMarkdownProcessingResult = {
            didProcess: false
        };

        if (AdaptiveCard.onProcessMarkdown) {
            AdaptiveCard.onProcessMarkdown(text, result);
        }
        else if (window["markdownit"]) {
            // Check for markdownit
            result.outputHtml = window["markdownit"]().render(text);
            result.didProcess = true;
        } else {
            console.warn("Markdown processing isn't enabled. Please see https://www.npmjs.com/package/adaptivecards#supporting-markdown")
        }

        return result;
    }

    private _cardTypeName?: string = "AdaptiveCard";
    private _fallbackCard: AdaptiveCard = null;

    private isVersionSupported(): boolean {
        if (this.bypassVersionCheck) {
            return true;
        }
        else {
            let unsupportedVersion: boolean =
                !this.version ||
                !this.version.isValid ||
                (AdaptiveCard.currentVersion.major < this.version.major) ||
                (AdaptiveCard.currentVersion.major == this.version.major && AdaptiveCard.currentVersion.minor < this.version.minor);

            return !unsupportedVersion;
        }
    }

    protected getItemsCollectionPropertyName(): string {
        return "body";
    }

    protected internalRender(): HTMLElement {
        var renderedElement = super.internalRender();

        if (AdaptiveCard.useAdvancedCardBottomTruncation) {
            // Unlike containers, the root card element should be allowed to
            // be shorter than its content (otherwise the overflow truncation
            // logic would never get triggered)
            renderedElement.style.minHeight = null;
        }

        return renderedElement;
    }

    protected getHasBackground(): boolean {
        return true;
    }

    protected getDefaultPadding(): Shared.PaddingDefinition {
        return new Shared.PaddingDefinition(
            Enums.Spacing.Padding,
            Enums.Spacing.Padding,
            Enums.Spacing.Padding,
            Enums.Spacing.Padding);
    }

    protected get renderIfEmpty(): boolean {
        return true;
    }

    protected get bypassVersionCheck(): boolean {
        return false;
    }

    protected get allowCustomStyle() {
        return this.hostConfig.adaptiveCard && this.hostConfig.adaptiveCard.allowCustomStyle;
    }

    protected get hasBackground(): boolean {
        return true;
    }

    onAnchorClicked: (element: CardElement, anchor: HTMLAnchorElement) => boolean = null;
    onExecuteAction: (action: Action) => void = null;
    onElementVisibilityChanged: (element: CardElement) => void = null;
    onImageLoaded: (image: Image) => void = null;
    onInlineCardExpanded: (action: ShowCardAction, isExpanded: boolean) => void = null;
    onInputValueChanged: (input: Input) => void = null;
    onParseElement: (element: CardElement, json: any, errors?: Array<HostConfig.IValidationError>) => void = null;
    onParseAction: (element: Action, json: any, errors?: Array<HostConfig.IValidationError>) => void = null;

    version?: HostConfig.Version = new HostConfig.Version(1, 0);
    fallbackText: string;
    speak: string;
    designMode: boolean = false;

    getJsonTypeName(): string {
        return "AdaptiveCard";
    }

    toJSON() {
        let result = super.toJSON();

        Utils.setProperty(result, "$schema", "http://adaptivecards.io/schemas/adaptive-card.json");

        if (!this.bypassVersionCheck && this.version) {
            Utils.setProperty(result, "version", this.version.toString());
        }

        Utils.setProperty(result, "fallbackText", this.fallbackText);
        Utils.setProperty(result, "lang", this.lang);
        Utils.setProperty(result, "speak", this.speak);

        return result;
    }

    validate(): Array<HostConfig.IValidationError> {
        var result: Array<HostConfig.IValidationError> = [];

        if (this._cardTypeName != "AdaptiveCard") {
            result.push(
                {
                    error: Enums.ValidationError.MissingCardType,
                    message: "Invalid or missing card type. Make sure the card's type property is set to \"AdaptiveCard\"."
                });
        }

        if (!this.bypassVersionCheck && !this.version) {
            result.push(
                {
                    error: Enums.ValidationError.PropertyCantBeNull,
                    message: "The version property must be specified."
                });
        }
        else if (!this.isVersionSupported()) {
            result.push(
                {
                    error: Enums.ValidationError.UnsupportedCardVersion,
                    message: "The specified card version (" + this.version + ") is not supported. The maximum supported card version is " + AdaptiveCard.currentVersion
                });
        }

        return result.concat(super.validate());
    }

    parse(json: any, errors?: Array<HostConfig.IValidationError>) {
        this._fallbackCard = null;

        this._cardTypeName = Utils.getStringValue(json["type"]);
        this.speak = Utils.getStringValue(json["speak"]);

        let langId = json["lang"];

        if (langId && typeof langId === "string") {
            try {
                this.lang = langId;
            }
            catch (e) {
                raiseParseError(
                    {
                        error: Enums.ValidationError.InvalidPropertyValue,
                        message: e.message
                    },
                    errors
                );
            }
        }

        this.version = HostConfig.Version.parse(json["version"], errors);

        this.fallbackText = Utils.getStringValue(json["fallbackText"]);

        let fallbackElement = createElementInstance(null, json["fallback"], errors);

        if (fallbackElement) {
            this._fallbackCard = new AdaptiveCard();
            this._fallbackCard.addItem(fallbackElement);
        }

        super.parse(json, errors);
    }

    render(target?: HTMLElement): HTMLElement {
        let renderedCard: HTMLElement;

        if (this.shouldFallback()) {
            if (this._fallbackCard) {
                this._fallbackCard.hostConfig = this.hostConfig;

                renderedCard = this._fallbackCard.render();
            }
            else {
                let errorText = !Utils.isNullOrEmpty(this.fallbackText) ? this.fallbackText : "The card could not be rendered. It is either malformed or uses features not supported by this host.";

                try {
                    let fallbackCard = new AdaptiveCard();
                    fallbackCard.hostConfig = this.hostConfig;
                    fallbackCard.parse(
                        {
                            type: "AdaptiveCard",
                            version: "1.0",
                            body: [
                                {
                                    type: "TextBlock",
                                    text: errorText,
                                    wrap: true
                                }
                            ]
                        });

                    renderedCard = fallbackCard.render();
                }
                catch (e) {
                    renderedCard = document.createElement("div");
                    renderedCard.innerHTML = errorText;
                }
            }
        }
        else {
            renderedCard = super.render();

            if (renderedCard) {
                renderedCard.classList.add(this.hostConfig.makeCssClassName("ac-adaptiveCard"));
                renderedCard.tabIndex = 0;

                if (!Utils.isNullOrEmpty(this.speak)) {
                    renderedCard.setAttribute("aria-label", this.speak);
                }
            }
        }

        if (target) {
            target.appendChild(renderedCard);

            this.updateLayout();
        }

        return renderedCard;
    }

    updateLayout(processChildren: boolean = true) {
        super.updateLayout(processChildren);

        if (AdaptiveCard.useAdvancedCardBottomTruncation && this.isRendered()) {
            var card = this.renderedElement;
            var padding = this.hostConfig.getEffectiveSpacing(Enums.Spacing.Default);

            this['handleOverflow'](card.offsetHeight - padding);
        }
    }

    shouldFallback(): boolean {
        return super.shouldFallback() || !this.isVersionSupported();
    }

    get hasVisibleSeparator(): boolean {
        return false;
    }
}

class InlineAdaptiveCard extends AdaptiveCard {
    protected getDefaultPadding(): Shared.PaddingDefinition {
        return new Shared.PaddingDefinition(
            this.suppressStyle ? Enums.Spacing.None : Enums.Spacing.Padding,
            Enums.Spacing.Padding,
            this.suppressStyle ? Enums.Spacing.None : Enums.Spacing.Padding,
            Enums.Spacing.Padding);
    }

    protected get bypassVersionCheck(): boolean {
        return true;
    }

    protected get defaultStyle(): string {
        if (this.suppressStyle) {
            return Enums.ContainerStyle.Default;
        }
        else {
            return this.hostConfig.actions.showCard.style ? this.hostConfig.actions.showCard.style : Enums.ContainerStyle.Emphasis;
        }
    }

    suppressStyle: boolean = false;

    render(target?: HTMLElement) {
        var renderedCard = super.render(target);
        renderedCard.setAttribute("aria-live", "polite");
        renderedCard.removeAttribute("tabindex");

        return renderedCard;
    }

    getForbiddenActionTypes(): Array<any> {
        return [ShowCardAction];
    }
}

const defaultHostConfig: HostConfig.HostConfig = new HostConfig.HostConfig(
    {
        supportsInteractivity: true,
        spacing: {
            small: 10,
            default: 20,
            medium: 30,
            large: 40,
            extraLarge: 50,
            padding: 20
        },
        separator: {
            lineThickness: 1,
            lineColor: "#EEEEEE"
        },
        fontStyles: {
            default: {
                fontFamily: "'Segoe UI', Tahoma, Geneva, Verdana, sans-serif",
                fontSizes: {
                    small: 12,
                    default: 14,
                    medium: 17,
                    large: 21,
                    extraLarge: 26
                },
                fontWeights: {
                    lighter: 200,
                    default: 400,
                    bolder: 600
                }
            },
            monospace: {
                fontFamily: "'Courier New', Courier, monospace",
                fontSizes: {
                    small: 12,
                    default: 14,
                    medium: 17,
                    large: 21,
                    extraLarge: 26
                },
                fontWeights: {
                    lighter: 200,
                    default: 400,
                    bolder: 600
                }
            }
        },
        imageSizes: {
            small: 40,
            medium: 80,
            large: 160
        },
        containerStyles: {
            default: {
                backgroundColor: "#FFFFFF",
                foregroundColors: {
                    default: {
                        default: "#333333",
                        subtle: "#EE333333"
                    },
                    dark: {
                        default: "#000000",
                        subtle: "#66000000"
                    },
                    light: {
                        default: "#FFFFFF",
                        subtle: "#33000000"
                    },
                    accent: {
                        default: "#2E89FC",
                        subtle: "#882E89FC"
                    },
                    attention: {
                        default: "#cc3300",
                        subtle: "#DDcc3300"
                    },
                    good: {
                        default: "#54a254",
                        subtle: "#DD54a254"
                    },
                    warning: {
                        default: "#e69500",
                        subtle: "#DDe69500"
                    }
                }
            },
            emphasis: {
                backgroundColor: "#08000000",
                foregroundColors: {
                    default: {
                        default: "#333333",
                        subtle: "#EE333333"
                    },
                    dark: {
                        default: "#000000",
                        subtle: "#66000000"
                    },
                    light: {
                        default: "#FFFFFF",
                        subtle: "#33000000"
                    },
                    accent: {
                        default: "#2E89FC",
                        subtle: "#882E89FC"
                    },
                    attention: {
                        default: "#cc3300",
                        subtle: "#DDcc3300"
                    },
                    good: {
                        default: "#54a254",
                        subtle: "#DD54a254"
                    },
                    warning: {
                        default: "#e69500",
                        subtle: "#DDe69500"
                    }
                }
            },
            accent: {
                backgroundColor: "#C7DEF9",
                foregroundColors: {
                    default: {
                        default: "#333333",
                        subtle: "#EE333333"
                    },
                    dark: {
                        default: "#000000",
                        subtle: "#66000000"
                    },
                    light: {
                        default: "#FFFFFF",
                        subtle: "#33000000"
                    },
                    accent: {
                        default: "#2E89FC",
                        subtle: "#882E89FC"
                    },
                    attention: {
                        default: "#cc3300",
                        subtle: "#DDcc3300"
                    },
                    good: {
                        default: "#54a254",
                        subtle: "#DD54a254"
                    },
                    warning: {
                        default: "#e69500",
                        subtle: "#DDe69500"
                    }
                }
            },
            good: {
                backgroundColor: "#CCFFCC",
                foregroundColors: {
                    default: {
                        default: "#333333",
                        subtle: "#EE333333"
                    },
                    dark: {
                        default: "#000000",
                        subtle: "#66000000"
                    },
                    light: {
                        default: "#FFFFFF",
                        subtle: "#33000000"
                    },
                    accent: {
                        default: "#2E89FC",
                        subtle: "#882E89FC"
                    },
                    attention: {
                        default: "#cc3300",
                        subtle: "#DDcc3300"
                    },
                    good: {
                        default: "#54a254",
                        subtle: "#DD54a254"
                    },
                    warning: {
                        default: "#e69500",
                        subtle: "#DDe69500"
                    }
                }
            },
            attention: {
                backgroundColor: "#FFC5B2",
                foregroundColors: {
                    default: {
                        default: "#333333",
                        subtle: "#EE333333"
                    },
                    dark: {
                        default: "#000000",
                        subtle: "#66000000"
                    },
                    light: {
                        default: "#FFFFFF",
                        subtle: "#33000000"
                    },
                    accent: {
                        default: "#2E89FC",
                        subtle: "#882E89FC"
                    },
                    attention: {
                        default: "#cc3300",
                        subtle: "#DDcc3300"
                    },
                    good: {
                        default: "#54a254",
                        subtle: "#DD54a254"
                    },
                    warning: {
                        default: "#e69500",
                        subtle: "#DDe69500"
                    }
                }
            },
            warning: {
                backgroundColor: "#FFE2B2",
                foregroundColors: {
                    default: {
                        default: "#333333",
                        subtle: "#EE333333"
                    },
                    dark: {
                        default: "#000000",
                        subtle: "#66000000"
                    },
                    light: {
                        default: "#FFFFFF",
                        subtle: "#33000000"
                    },
                    accent: {
                        default: "#2E89FC",
                        subtle: "#882E89FC"
                    },
                    attention: {
                        default: "#cc3300",
                        subtle: "#DDcc3300"
                    },
                    good: {
                        default: "#54a254",
                        subtle: "#DD54a254"
                    },
                    warning: {
                        default: "#e69500",
                        subtle: "#DDe69500"
                    }
                }
            }
        },
        actions: {
            maxActions: 5,
            spacing: Enums.Spacing.Default,
            buttonSpacing: 10,
            showCard: {
                actionMode: Enums.ShowCardActionMode.Inline,
                inlineTopMargin: 16
            },
            actionsOrientation: Enums.Orientation.Horizontal,
            actionAlignment: Enums.ActionAlignment.Left
        },
        adaptiveCard: {
            allowCustomStyle: false
        },
        imageSet: {
            imageSize: Enums.Size.Medium,
            maxImageHeight: 100
        },
        factSet: {
            title: {
                color: Enums.TextColor.Default,
                size: Enums.TextSize.Default,
                isSubtle: false,
                weight: Enums.TextWeight.Bolder,
                wrap: true,
                maxWidth: 150,
            },
            value: {
                color: Enums.TextColor.Default,
                size: Enums.TextSize.Default,
                isSubtle: false,
                weight: Enums.TextWeight.Default,
                wrap: true,
            },
            spacing: 10
        }
    });<|MERGE_RESOLUTION|>--- conflicted
+++ resolved
@@ -2506,42 +2506,6 @@
         if (jsonValidation) {
             this.validation.parse(jsonValidation);
         }
-    }
-
-<<<<<<< HEAD
-    render(): HTMLElement {
-        let renderedElement = super.render();
-
-        let hostConfig = this.hostConfig;
-
-        this._outerContainerElement = document.createElement("div");
-        this._outerContainerElement.style.display = "flex";
-        this._outerContainerElement.style.flexDirection = "column";
-
-        let innerContainerElement = document.createElement("div");
-        innerContainerElement.className = hostConfig.makeCssClassName("ac-input-container");
-
-        if (this.validation.necessity == Enums.InputValidationNecessity.RequiredWithVisualCue) {
-            innerContainerElement.classList.add(hostConfig.makeCssClassName("ac-input-required"));
-        }
-
-        innerContainerElement.appendChild(renderedElement);
-
-        this._outerContainerElement.appendChild(innerContainerElement);
-
-        return this._outerContainerElement;
-=======
-    renderSpeech(): string {
-        if (this.speak != null) {
-            return this.speak;
-        }
-
-        if (this.title) {
-            return '<s>' + this.title + '</s>\n';
-        }
-
-        return null;
->>>>>>> 31d05873
     }
 
     getAllInputs(): Array<Input> {
