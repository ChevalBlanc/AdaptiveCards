--- conflicted
+++ resolved
@@ -22,13 +22,8 @@
 		"release": "npm run build && webpack --mode=production && npm run dts"
 	},
 	"dependencies": {
-<<<<<<< HEAD
 		"adaptivecards": "^1.3.0-alpha1",
-		"adaptivecards-controls": "^0.1.7",
-=======
-		"adaptivecards": "^1.2.0",
 		"adaptivecards-controls": "^0.2.0",
->>>>>>> 20eb2f24
 		"clipboard": "^2.0.1",
 		"monaco-editor": "^0.15.6"
 	},
