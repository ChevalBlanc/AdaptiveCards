{
<<<<<<< HEAD
  "name": "adaptivecards-designer",
  "version": "1.0.0",
  "description": "Adaptive Card designer",
  "author": "AdaptiveCards",
  "license": "MIT",
  "main": "lib/app.js",
  "scripts": {
    "clean": "rimraf lib dist",
    "build-all": "cd ../adaptivecards && npm run build && cd ../adaptivecards-designer && npm run build",
    "build": "webpack",
    "prebuild-css": "node-sass ./scss/ -o ./css --output-style expanded",
    "build-css": "postcss ./css/*.css --use autoprefixer --replace --no-map",
    "watch": "webpack --watch",
    "start": "http-server -c-1 -o",
    "test": "echo \"Error: no test specified\" && exit 1",
    "version": "npm run build"
  },
  "devDependencies": {
    "@types/node": "0.0.2",
    "@types/vkbeautify": "^0.99.2",
    "autoprefixer": "^6.7.7",
    "css-loader": "^1.0.0",
    "http-server": "0.9.0",
    "json-loader": "0.5.4",
    "node-sass": "^4.7.2",
    "postcss": "^5.2.18",
    "postcss-cli": "^3.1.1",
    "style-loader": "^0.23.0",
    "ts-loader": "^3.2.0",
    "tslint": "^4.4.2",
    "typescript": "^2.6.2",
    "vkbeautify": "^0.99.3",
    "webpack": "^3.12.0"
  },
  "dependencies": {
    "adaptivecards": "latest",
    "adaptivecards-controls": "latest",
    "clipboard": "^2.0.1",
    "markdown-it": "^8.4.0",
    "monaco-editor": "^0.14.3"
  }
=======
	"name": "adaptivecards-designer",
	"version": "0.1.1",
	"description": "Adaptive Card designer embeddable control",
	"author": "AdaptiveCards",
	"license": "MIT",
	"main": "lib/adaptivecards-designer.js",
	"types": "lib/adaptivecards-designer.d.ts",
	"files": [
		"lib",
		"dist"
	],
	"scripts": {
		"clean": "rimraf build lib dist",
		"prebuild": "tsc",
		"build": "webpack --config webpack.prod.js",
		"watch": "webpack --watch",
		"start": "webpack-dev-server --open --config webpack.dev.js",
		"dts": "dts-generator --name adaptivecards-designer --project . --out dist/adaptivecards-designer.d.ts",
		"lint": "tslint -c tslint.json 'src/**/*.{ts,tsx}'",
		"version": "npm run build && npm test && npm run dts"
	},
	"devDependencies": {
		"@types/jest": "^21.1.8",
		"@types/node": "0.0.2",
		"awesome-typescript-loader": "^5.2.1",
		"babel-jest": "^21.2.0",
		"clean-webpack-plugin": "^0.1.19",
		"copy-webpack-plugin": "^4.6.0",
		"css-loader": "^1.0.0",
		"dts-generator": "^2.1.0",
		"html-webpack-plugin": "^3.2.0",
		"jest": "^21.2.1",
		"json-loader": "0.5.4",
		"mini-css-extract-plugin": "^0.4.4",
		"monaco-editor-webpack-plugin": "^1.5.4",
		"regenerator-runtime": "^0.11.0",
		"style-loader": "^0.23.1",
		"ts-jest": "^21.2.3",
		"tslint": "^4.4.2",
		"typescript": "^3.0.3",
		"typings-for-css-modules-loader": "^1.7.0",
		"webpack": "^4.21.0",
		"webpack-cli": "^3.1.2",
		"webpack-dev-server": "^3.1.9",
		"webpack-merge": "^4.1.4"
	},
	"dependencies": {
		"adaptivecards": "^1.2.0-alpha1",
		"adaptivecards-controls": "^0.1.0",
		"babel-core": "^6.26.3",
		"babel-loader": "^8.0.4",
		"clipboard": "^2.0.1",
		"monaco-editor": "^0.14.3"
	}
>>>>>>> a9e5a0f2
}<|MERGE_RESOLUTION|>--- conflicted
+++ resolved
@@ -1,47 +1,4 @@
 {
-<<<<<<< HEAD
-  "name": "adaptivecards-designer",
-  "version": "1.0.0",
-  "description": "Adaptive Card designer",
-  "author": "AdaptiveCards",
-  "license": "MIT",
-  "main": "lib/app.js",
-  "scripts": {
-    "clean": "rimraf lib dist",
-    "build-all": "cd ../adaptivecards && npm run build && cd ../adaptivecards-designer && npm run build",
-    "build": "webpack",
-    "prebuild-css": "node-sass ./scss/ -o ./css --output-style expanded",
-    "build-css": "postcss ./css/*.css --use autoprefixer --replace --no-map",
-    "watch": "webpack --watch",
-    "start": "http-server -c-1 -o",
-    "test": "echo \"Error: no test specified\" && exit 1",
-    "version": "npm run build"
-  },
-  "devDependencies": {
-    "@types/node": "0.0.2",
-    "@types/vkbeautify": "^0.99.2",
-    "autoprefixer": "^6.7.7",
-    "css-loader": "^1.0.0",
-    "http-server": "0.9.0",
-    "json-loader": "0.5.4",
-    "node-sass": "^4.7.2",
-    "postcss": "^5.2.18",
-    "postcss-cli": "^3.1.1",
-    "style-loader": "^0.23.0",
-    "ts-loader": "^3.2.0",
-    "tslint": "^4.4.2",
-    "typescript": "^2.6.2",
-    "vkbeautify": "^0.99.3",
-    "webpack": "^3.12.0"
-  },
-  "dependencies": {
-    "adaptivecards": "latest",
-    "adaptivecards-controls": "latest",
-    "clipboard": "^2.0.1",
-    "markdown-it": "^8.4.0",
-    "monaco-editor": "^0.14.3"
-  }
-=======
 	"name": "adaptivecards-designer",
 	"version": "0.1.1",
 	"description": "Adaptive Card designer embeddable control",
@@ -96,5 +53,4 @@
 		"clipboard": "^2.0.1",
 		"monaco-editor": "^0.14.3"
 	}
->>>>>>> a9e5a0f2
 }