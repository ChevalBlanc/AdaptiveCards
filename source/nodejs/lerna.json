--- conflicted
+++ resolved
@@ -3,15 +3,6 @@
 	"packages": [
 		"adaptivecards*/**"
 	],
-<<<<<<< HEAD
-	"ignoreChanges": [
-		"**/__tests__/**"
-	],
-	"command": {
-		"publish": {
-			"allowBranch": "master"
-=======
-
 	"command": {
 		"publish": {
 			"allowBranch": "master",
@@ -19,7 +10,6 @@
 				"**/__tests__/**",
 				"*.md"
 			]
->>>>>>> cec33224
 		}
 	}
 }