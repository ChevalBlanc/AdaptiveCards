#include "pch.h"
#include "AdaptiveCardRendererComponent.h"

#include "AdaptiveCard.h"
#include "AdaptiveCardResourceResolvers.h"
#include "AdaptiveActionRendererRegistration.h"
#include "AdaptiveActionSetRenderer.h"
#include "AdaptiveChoiceSetInputRenderer.h"
#include "AdaptiveColumnRenderer.h"
#include "AdaptiveColumnSetRenderer.h"
#include "AdaptiveContainerRenderer.h"
#include "AdaptiveDateInputRenderer.h"
#include "AdaptiveElementRendererRegistration.h"
#include "AdaptiveFactSetRenderer.h"
#include "AdaptiveHostConfig.h"
#include "AdaptiveImageRenderer.h"
#include "AdaptiveImageSetRenderer.h"
#include "AdaptiveMediaRenderer.h"
#include "AdaptiveNumberInputRenderer.h"
#include "AdaptiveOpenUrlActionRenderer.h"
#include "AdaptiveRenderContext.h"
#include "AdaptiveShowCardActionRenderer.h"
#include "AdaptiveSubmitActionRenderer.h"
#include "AdaptiveTextBlockRenderer.h"
#include "AdaptiveTextInputRenderer.h"
#include "AdaptiveTimeInputRenderer.h"
#include "AdaptiveToggleVisibilityActionRenderer.h"
#include "AdaptiveToggleInputRenderer.h"
#include "AsyncOperations.h"
#include "DefaultResourceDictionary.h"
#include "InputValue.h"
#include "RenderedAdaptiveCard.h"
#include "XamlHelpers.h"
#include <windows.foundation.collections.h>
#include <Windows.UI.Xaml.h>
#include <windows.ui.xaml.markup.h>

using namespace concurrency;
using namespace Microsoft::WRL;
using namespace Microsoft::WRL::Wrappers;
using namespace ABI::AdaptiveNamespace;
using namespace ABI::Windows::Data::Json;
using namespace ABI::Windows::Foundation;
using namespace ABI::Windows::Foundation::Collections;
using namespace ABI::Windows::Storage::Streams;
using namespace ABI::Windows::UI;
using namespace ABI::Windows::UI::Core;
using namespace ABI::Windows::UI::Xaml;
using namespace ABI::Windows::UI::Xaml::Controls;
using namespace ABI::Windows::UI::Xaml::Markup;
using namespace ABI::Windows::UI::Xaml::Media;
using namespace ABI::Windows::UI::Xaml::Media::Imaging;

namespace AdaptiveNamespace
{
    HRESULT AdaptiveCardRenderer::RuntimeClassInitialize()
    {
        m_xamlBuilder = std::make_shared<XamlBuilder>();
        RETURN_IF_FAILED(MakeAndInitialize<AdaptiveElementRendererRegistration>(&m_elementRendererRegistration));
<<<<<<< HEAD
        RETURN_IF_FAILED(RegisterDefaultElementRenderers());
=======
        RETURN_IF_FAILED(RegisterDefaultElementRenderers(m_elementRendererRegistration, m_xamlBuilder));
        RETURN_IF_FAILED(MakeAndInitialize<AdaptiveActionRendererRegistration>(&m_actionRendererRegistration));
        RETURN_IF_FAILED(RegisterDefaultActionRenderers(m_actionRendererRegistration));
>>>>>>> b74f6c1a
        RETURN_IF_FAILED(MakeAndInitialize<AdaptiveHostConfig>(&m_hostConfig));
        InitializeDefaultResourceDictionary();
        UpdateActionSentimentResourceDictionary();
        return MakeAndInitialize<AdaptiveCardResourceResolvers>(&m_resourceResolvers);
    }

    HRESULT AdaptiveCardRenderer::put_OverrideStyles(_In_ ABI::Windows::UI::Xaml::IResourceDictionary* overrideDictionary)
    {
        m_overrideDictionary = overrideDictionary;
        return SetMergedDictionary();
    }

    HRESULT AdaptiveCardRenderer::get_OverrideStyles(_COM_Outptr_ ABI::Windows::UI::Xaml::IResourceDictionary** overrideDictionary)
    {
        return m_overrideDictionary.CopyTo(overrideDictionary);
    }

    HRESULT AdaptiveCardRenderer::put_HostConfig(_In_ IAdaptiveHostConfig* hostConfig)
    {
        m_hostConfig = hostConfig;
        UpdateActionSentimentResourceDictionary();
        return S_OK;
    }

    HRESULT AdaptiveCardRenderer::get_HostConfig(_COM_Outptr_ IAdaptiveHostConfig** hostConfig)
    {
        return m_hostConfig.CopyTo(hostConfig);
    }

    HRESULT AdaptiveCardRenderer::SetFixedDimensions(UINT32 desiredWidth, UINT32 desiredHeight)
    {
        m_explicitDimensions = true;
        m_desiredWidth = desiredWidth;
        m_desiredHeight = desiredHeight;

        return S_OK;
    }

    HRESULT AdaptiveCardRenderer::ResetFixedDimensions()
    {
        m_explicitDimensions = false;
        return S_OK;
    }

    HRESULT AdaptiveCardRenderer::RenderAdaptiveCard(_In_ IAdaptiveCard* adaptiveCard, _COM_Outptr_ IRenderedAdaptiveCard** result)
    {
        ComPtr<::AdaptiveNamespace::RenderedAdaptiveCard> renderedCard;
        RETURN_IF_FAILED(MakeAndInitialize<::AdaptiveNamespace::RenderedAdaptiveCard>(&renderedCard));
        renderedCard->SetOriginatingCard(adaptiveCard);
        renderedCard->SetOriginatingHostConfig(m_hostConfig.Get());

        if (adaptiveCard)
        {
            ComPtr<IFrameworkElement> xamlTreeRoot;

            if (m_explicitDimensions)
            {
                RETURN_IF_FAILED(m_xamlBuilder->SetFixedDimensions(m_desiredWidth, m_desiredHeight));
            }

            ComPtr<AdaptiveRenderContext> renderContext;
            RETURN_IF_FAILED(MakeAndInitialize<AdaptiveRenderContext>(&renderContext,
                                                                      m_hostConfig.Get(),
                                                                      m_elementRendererRegistration.Get(),
                                                                      m_actionRendererRegistration.Get(),
                                                                      m_resourceResolvers.Get(),
                                                                      m_mergedResourceDictionary.Get(),
                                                                      m_actionSentimentResourceDictionary.Get(),
                                                                      renderedCard.Get()));

            // This path is used for synchronous Xaml card rendering, so we don't want
            // to manually download the image assets and instead just want xaml to do
            // that automatically
            m_xamlBuilder->SetEnableXamlImageHandling(true);
            try
            {
                AdaptiveNamespace::XamlBuilder::BuildXamlTreeFromAdaptiveCard(adaptiveCard, &xamlTreeRoot, renderContext.Get(), m_xamlBuilder);
                renderedCard->SetFrameworkElement(xamlTreeRoot.Get());
            }
            catch (...)
            {
                RETURN_IF_FAILED(renderContext->AddError(
                    ABI::AdaptiveNamespace::ErrorStatusCode::RenderFailed,
                    HStringReference(L"An unrecoverable error was encountered while rendering the card").Get()));
                renderedCard->SetFrameworkElement(nullptr);
            }
        }
        *result = renderedCard.Detach();
        return S_OK;
    }

    HRESULT AdaptiveCardRenderer::RenderCardAsXamlAsync(_In_ IAdaptiveCard* adaptiveCard,
                                                        _COM_Outptr_ IAsyncOperation<ABI::AdaptiveNamespace::RenderedAdaptiveCard*>** result)
    {
        *result = Make<RenderCardAsXamlAsyncOperation>(adaptiveCard, this).Detach();
        return S_OK;
    }

    HRESULT AdaptiveCardRenderer::RenderAdaptiveCardFromJsonString(_In_ HSTRING adaptiveJson,
                                                                   _COM_Outptr_ IRenderedAdaptiveCard** result)
    {
        ComPtr<::AdaptiveNamespace::RenderedAdaptiveCard> renderedCard;
        RETURN_IF_FAILED(MakeAndInitialize<::AdaptiveNamespace::RenderedAdaptiveCard>(&renderedCard));

        ComPtr<IAdaptiveCardParseResult> adaptiveCardParseResult;
        RETURN_IF_FAILED(CreateAdaptiveCardFromJsonString(adaptiveJson, &adaptiveCardParseResult));
        ComPtr<IAdaptiveCard> parsedCard;
        RETURN_IF_FAILED(adaptiveCardParseResult->get_AdaptiveCard(&parsedCard));
        if (parsedCard == nullptr)
        {
            ComPtr<IVector<AdaptiveError*>> renderResultErrors;
            RETURN_IF_FAILED(renderedCard->get_Errors(&renderResultErrors));
            ComPtr<IVector<AdaptiveError*>> parseErrors;
            RETURN_IF_FAILED(adaptiveCardParseResult->get_Errors(&parseErrors));
            XamlHelpers::IterateOverVector<AdaptiveError, IAdaptiveError>(parseErrors.Get(), [&](IAdaptiveError* error) {
                ComPtr<IAdaptiveError> localError(error);
                return renderResultErrors->Append(localError.Get());
            });
            *result = renderedCard.Detach();
            return S_OK;
        }
        else
        {
            ComPtr<IAdaptiveCard> adaptiveCard;
            RETURN_IF_FAILED(adaptiveCardParseResult->get_AdaptiveCard(&adaptiveCard));
            return RenderAdaptiveCard(adaptiveCard.Get(), result);
        }
    }

    HRESULT AdaptiveCardRenderer::RenderAdaptiveCardFromJson(_In_ IJsonObject* adaptiveJson,
                                                             _COM_Outptr_ IRenderedAdaptiveCard** result)
    {
        HString adaptiveJsonAsHstring;
        RETURN_IF_FAILED(JsonObjectToHString(adaptiveJson, adaptiveJsonAsHstring.GetAddressOf()));
        return RenderAdaptiveCardFromJsonString(adaptiveJsonAsHstring.Get(), result);
    }

    HRESULT AdaptiveCardRenderer::RenderAdaptiveJsonAsXamlAsync(_In_ HSTRING adaptiveJson,
                                                                _COM_Outptr_ IAsyncOperation<ABI::AdaptiveNamespace::RenderedAdaptiveCard*>** result)
    {
        ComPtr<IAdaptiveCardParseResult> adaptiveCardParseResult;
        RETURN_IF_FAILED(CreateAdaptiveCardFromJsonString(adaptiveJson, &adaptiveCardParseResult));

        ComPtr<IAdaptiveCard> adaptiveCard;
        RETURN_IF_FAILED(adaptiveCardParseResult->get_AdaptiveCard(&adaptiveCard));
        return RenderCardAsXamlAsync(adaptiveCard.Get(), result);
    }

    HRESULT AdaptiveCardRenderer::CreateAdaptiveCardFromJsonString(_In_ HSTRING adaptiveJson,
                                                                   _COM_Outptr_ ABI::AdaptiveNamespace::IAdaptiveCardParseResult** parseResult)
    {
        ComPtr<IAdaptiveCardStatics> adaptiveCardStatics;
        RETURN_IF_FAILED(MakeAndInitialize<AdaptiveCardStaticsImpl>(&adaptiveCardStatics));
        return adaptiveCardStatics->FromJsonString(adaptiveJson, parseResult);
    }

    IAdaptiveHostConfig* AdaptiveCardRenderer::GetHostConfig() { return m_hostConfig.Get(); }

    HRESULT AdaptiveCardRenderer::get_ResourceResolvers(_COM_Outptr_ IAdaptiveCardResourceResolvers** value)
    {
        return m_resourceResolvers.CopyTo(value);
    }

    ComPtr<IResourceDictionary> AdaptiveCardRenderer::GetMergedDictionary() { return m_mergedResourceDictionary; }

    ComPtr<IResourceDictionary> AdaptiveCardRenderer::GetActionSentimentResourceDictionary()
    {
        return m_actionSentimentResourceDictionary;
    }

    bool AdaptiveCardRenderer::GetFixedDimensions(_Out_ UINT32* width, _Out_ UINT32* height)
    {
        *width = 0;
        *height = 0;

        if (m_explicitDimensions)
        {
            *width = m_desiredWidth;
            *height = m_desiredHeight;
        }

        return m_explicitDimensions;
    }

    HRESULT AdaptiveCardRenderer::get_ElementRenderers(_COM_Outptr_ IAdaptiveElementRendererRegistration** value)
    {
        return m_elementRendererRegistration.CopyTo(value);
    }

    HRESULT AdaptiveCardRenderer::get_ActionRenderers(_COM_Outptr_ IAdaptiveActionRendererRegistration** value)
    {
        return m_actionRendererRegistration.CopyTo(value);
    }

    void AdaptiveCardRenderer::InitializeDefaultResourceDictionary()
    {
        ComPtr<IXamlReaderStatics> xamlReaderStatics;
        THROW_IF_FAILED(RoGetActivationFactory(HStringReference(RuntimeClass_Windows_UI_Xaml_Markup_XamlReader).Get(),
                                               __uuidof(IXamlReaderStatics),
                                               reinterpret_cast<void**>(xamlReaderStatics.GetAddressOf())));

        ComPtr<IInspectable> resourceDictionaryInspectable;
        THROW_IF_FAILED(xamlReaderStatics->Load(HStringReference(c_defaultResourceDictionary).Get(), &resourceDictionaryInspectable));
        ComPtr<IResourceDictionary> resourceDictionary;
        THROW_IF_FAILED(resourceDictionaryInspectable.As(&resourceDictionary));

        m_mergedResourceDictionary = resourceDictionary;
        m_defaultResourceDictionary = resourceDictionary;

        ComPtr<IInspectable> actionSentimentResourceDictionaryInspectable;
        THROW_IF_FAILED(xamlReaderStatics->Load(HStringReference(c_defaultActionSentimentResourceDictionary).Get(),
                                                &actionSentimentResourceDictionaryInspectable));
        ComPtr<IResourceDictionary> actionSentimentResourceDictionary;
        THROW_IF_FAILED(actionSentimentResourceDictionaryInspectable.As(&actionSentimentResourceDictionary));

        m_actionSentimentResourceDictionary = actionSentimentResourceDictionary;
    }

    void AdaptiveCardRenderer::UpdateActionSentimentResourceDictionary()
    {
        ABI::Windows::UI::Color accentColor;
        THROW_IF_FAILED(GetColorFromAdaptiveColor(m_hostConfig.Get(),
                                                  ABI::AdaptiveNamespace::ForegroundColor_Accent,
                                                  ABI::AdaptiveNamespace::ContainerStyle_Default,
                                                  false /* isSubtle */,
                                                  &accentColor));

        ABI::Windows::UI::Color attentionColor;
        THROW_IF_FAILED(GetColorFromAdaptiveColor(m_hostConfig.Get(),
                                                  ABI::AdaptiveNamespace::ForegroundColor_Attention,
                                                  ABI::AdaptiveNamespace::ContainerStyle_Default,
                                                  false /* isSubtle */,
                                                  &attentionColor));

        ABI::Windows::UI::Color lighterAccentColor = GenerateLighterColor(accentColor);
        ABI::Windows::UI::Color lighterAttentionColor = GenerateLighterColor(attentionColor);

        ComPtr<IBrush> accentColorBrush = XamlBuilder::GetSolidColorBrush(accentColor);
        THROW_IF_FAILED(XamlBuilder::TryInsertResourceToResourceDictionaries(m_actionSentimentResourceDictionary.Get(),
                                                                             L"Adaptive.Action.Positive.Button.Static.Background",
                                                                             accentColorBrush.Get()));

        ComPtr<IBrush> lightAccentColorBrush = XamlBuilder::GetSolidColorBrush(lighterAccentColor);
        THROW_IF_FAILED(XamlBuilder::TryInsertResourceToResourceDictionaries(m_actionSentimentResourceDictionary.Get(),
                                                                             L"Adaptive.Action.Positive.Button.MouseOver.Background",
                                                                             lightAccentColorBrush.Get()));

        ComPtr<IBrush> attentionColorBrush = XamlBuilder::GetSolidColorBrush(attentionColor);
        THROW_IF_FAILED(XamlBuilder::TryInsertResourceToResourceDictionaries(m_actionSentimentResourceDictionary.Get(),
                                                                             L"Adaptive.Action.Destructive.Button.Foreground",
                                                                             attentionColorBrush.Get()));

        ComPtr<IBrush> lightAttentionColorBrush = XamlBuilder::GetSolidColorBrush(lighterAttentionColor);
        THROW_IF_FAILED(XamlBuilder::TryInsertResourceToResourceDictionaries(m_actionSentimentResourceDictionary.Get(),
                                                                             L"Adaptive.Action.Destructive.Button.MouseOver.Foreground",
                                                                             lightAttentionColorBrush.Get()));
    }

    HRESULT AdaptiveCardRenderer::SetMergedDictionary()
    {
        if (m_overrideDictionary != nullptr)
        {
            m_mergedResourceDictionary = m_overrideDictionary;
            ComPtr<IVector<ResourceDictionary*>> mergedDictionaries;
            RETURN_IF_FAILED(m_mergedResourceDictionary->get_MergedDictionaries(&mergedDictionaries));
            RETURN_IF_FAILED(mergedDictionaries->Append(m_defaultResourceDictionary.Get()));
        }
        return S_OK;
    }

    HRESULT AdaptiveCardRenderer::RegisterDefaultElementRenderers()
    {
        RETURN_IF_FAILED(m_elementRendererRegistration->Set(HStringReference(L"ActionSet").Get(),
                                                            Make<AdaptiveActionSetRenderer>().Get()));
        RETURN_IF_FAILED(
            m_elementRendererRegistration->Set(HStringReference(L"Column").Get(), Make<AdaptiveColumnRenderer>().Get()));
        RETURN_IF_FAILED(m_elementRendererRegistration->Set(HStringReference(L"ColumnSet").Get(),
                                                            Make<AdaptiveColumnSetRenderer>().Get()));
        RETURN_IF_FAILED(m_elementRendererRegistration->Set(HStringReference(L"Container").Get(),
                                                            Make<AdaptiveContainerRenderer>().Get()));
        RETURN_IF_FAILED(m_elementRendererRegistration->Set(HStringReference(L"FactSet").Get(),
                                                            Make<AdaptiveFactSetRenderer>().Get()));
        RETURN_IF_FAILED(m_elementRendererRegistration->Set(HStringReference(L"Image").Get(),
                                                            Make<AdaptiveImageRenderer>(m_xamlBuilder).Get()));
        RETURN_IF_FAILED(m_elementRendererRegistration->Set(HStringReference(L"ImageSet").Get(),
                                                            Make<AdaptiveImageSetRenderer>().Get()));
        RETURN_IF_FAILED(m_elementRendererRegistration->Set(HStringReference(L"Input.ChoiceSet").Get(),
                                                            Make<AdaptiveChoiceSetInputRenderer>().Get()));
        RETURN_IF_FAILED(m_elementRendererRegistration->Set(HStringReference(L"Input.Date").Get(),
                                                            Make<AdaptiveDateInputRenderer>().Get()));
        RETURN_IF_FAILED(m_elementRendererRegistration->Set(HStringReference(L"Input.Number").Get(),
                                                            Make<AdaptiveNumberInputRenderer>().Get()));
        RETURN_IF_FAILED(m_elementRendererRegistration->Set(HStringReference(L"Input.Text").Get(),
                                                            Make<AdaptiveTextInputRenderer>().Get()));
        RETURN_IF_FAILED(m_elementRendererRegistration->Set(HStringReference(L"Input.Time").Get(),
                                                            Make<AdaptiveTimeInputRenderer>().Get()));
        RETURN_IF_FAILED(m_elementRendererRegistration->Set(HStringReference(L"Input.Toggle").Get(),
                                                            Make<AdaptiveToggleInputRenderer>().Get()));
        RETURN_IF_FAILED(
            m_elementRendererRegistration->Set(HStringReference(L"Media").Get(), Make<AdaptiveMediaRenderer>().Get()));
        RETURN_IF_FAILED(m_elementRendererRegistration->Set(HStringReference(L"TextBlock").Get(),
                                                            Make<AdaptiveTextBlockRenderer>().Get()));
        return S_OK;
    }

    std::shared_ptr<XamlBuilder> AdaptiveCardRenderer::GetXamlBuilder() { return m_xamlBuilder; }
}<|MERGE_RESOLUTION|>--- conflicted
+++ resolved
@@ -57,13 +57,9 @@
     {
         m_xamlBuilder = std::make_shared<XamlBuilder>();
         RETURN_IF_FAILED(MakeAndInitialize<AdaptiveElementRendererRegistration>(&m_elementRendererRegistration));
-<<<<<<< HEAD
-        RETURN_IF_FAILED(RegisterDefaultElementRenderers());
-=======
         RETURN_IF_FAILED(RegisterDefaultElementRenderers(m_elementRendererRegistration, m_xamlBuilder));
         RETURN_IF_FAILED(MakeAndInitialize<AdaptiveActionRendererRegistration>(&m_actionRendererRegistration));
         RETURN_IF_FAILED(RegisterDefaultActionRenderers(m_actionRendererRegistration));
->>>>>>> b74f6c1a
         RETURN_IF_FAILED(MakeAndInitialize<AdaptiveHostConfig>(&m_hostConfig));
         InitializeDefaultResourceDictionary();
         UpdateActionSentimentResourceDictionary();
