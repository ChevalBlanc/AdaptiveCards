#pragma once

#include "AdaptiveCards.Rendering.Uwp.h"
#include "Enums.h"
#include "TextBlock.h"
#include "AdaptiveCardElement.h"

namespace AdaptiveNamespace
{
    class DECLSPEC_UUID("0c87566c-a58c-4332-8b3b-79c9714074f6") AdaptiveTextBlock
        : public Microsoft::WRL::RuntimeClass<Microsoft::WRL::RuntimeClassFlags<Microsoft::WRL::RuntimeClassType::WinRtClassicComMix>,
                                              ABI::AdaptiveNamespace::IAdaptiveTextBlock,
                                              ABI::AdaptiveNamespace::IAdaptiveCardElement,
                                              Microsoft::WRL::CloakedIid<ITypePeek>,
                                              Microsoft::WRL::CloakedIid<AdaptiveNamespace::AdaptiveCardElementBase>>
    {
        AdaptiveRuntime(AdaptiveTextBlock);

    public:
        HRESULT RuntimeClassInitialize() noexcept;
        HRESULT RuntimeClassInitialize(const std::shared_ptr<AdaptiveSharedNamespace::TextBlock>& sharedTextBlock);

        // IAdaptiveTextBlock
        IFACEMETHODIMP get_Text(_Outptr_ HSTRING* text);
        IFACEMETHODIMP put_Text(_In_ HSTRING text);

        IFACEMETHODIMP get_Size(_Out_ ABI::AdaptiveNamespace::TextSize* textSize);
        IFACEMETHODIMP put_Size(ABI::AdaptiveNamespace::TextSize textSize);

        IFACEMETHODIMP get_Weight(_Out_ ABI::AdaptiveNamespace::TextWeight* textWeight);
        IFACEMETHODIMP put_Weight(ABI::AdaptiveNamespace::TextWeight textWeight);

        IFACEMETHODIMP get_Color(_Out_ ABI::AdaptiveNamespace::ForegroundColor* textColor);
        IFACEMETHODIMP put_Color(ABI::AdaptiveNamespace::ForegroundColor textColor);

        IFACEMETHODIMP get_Wrap(_Out_ boolean* wrap);
        IFACEMETHODIMP put_Wrap(boolean wrap);

        IFACEMETHODIMP get_IsSubtle(_Out_ boolean* isSubtle);
        IFACEMETHODIMP put_IsSubtle(boolean isSubtle);

        IFACEMETHODIMP get_MaxLines(_Out_ UINT32* value);
        IFACEMETHODIMP put_MaxLines(UINT32 value);

<<<<<<< HEAD
        IFACEMETHODIMP get_HorizontalAlignment(_Out_ ABI::AdaptiveNamespace::HorizontalAlignment* HorizontalAlignment);
        IFACEMETHODIMP put_HorizontalAlignment(_In_ ABI::AdaptiveNamespace::HorizontalAlignment HorizontalAlignment);
=======
        IFACEMETHODIMP get_HorizontalAlignment(_Out_ ABI::AdaptiveNamespace::HAlignment* hAlignment);
        IFACEMETHODIMP put_HorizontalAlignment(ABI::AdaptiveNamespace::HAlignment hAlignment);
>>>>>>> 828bfe97

        IFACEMETHODIMP get_Language(_Outptr_ HSTRING* language);
        IFACEMETHODIMP put_Language(_In_ HSTRING language);

        IFACEMETHODIMP get_FontStyle(_Out_ ABI::AdaptiveNamespace::FontStyle* style);
        IFACEMETHODIMP put_FontStyle(ABI::AdaptiveNamespace::FontStyle style);

        // IAdaptiveCardElement
        IFACEMETHODIMP get_ElementType(_Out_ ABI::AdaptiveNamespace::ElementType* elementType);

        IFACEMETHODIMP get_Spacing(_Out_ ABI::AdaptiveNamespace::Spacing* spacing)
        {
            return AdaptiveCardElementBase::get_Spacing(spacing);
        }
        IFACEMETHODIMP put_Spacing(ABI::AdaptiveNamespace::Spacing spacing)
        {
            return AdaptiveCardElementBase::put_Spacing(spacing);
        }

        IFACEMETHODIMP get_Separator(_Out_ boolean* separator)
        {
            return AdaptiveCardElementBase::get_Separator(separator);
        }
        IFACEMETHODIMP put_Separator(boolean separator) { return AdaptiveCardElementBase::put_Separator(separator); }

        IFACEMETHODIMP get_IsVisible(_Out_ boolean* isVisible)
        {
            return AdaptiveCardElementBase::get_IsVisible(isVisible);
        }
        IFACEMETHODIMP put_IsVisible(boolean isVisible) { return AdaptiveCardElementBase::put_IsVisible(isVisible); }

        IFACEMETHODIMP get_Id(_Outptr_ HSTRING* id) { return AdaptiveCardElementBase::get_Id(id); }
        IFACEMETHODIMP put_Id(_In_ HSTRING id) { return AdaptiveCardElementBase::put_Id(id); }

        IFACEMETHODIMP get_ElementTypeString(_Outptr_ HSTRING* value)
        {
            return AdaptiveCardElementBase::get_ElementTypeString(value);
        }

        IFACEMETHODIMP get_AdditionalProperties(_COM_Outptr_ ABI::Windows::Data::Json::IJsonObject** result)
        {
            return AdaptiveCardElementBase::get_AdditionalProperties(result);
        }
        IFACEMETHODIMP put_AdditionalProperties(_In_ ABI::Windows::Data::Json::IJsonObject* value)
        {
            return AdaptiveCardElementBase::put_AdditionalProperties(value);
        }

        IFACEMETHODIMP ToJson(_COM_Outptr_ ABI::Windows::Data::Json::IJsonObject** result)
        {
            return AdaptiveCardElementBase::ToJson(result);
        }

        virtual HRESULT GetSharedModel(std::shared_ptr<AdaptiveSharedNamespace::BaseCardElement>& sharedModel) override;

        IFACEMETHODIMP get_Height(_Out_ ABI::AdaptiveNamespace::HeightType* height)
        {
            return AdaptiveCardElementBase::get_Height(height);
        }
        IFACEMETHODIMP put_Height(ABI::AdaptiveNamespace::HeightType height)
        {
            return AdaptiveCardElementBase::put_Height(height);
        }

        // ITypePeek method
        void* PeekAt(REFIID riid) override { return PeekHelper(riid, this); }

    private:
        boolean m_wrap;
        boolean m_subtle;
        UINT32 m_maxLines;
        Microsoft::WRL::Wrappers::HString m_text;
        Microsoft::WRL::Wrappers::HString m_language;
        ABI::AdaptiveNamespace::FontStyle m_fontStyle;
        ABI::AdaptiveNamespace::TextSize m_textSize;
        ABI::AdaptiveNamespace::TextWeight m_textWeight;
        ABI::AdaptiveNamespace::ForegroundColor m_foregroundColor;
        ABI::AdaptiveNamespace::HorizontalAlignment m_horizontalAlignment;
    };

    ActivatableClass(AdaptiveTextBlock);
}<|MERGE_RESOLUTION|>--- conflicted
+++ resolved
@@ -42,13 +42,8 @@
         IFACEMETHODIMP get_MaxLines(_Out_ UINT32* value);
         IFACEMETHODIMP put_MaxLines(UINT32 value);
 
-<<<<<<< HEAD
         IFACEMETHODIMP get_HorizontalAlignment(_Out_ ABI::AdaptiveNamespace::HorizontalAlignment* HorizontalAlignment);
-        IFACEMETHODIMP put_HorizontalAlignment(_In_ ABI::AdaptiveNamespace::HorizontalAlignment HorizontalAlignment);
-=======
-        IFACEMETHODIMP get_HorizontalAlignment(_Out_ ABI::AdaptiveNamespace::HAlignment* hAlignment);
-        IFACEMETHODIMP put_HorizontalAlignment(ABI::AdaptiveNamespace::HAlignment hAlignment);
->>>>>>> 828bfe97
+        IFACEMETHODIMP put_HorizontalAlignment(ABI::AdaptiveNamespace::HorizontalAlignment HorizontalAlignment);
 
         IFACEMETHODIMP get_Language(_Outptr_ HSTRING* language);
         IFACEMETHODIMP put_Language(_In_ HSTRING language);
