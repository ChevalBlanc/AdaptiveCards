#pragma once

#include "AdaptiveCards.Rendering.Uwp.h"
#include "ImageLoadTracker.h"
#include "IXamlBuilderListener.h"
#include "IImageLoadTrackerListener.h"
#include <windows.storage.h>
#include "InputValue.h"
#include "RenderedAdaptiveCard.h"
#include "AdaptiveRenderContext.h"

namespace AdaptiveNamespace
{
    class AdaptiveCardRenderer;

    class XamlBuilder
        : public Microsoft::WRL::RuntimeClass<Microsoft::WRL::RuntimeClassFlags<Microsoft::WRL::RuntimeClassType::WinRtClassicComMix>, Microsoft::WRL::FtmBase, AdaptiveNamespace::IImageLoadTrackerListener>
    {
        AdaptiveRuntimeStringClass(XamlBuilder);

    public:
        XamlBuilder();

        // IImageLoadTrackerListener
        STDMETHODIMP AllImagesLoaded();
        STDMETHODIMP ImagesLoadingHadError();

        void BuildXamlTreeFromAdaptiveCard(
            _In_ ABI::AdaptiveNamespace::IAdaptiveCard* adaptiveCard,
            _Outptr_ ABI::Windows::UI::Xaml::IFrameworkElement** xamlTreeRoot,
            _In_ AdaptiveNamespace::AdaptiveCardRenderer* renderer,
            _In_ AdaptiveNamespace::AdaptiveRenderContext* renderContext,
            boolean isOuterCard = true,
            ABI::AdaptiveNamespace::ContainerStyle defaultContainerStyle = ABI::AdaptiveNamespace::ContainerStyle::Default);
        HRESULT AddListener(_In_ IXamlBuilderListener* listener) noexcept;
        HRESULT RemoveListener(_In_ IXamlBuilderListener* listener) noexcept;
        HRESULT SetFixedDimensions(UINT width, UINT height) noexcept;
        HRESULT SetEnableXamlImageHandling(bool enableXamlImageHandling) noexcept;

        void BuildImage(_In_ ABI::AdaptiveNamespace::IAdaptiveCardElement* adaptiveCardElement,
                        _In_ ABI::AdaptiveNamespace::IAdaptiveRenderContext* renderContext,
                        _In_ ABI::AdaptiveNamespace::IAdaptiveRenderArgs* renderArgs,
                        _Outptr_ ABI::Windows::UI::Xaml::IUIElement** imageControl);

        static void BuildTextBlock(_In_ ABI::AdaptiveNamespace::IAdaptiveCardElement* adaptiveCardElement,
                                   _In_ ABI::AdaptiveNamespace::IAdaptiveRenderContext* renderContext,
                                   _In_ ABI::AdaptiveNamespace::IAdaptiveRenderArgs* renderArgs,
                                   _Outptr_ ABI::Windows::UI::Xaml::IUIElement** textBlockControl);
        void BuildContainer(_In_ ABI::AdaptiveNamespace::IAdaptiveCardElement* adaptiveCardElement,
                                   _In_ ABI::AdaptiveNamespace::IAdaptiveRenderContext* renderContext,
                                   _In_ ABI::AdaptiveNamespace::IAdaptiveRenderArgs* renderArgs,
                                   _Outptr_ ABI::Windows::UI::Xaml::IUIElement** containerControl);
        void BuildColumn(_In_ ABI::AdaptiveNamespace::IAdaptiveCardElement* adaptiveCardElement,
                                _In_ ABI::AdaptiveNamespace::IAdaptiveRenderContext* renderContext,
                                _In_ ABI::AdaptiveNamespace::IAdaptiveRenderArgs* renderArgs,
                                _Outptr_ ABI::Windows::UI::Xaml::IUIElement** columnControl);
        static void BuildColumnSet(_In_ ABI::AdaptiveNamespace::IAdaptiveCardElement* adaptiveCardElement,
                                   _In_ ABI::AdaptiveNamespace::IAdaptiveRenderContext* renderContext,
                                   _In_ ABI::AdaptiveNamespace::IAdaptiveRenderArgs* renderArgs,
                                   _Outptr_ ABI::Windows::UI::Xaml::IUIElement** columnSetControl);
        static void BuildFactSet(_In_ ABI::AdaptiveNamespace::IAdaptiveCardElement* adaptiveCardElement,
                                 _In_ ABI::AdaptiveNamespace::IAdaptiveRenderContext* renderContext,
                                 _In_ ABI::AdaptiveNamespace::IAdaptiveRenderArgs* renderArgs,
                                 _Outptr_ ABI::Windows::UI::Xaml::IUIElement** factSetControl);
        static void BuildImageSet(_In_ ABI::AdaptiveNamespace::IAdaptiveCardElement* adaptiveCardElement,
                                  _In_ ABI::AdaptiveNamespace::IAdaptiveRenderContext* renderContext,
                                  _In_ ABI::AdaptiveNamespace::IAdaptiveRenderArgs* renderArgs,
                                  _Outptr_ ABI::Windows::UI::Xaml::IUIElement** imageSetControl);
        static void BuildChoiceSetInput(_In_ ABI::AdaptiveNamespace::IAdaptiveCardElement* adaptiveCardElement,
                                        _In_ ABI::AdaptiveNamespace::IAdaptiveRenderContext* renderContext,
                                        _In_ ABI::AdaptiveNamespace::IAdaptiveRenderArgs* renderArgs,
                                        _Outptr_ ABI::Windows::UI::Xaml::IUIElement** choiceSetInputControl);
        static void BuildDateInput(_In_ ABI::AdaptiveNamespace::IAdaptiveCardElement* adaptiveCardElement,
                                   _In_ ABI::AdaptiveNamespace::IAdaptiveRenderContext* renderContext,
                                   _In_ ABI::AdaptiveNamespace::IAdaptiveRenderArgs* renderArgs,
                                   _Outptr_ ABI::Windows::UI::Xaml::IUIElement** dateInputControl);
        static void BuildNumberInput(_In_ ABI::AdaptiveNamespace::IAdaptiveCardElement* adaptiveCardElement,
                                     _In_ ABI::AdaptiveNamespace::IAdaptiveRenderContext* renderContext,
                                     _In_ ABI::AdaptiveNamespace::IAdaptiveRenderArgs* renderArgs,
                                     _Outptr_ ABI::Windows::UI::Xaml::IUIElement** numberInputControl);
        static void BuildTextInput(_In_ ABI::AdaptiveNamespace::IAdaptiveCardElement* adaptiveCardElement,
                                   _In_ ABI::AdaptiveNamespace::IAdaptiveRenderContext* renderContext,
                                   _In_ ABI::AdaptiveNamespace::IAdaptiveRenderArgs* renderArgs,
                                   _Outptr_ ABI::Windows::UI::Xaml::IUIElement** textInputControl);
        static void BuildTimeInput(_In_ ABI::AdaptiveNamespace::IAdaptiveCardElement* adaptiveCardElement,
                                   _In_ ABI::AdaptiveNamespace::IAdaptiveRenderContext* renderContext,
                                   _In_ ABI::AdaptiveNamespace::IAdaptiveRenderArgs* renderArgs,
                                   _Outptr_ ABI::Windows::UI::Xaml::IUIElement** timeInputControl);
        static void BuildToggleInput(_In_ ABI::AdaptiveNamespace::IAdaptiveCardElement* adaptiveCardElement,
                                     _In_ ABI::AdaptiveNamespace::IAdaptiveRenderContext* renderContext,
                                     _In_ ABI::AdaptiveNamespace::IAdaptiveRenderArgs* renderArgs,
                                     _Outptr_ ABI::Windows::UI::Xaml::IUIElement** toggleInputControl);
        static void BuildMedia(_In_ ABI::AdaptiveNamespace::IAdaptiveCardElement* adaptiveCardElement,
                               _In_ ABI::AdaptiveNamespace::IAdaptiveRenderContext* renderContext,
                               _In_ ABI::AdaptiveNamespace::IAdaptiveRenderArgs* renderArgs,
                               _Outptr_ ABI::Windows::UI::Xaml::IUIElement** mediaControl);

        template<typename T>
        static HRESULT TryGetResourceFromResourceDictionaries(_In_ ABI::Windows::UI::Xaml::IResourceDictionary* resourceDictionary,
                                                              std::wstring resourceName,
                                                              _COM_Outptr_result_maybenull_ T** resource);

        static HRESULT TryInsertResourceToResourceDictionaries(_In_ ABI::Windows::UI::Xaml::IResourceDictionary* resourceDictionary,
                                                               std::wstring resourceName,
                                                               _In_ IInspectable* value);

        static HRESULT SetStyleFromResourceDictionary(_In_ ABI::AdaptiveNamespace::IAdaptiveRenderContext* renderContext,
                                                      std::wstring resourceName,
                                                      _In_ ABI::Windows::UI::Xaml::IFrameworkElement* frameworkElement);

        static Microsoft::WRL::ComPtr<ABI::Windows::UI::Xaml::Media::IBrush> GetSolidColorBrush(_In_ ABI::Windows::UI::Color color);

    private:
        ImageLoadTracker m_imageLoadTracker;
        std::set<Microsoft::WRL::ComPtr<IXamlBuilderListener>> m_listeners;
        Microsoft::WRL::ComPtr<ABI::Windows::Storage::Streams::IRandomAccessStreamStatics> m_randomAccessStreamStatics;
        std::vector<Microsoft::WRL::ComPtr<ABI::Windows::Foundation::IAsyncOperationWithProgress<ABI::Windows::Storage::Streams::IInputStream*, ABI::Windows::Web::Http::HttpProgress>>> m_getStreamOperations;
        std::vector<Microsoft::WRL::ComPtr<ABI::Windows::Foundation::IAsyncOperationWithProgress<UINT64, UINT64>>> m_copyStreamOperations;
        std::vector<Microsoft::WRL::ComPtr<ABI::Windows::Foundation::IAsyncOperationWithProgress<UINT32, UINT32>>> m_writeAsyncOperations;

        UINT m_fixedWidth = 0;
        UINT m_fixedHeight = 0;
        bool m_fixedDimensions = false;
        bool m_enableXamlImageHandling = false;
        Microsoft::WRL::ComPtr<ABI::AdaptiveNamespace::IAdaptiveCardResourceResolvers> m_resourceResolvers;

        Microsoft::WRL::ComPtr<ABI::Windows::UI::Xaml::IUIElement>
        CreateRootCardElement(_In_ ABI::AdaptiveNamespace::IAdaptiveCard* adaptiveCard,
                              _In_ ABI::AdaptiveNamespace::IAdaptiveRenderContext* renderContext,
                              _In_ ABI::AdaptiveNamespace::IAdaptiveRenderArgs* renderArgs,
                              _Outptr_ ABI::Windows::UI::Xaml::Controls::IPanel** outerElementContainer,
                              _Outptr_ ABI::Windows::UI::Xaml::Controls::IPanel** bodyElementContainer);

        void ApplyBackgroundToRoot(_In_ ABI::Windows::UI::Xaml::Controls::IPanel* rootPanel,
<<<<<<< HEAD
                                   _In_ ABI::AdaptiveNamespace::IAdaptiveBackgroundImage* backgroundImage,
                                   _Inout_ ABI::AdaptiveNamespace::IAdaptiveRenderContext* renderContext,
=======
                                   _In_ HSTRING url,
                                   _In_ ABI::AdaptiveNamespace::IAdaptiveRenderContext* renderContext,
>>>>>>> 828bfe97
                                   _In_ ABI::AdaptiveNamespace::IAdaptiveRenderArgs* renderArgs);

        template<typename T>
        void SetImageSource(_In_ T* destination,
                            _In_ ABI::Windows::UI::Xaml::Media::IImageSource* imageSource,
                            ABI::Windows::UI::Xaml::Media::Stretch stretch = Stretch_UniformToFill);
        template<typename T>
        void SetImageOnUIElement(_In_ ABI::Windows::Foundation::IUriRuntimeClass* imageUrl,
                                 _In_ T* uiElement,
                                 _In_opt_ ABI::AdaptiveNamespace::IAdaptiveCardResourceResolvers* resolvers,
                                 _Out_ bool* mustHideElement,
                                 ABI::Windows::UI::Xaml::Media::Stretch stretch = Stretch_UniformToFill);
        template<typename T>
        void PopulateImageFromUrlAsync(_In_ ABI::Windows::Foundation::IUriRuntimeClass* imageUrl, _In_ T* imageControl);
        void FireAllImagesLoaded();
        void FireImagesLoadingHadError();
        void BuildShowCard(_In_ AdaptiveNamespace::AdaptiveCardRenderer* renderer,
                           _In_ ABI::AdaptiveNamespace::IAdaptiveShowCardActionConfig* showCardActionConfig,
                           _In_ ABI::AdaptiveNamespace::IAdaptiveActionElement* action,
                           _In_ AdaptiveNamespace::AdaptiveRenderContext* renderContext,
                           _Outptr_ ABI::Windows::UI::Xaml::IUIElement** uiShowCard);

        void ArrangeButtonContent(_In_ ABI::AdaptiveNamespace::IAdaptiveActionElement* action,
                                  _In_ ABI::AdaptiveNamespace::IAdaptiveActionsConfig* actionsConfig,
                                  _In_ AdaptiveNamespace::AdaptiveRenderContext* renderContext,
                                  ABI::AdaptiveNamespace::ContainerStyle containerStyle,
                                  _In_ ABI::AdaptiveNamespace::IAdaptiveHostConfig* hostConfig,
                                  bool allActionsHaveIcons,
                                  _In_ ABI::Windows::UI::Xaml::Controls::IButton* button);
        void BuildActions(_In_ ABI::Windows::Foundation::Collections::IVector<ABI::AdaptiveNamespace::IAdaptiveActionElement*>* children,
                          _In_ AdaptiveNamespace::AdaptiveCardRenderer* renderer,
                          _In_ ABI::Windows::UI::Xaml::Controls::IPanel* parentPanel,
                          _In_ ABI::Windows::UI::Xaml::Controls::IPanel* bodyPanel,
                          bool insertSeparator,
                          _In_ AdaptiveNamespace::AdaptiveRenderContext* renderContext,
                          ABI::AdaptiveNamespace::ContainerStyle containerStyle);

        static void XamlBuilder::HandleInlineAcion(_In_ ABI::AdaptiveNamespace::IAdaptiveRenderContext* renderContext,
                                                   _In_ ABI::AdaptiveNamespace::IAdaptiveRenderArgs* renderArgs,
                                                   _In_ ABI::Windows::UI::Xaml::Controls::ITextBox* textBox,
                                                   _In_ ABI::AdaptiveNamespace::IAdaptiveActionElement* inlineAction,
                                                   _Outptr_ ABI::Windows::UI::Xaml::IUIElement** textBoxWithInlineAction);

        static Microsoft::WRL::ComPtr<ABI::Windows::UI::Xaml::IUIElement> CreateSeparator(_In_ ABI::AdaptiveNamespace::IAdaptiveRenderContext* renderContext,
                                                                                          UINT spacing,
                                                                                          UINT separatorThickness,
                                                                                          ABI::Windows::UI::Color separatorColor,
                                                                                          bool isHorizontal = true);
        static void ApplyMarginToXamlElement(_In_ ABI::AdaptiveNamespace::IAdaptiveHostConfig* hostConfig,
                                             _In_ ABI::Windows::UI::Xaml::IFrameworkElement* element);
        static void StyleXamlTextBlock(ABI::AdaptiveNamespace::FontStyle fontStyle,
                                       ABI::AdaptiveNamespace::TextSize size,
                                       ABI::AdaptiveNamespace::ForegroundColor color,
                                       ABI::AdaptiveNamespace::ContainerStyle containerStyle,
                                       bool isSubtle,
                                       bool wrap,
                                       UINT32 maxWidth,
                                       ABI::AdaptiveNamespace::TextWeight weight,
                                       _In_ ABI::Windows::UI::Xaml::Controls::ITextBlock* xamlTextBlock,
                                       _In_ ABI::AdaptiveNamespace::IAdaptiveHostConfig* hostConfig);
        static void StyleXamlTextBlock(_In_ ABI::AdaptiveNamespace::IAdaptiveTextConfig* textConfig,
                                       ABI::AdaptiveNamespace::ContainerStyle containerStyle,
                                       _In_ ABI::Windows::UI::Xaml::Controls::ITextBlock* xamlTextBlock,
                                       _In_ ABI::AdaptiveNamespace::IAdaptiveHostConfig* hostConfig);
        static void BuildPanelChildren(_In_ ABI::Windows::Foundation::Collections::IVector<ABI::AdaptiveNamespace::IAdaptiveCardElement*>* children,
                                       _In_ ABI::Windows::UI::Xaml::Controls::IPanel* parentPanel,
                                       _In_ ABI::AdaptiveNamespace::IAdaptiveRenderContext* context,
                                       _In_ ABI::AdaptiveNamespace::IAdaptiveRenderArgs* renderArgs,
                                       std::function<void(ABI::Windows::UI::Xaml::IUIElement* child)> childCreatedCallback);
        static void GetSeparationConfigForElement(_In_ ABI::AdaptiveNamespace::IAdaptiveCardElement* element,
                                                  _In_ ABI::AdaptiveNamespace::IAdaptiveHostConfig* hostConfig,
                                                  _Out_ UINT* spacing,
                                                  _Out_ UINT* separatorThickness,
                                                  _Out_ ABI::Windows::UI::Color* separatorColor,
                                                  _Out_ bool* needsSeparator);
        static void BuildCompactChoiceSetInput(_In_ ABI::AdaptiveNamespace::IAdaptiveRenderContext* renderContext,
                                               _In_ ABI::AdaptiveNamespace::IAdaptiveChoiceSetInput* adaptiveChoiceSetInput,
                                               _Outptr_ ABI::Windows::UI::Xaml::IUIElement** choiceInputSetControl);
        static void BuildExpandedChoiceSetInput(_In_ ABI::AdaptiveNamespace::IAdaptiveRenderContext* renderContext,
                                                _In_ ABI::AdaptiveNamespace::IAdaptiveChoiceSetInput* adaptiveChoiceInputSet,
                                                boolean isMultiSelect,
                                                _Outptr_ ABI::Windows::UI::Xaml::IUIElement** choiceSetInputControl);
        static bool SupportsInteractivity(_In_ ABI::AdaptiveNamespace::IAdaptiveHostConfig* hostConfig);

        static void WrapInTouchTarget(_In_ ABI::AdaptiveNamespace::IAdaptiveCardElement* adaptiveCardElement,
                                      _In_ ABI::Windows::UI::Xaml::IUIElement* elementToWrap,
                                      _In_ ABI::AdaptiveNamespace::IAdaptiveActionElement* action,
                                      _In_ ABI::AdaptiveNamespace::IAdaptiveRenderContext* renderContext,
                                      bool fullWidth,
                                      const std::wstring& style,
                                      _Outptr_ ABI::Windows::UI::Xaml::IUIElement** finalElement);

        void static HandleSelectAction(_In_ ABI::AdaptiveNamespace::IAdaptiveCardElement* adaptiveCardElement,
                                       _In_ ABI::AdaptiveNamespace::IAdaptiveActionElement* selectAction,
                                       _In_ ABI::AdaptiveNamespace::IAdaptiveRenderContext* renderContext,
                                       _In_ ABI::Windows::UI::Xaml::IUIElement* uiElement,
                                       bool supportsInteractivity,
                                       bool fullWidthTouchTarget,
                                       _Outptr_ ABI::Windows::UI::Xaml::IUIElement** outUiElement);

        static void WireButtonClickToAction(_In_ ABI::Windows::UI::Xaml::Controls::IButton* button,
                                            _In_ ABI::AdaptiveNamespace::IAdaptiveActionElement* action,
                                            _In_ ABI::AdaptiveNamespace::IAdaptiveRenderContext* renderContext);

        static HRESULT AddHandledTappedEvent(_In_ ABI::Windows::UI::Xaml::IUIElement* uiElement);

        static HRESULT SetAutoImageSize(_In_ ABI::Windows::UI::Xaml::IFrameworkElement* imageControl,
                                        _In_ IInspectable* parentElement,
                                        _In_ ABI::Windows::UI::Xaml::Media::Imaging::IBitmapSource* imageSource,
                                        bool setVisible);

        static HRESULT SetMatchingHeight(_In_ ABI::Windows::UI::Xaml::IFrameworkElement* elementToChange,
                                         _In_ ABI::Windows::UI::Xaml::IFrameworkElement* elementToMatch);

        template<typename T>
        static void SetVerticalContentAlignmentToChildren(_In_ T* container,
                                                          _In_ ABI::AdaptiveNamespace::VerticalContentAlignment verticalContentAlignment);

        static HRESULT HandleToggleVisibilityClick(_In_ ABI::AdaptiveNamespace::IAdaptiveRenderContext* renderContext,
                                                   _In_ ABI::AdaptiveNamespace::IAdaptiveActionElement* action);
    };
}<|MERGE_RESOLUTION|>--- conflicted
+++ resolved
@@ -132,13 +132,8 @@
                               _Outptr_ ABI::Windows::UI::Xaml::Controls::IPanel** bodyElementContainer);
 
         void ApplyBackgroundToRoot(_In_ ABI::Windows::UI::Xaml::Controls::IPanel* rootPanel,
-<<<<<<< HEAD
                                    _In_ ABI::AdaptiveNamespace::IAdaptiveBackgroundImage* backgroundImage,
-                                   _Inout_ ABI::AdaptiveNamespace::IAdaptiveRenderContext* renderContext,
-=======
-                                   _In_ HSTRING url,
-                                   _In_ ABI::AdaptiveNamespace::IAdaptiveRenderContext* renderContext,
->>>>>>> 828bfe97
+                                   _In_ ABI::AdaptiveNamespace::IAdaptiveRenderContext* renderContext,
                                    _In_ ABI::AdaptiveNamespace::IAdaptiveRenderArgs* renderArgs);
 
         template<typename T>
