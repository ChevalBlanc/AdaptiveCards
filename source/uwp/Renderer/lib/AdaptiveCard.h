--- conflicted
+++ resolved
@@ -24,13 +24,8 @@
         IFACEMETHODIMP get_FallbackText(_Outptr_ HSTRING* fallbackText);
         IFACEMETHODIMP put_FallbackText(_In_ HSTRING fallbackText);
 
-<<<<<<< HEAD
         IFACEMETHODIMP get_BackgroundImage(_Out_ ABI::AdaptiveNamespace::IAdaptiveBackgroundImage** backgroundImage);
         IFACEMETHODIMP put_BackgroundImage(_In_ ABI::AdaptiveNamespace::IAdaptiveBackgroundImage* backgroundImage);
-=======
-        IFACEMETHODIMP get_BackgroundImage(_Outptr_ HSTRING* backgroundImage);
-        IFACEMETHODIMP put_BackgroundImage(_In_ HSTRING backgroundImage);
->>>>>>> 828bfe97
 
         IFACEMETHODIMP get_Language(_Outptr_ HSTRING* language);
         IFACEMETHODIMP put_Language(_In_ HSTRING language);
