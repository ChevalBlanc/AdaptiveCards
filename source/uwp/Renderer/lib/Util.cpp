#include "pch.h"
#include <locale>
#include <codecvt>
#include <string>
#include <regex>

#include "AdaptiveColumn.h"
#include "AdaptiveColumnSet.h"
#include "AdaptiveContainer.h"
#include "AdaptiveChoiceInput.h"
#include "AdaptiveChoiceSetInput.h"
#include "AdaptiveDateInput.h"
#include "AdaptiveFact.h"
#include "AdaptiveFactSet.h"
#include "AdaptiveImage.h"
#include "AdaptiveImageSet.h"
#include "AdaptiveMedia.h"
#include "AdaptiveMediaSource.h"
#include "AdaptiveNumberInput.h"
#include "AdaptiveOpenUrlAction.h"
#include "AdaptiveSeparator.h"
#include "AdaptiveShowCardAction.h"
#include "AdaptiveSubmitAction.h"
#include "AdaptiveTextBlock.h"
#include "AdaptiveTextInput.h"
#include "AdaptiveTimeInput.h"
#include "AdaptiveToggleInput.h"
#include "AdaptiveToggleVisibilityTarget.h"
#include "AdaptiveToggleVisibilityAction.h"
#include "AdaptiveWarning.h"
#include "CustomActionWrapper.h"
#include "CustomElementWrapper.h"
#include "enums.h"
#include "util.h"
#include <windows.foundation.collections.h>
#include "XamlHelpers.h"

using namespace AdaptiveCards;
using namespace Microsoft::WRL;
using namespace Microsoft::WRL::Wrappers;
using namespace ABI::Windows::Data::Json;
using namespace ABI::Windows::UI;
using namespace Microsoft::WRL;
using namespace Microsoft::WRL::Wrappers;
using namespace AdaptiveNamespace;
using namespace ABI::Windows::Foundation;
using namespace ABI::Windows::Foundation::Collections;

HRESULT WStringToHString(const std::wstring& in, _Outptr_ HSTRING* out)
{
    if (out == nullptr)
    {
        return E_INVALIDARG;
    }
    return WindowsCreateString(in.c_str(), static_cast<UINT32>(in.length()), out);
}

HRESULT UTF8ToHString(const std::string& in, _Outptr_ HSTRING* out)
{
    if (out == nullptr)
    {
        return E_INVALIDARG;
    }
    std::wstring_convert<std::codecvt_utf8_utf16<wchar_t>> converter;
    std::wstring wide = converter.from_bytes(in);
    return WindowsCreateString(wide.c_str(), static_cast<UINT32>(wide.length()), out);
}

HRESULT HStringToUTF8(const HSTRING& in, std::string& out)
{
    if (in == nullptr)
    {
        return E_INVALIDARG;
    }
    std::wstring_convert<std::codecvt_utf8_utf16<wchar_t>> converter;
    out = converter.to_bytes(WindowsGetStringRawBuffer(in, nullptr));
    return S_OK;
}

std::string HStringToUTF8(const HSTRING& in)
{
    std::string typeAsKey;
    HRESULT hr = HStringToUTF8(in, typeAsKey);
    return FAILED(hr) ? "" : typeAsKey;
}

template<typename TSharedBaseType, typename TAdaptiveBaseType, typename TAdaptiveType>
std::shared_ptr<TSharedBaseType> GetSharedModel(_In_ TAdaptiveBaseType* item)
{
    ComPtr<TAdaptiveType> adaptiveElement = PeekInnards<TAdaptiveType>(item);

    std::shared_ptr<TSharedBaseType> sharedModelElement;
    if (adaptiveElement && SUCCEEDED(adaptiveElement->GetSharedModel(sharedModelElement)))
        return sharedModelElement;
    else
        return nullptr;
}

HRESULT GenerateSharedElements(_In_ ABI::Windows::Foundation::Collections::IVector<ABI::AdaptiveNamespace::IAdaptiveCardElement*>* items,
                               std::vector<std::shared_ptr<AdaptiveSharedNamespace::BaseCardElement>>& containedElements)
{
    containedElements.clear();

    XamlHelpers::IterateOverVector<ABI::AdaptiveNamespace::IAdaptiveCardElement>(items, [&](ABI::AdaptiveNamespace::IAdaptiveCardElement* item) {
        ABI::AdaptiveNamespace::ElementType elementType;
        RETURN_IF_FAILED(item->get_ElementType(&elementType));

        std::shared_ptr<AdaptiveSharedNamespace::BaseCardElement> baseCardElement;
        switch (elementType)
        {
        case ABI::AdaptiveNamespace::ElementType::ChoiceSetInput:
            baseCardElement =
                GetSharedModel<AdaptiveSharedNamespace::BaseCardElement, ABI::AdaptiveNamespace::IAdaptiveCardElement, AdaptiveNamespace::AdaptiveChoiceSetInput>(
                    item);
            break;
        case ABI::AdaptiveNamespace::ElementType::ColumnSet:
            baseCardElement =
                GetSharedModel<AdaptiveSharedNamespace::BaseCardElement, ABI::AdaptiveNamespace::IAdaptiveCardElement, AdaptiveNamespace::AdaptiveColumnSet>(
                    item);
            break;
        case ABI::AdaptiveNamespace::ElementType::Container:
            baseCardElement =
                GetSharedModel<AdaptiveSharedNamespace::BaseCardElement, ABI::AdaptiveNamespace::IAdaptiveCardElement, AdaptiveNamespace::AdaptiveContainer>(
                    item);
            break;
        case ABI::AdaptiveNamespace::ElementType::DateInput:
            baseCardElement =
                GetSharedModel<AdaptiveSharedNamespace::BaseCardElement, ABI::AdaptiveNamespace::IAdaptiveCardElement, AdaptiveNamespace::AdaptiveDateInput>(
                    item);
            break;
        case ABI::AdaptiveNamespace::ElementType::FactSet:
            baseCardElement =
                GetSharedModel<AdaptiveSharedNamespace::BaseCardElement, ABI::AdaptiveNamespace::IAdaptiveCardElement, AdaptiveNamespace::AdaptiveFactSet>(
                    item);
            break;
        case ABI::AdaptiveNamespace::ElementType::Image:
            baseCardElement =
                GetSharedModel<AdaptiveSharedNamespace::BaseCardElement, ABI::AdaptiveNamespace::IAdaptiveCardElement, AdaptiveNamespace::AdaptiveImage>(
                    item);
            break;
        case ABI::AdaptiveNamespace::ElementType::ImageSet:
            baseCardElement =
                GetSharedModel<AdaptiveSharedNamespace::BaseCardElement, ABI::AdaptiveNamespace::IAdaptiveCardElement, AdaptiveNamespace::AdaptiveImageSet>(
                    item);
            break;
        case ABI::AdaptiveNamespace::ElementType::NumberInput:
            baseCardElement =
                GetSharedModel<AdaptiveSharedNamespace::BaseCardElement, ABI::AdaptiveNamespace::IAdaptiveCardElement, AdaptiveNamespace::AdaptiveNumberInput>(
                    item);
            break;
        case ABI::AdaptiveNamespace::ElementType::Media:
            baseCardElement =
                GetSharedModel<AdaptiveSharedNamespace::BaseCardElement, ABI::AdaptiveNamespace::IAdaptiveCardElement, AdaptiveNamespace::AdaptiveMedia>(
                    item);
            break;
        case ABI::AdaptiveNamespace::ElementType::TextBlock:
            baseCardElement =
                GetSharedModel<AdaptiveSharedNamespace::BaseCardElement, ABI::AdaptiveNamespace::IAdaptiveCardElement, AdaptiveNamespace::AdaptiveTextBlock>(
                    item);
            break;
        case ABI::AdaptiveNamespace::ElementType::TextInput:
            baseCardElement =
                GetSharedModel<AdaptiveSharedNamespace::BaseCardElement, ABI::AdaptiveNamespace::IAdaptiveCardElement, AdaptiveNamespace::AdaptiveTextInput>(
                    item);
            break;
        case ABI::AdaptiveNamespace::ElementType::TimeInput:
            baseCardElement =
                GetSharedModel<AdaptiveSharedNamespace::BaseCardElement, ABI::AdaptiveNamespace::IAdaptiveCardElement, AdaptiveNamespace::AdaptiveTimeInput>(
                    item);
            break;
        case ABI::AdaptiveNamespace::ElementType::ToggleInput:
            baseCardElement =
                GetSharedModel<AdaptiveSharedNamespace::BaseCardElement, ABI::AdaptiveNamespace::IAdaptiveCardElement, AdaptiveNamespace::AdaptiveToggleInput>(
                    item);
            break;
        case ABI::AdaptiveNamespace::ElementType::Custom:
            baseCardElement = std::make_shared<CustomElementWrapper>(item);
            break;
        }
        if (baseCardElement == nullptr)
        {
            return E_INVALIDARG;
        }

        containedElements.push_back(baseCardElement);

        return S_OK;
    });

    return S_OK;
}

HRESULT GenerateSharedAction(_In_ ABI::AdaptiveNamespace::IAdaptiveActionElement* action,
                             std::shared_ptr<AdaptiveSharedNamespace::BaseActionElement>& sharedAction)
{
    ABI::AdaptiveNamespace::ActionType actionType;
    RETURN_IF_FAILED(action->get_ActionType(&actionType));

    switch (actionType)
    {
    case ABI::AdaptiveNamespace::ActionType::OpenUrl:
        sharedAction =
            GetSharedModel<AdaptiveSharedNamespace::BaseActionElement, ABI::AdaptiveNamespace::IAdaptiveActionElement, AdaptiveNamespace::AdaptiveOpenUrlAction>(
                action);
        break;
    case ABI::AdaptiveNamespace::ActionType::ShowCard:
        sharedAction =
            GetSharedModel<AdaptiveSharedNamespace::BaseActionElement, ABI::AdaptiveNamespace::IAdaptiveActionElement, AdaptiveNamespace::AdaptiveShowCardAction>(
                action);
        break;
    case ABI::AdaptiveNamespace::ActionType::Submit:
        sharedAction =
            GetSharedModel<AdaptiveSharedNamespace::BaseActionElement, ABI::AdaptiveNamespace::IAdaptiveActionElement, AdaptiveNamespace::AdaptiveSubmitAction>(
                action);
        break;
    case ABI::AdaptiveNamespace::ActionType::ToggleVisibility:
        sharedAction =
            GetSharedModel<AdaptiveSharedNamespace::BaseActionElement, ABI::AdaptiveNamespace::IAdaptiveActionElement, AdaptiveNamespace::AdaptiveToggleVisibilityAction>(
                action);
        break;
    case ABI::AdaptiveNamespace::ActionType::Custom:
        sharedAction = std::make_shared<CustomActionWrapper>(action);
        break;
    }

    return S_OK;
}

HRESULT GenerateSharedActions(_In_ ABI::Windows::Foundation::Collections::IVector<ABI::AdaptiveNamespace::IAdaptiveActionElement*>* actions,
                              std::vector<std::shared_ptr<AdaptiveSharedNamespace::BaseActionElement>>& containedElements)
{
    containedElements.clear();

    XamlHelpers::IterateOverVector<ABI::AdaptiveNamespace::IAdaptiveActionElement>(actions, [&](ABI::AdaptiveNamespace::IAdaptiveActionElement* action) {
        std::shared_ptr<AdaptiveSharedNamespace::BaseActionElement> baseActionElement;
        GenerateSharedAction(action, baseActionElement);
        containedElements.push_back(baseActionElement);
        return S_OK;
    });

    return S_OK;
}

HRESULT GenerateSharedImages(_In_ ABI::Windows::Foundation::Collections::IVector<ABI::AdaptiveNamespace::IAdaptiveImage*>* images,
                             std::vector<std::shared_ptr<AdaptiveSharedNamespace::Image>>& containedElements)
{
    containedElements.clear();

    XamlHelpers::IterateOverVector<ABI::AdaptiveNamespace::IAdaptiveImage>(images, [&](ABI::AdaptiveNamespace::IAdaptiveImage* image) {
        ComPtr<ABI::AdaptiveNamespace::IAdaptiveImage> localImage = image;
        ComPtr<ABI::AdaptiveNamespace::IAdaptiveCardElement> imageAsElement;
        localImage.As(&imageAsElement);

        std::shared_ptr<AdaptiveSharedNamespace::BaseCardElement> sharedImage =
            GetSharedModel<AdaptiveSharedNamespace::BaseCardElement, ABI::AdaptiveNamespace::IAdaptiveCardElement, AdaptiveNamespace::AdaptiveImage>(
                imageAsElement.Get());
        containedElements.push_back(std::AdaptivePointerCast<AdaptiveSharedNamespace::Image>(sharedImage));

        return S_OK;
    });

    return S_OK;
}

HRESULT GenerateSharedFacts(_In_ ABI::Windows::Foundation::Collections::IVector<ABI::AdaptiveNamespace::IAdaptiveFact*>* facts,
                            std::vector<std::shared_ptr<AdaptiveSharedNamespace::Fact>>& containedElements)
{
    containedElements.clear();

    XamlHelpers::IterateOverVector<ABI::AdaptiveNamespace::IAdaptiveFact>(facts, [&](ABI::AdaptiveNamespace::IAdaptiveFact* fact) {
        ComPtr<AdaptiveNamespace::AdaptiveFact> adaptiveElement = PeekInnards<AdaptiveNamespace::AdaptiveFact>(fact);
        if (adaptiveElement == nullptr)
        {
            return E_INVALIDARG;
        }

        std::shared_ptr<AdaptiveSharedNamespace::Fact> sharedFact;
        RETURN_IF_FAILED(adaptiveElement->GetSharedModel(sharedFact));
        containedElements.push_back(std::AdaptivePointerCast<AdaptiveSharedNamespace::Fact>(sharedFact));
        return S_OK;
    });

    return S_OK;
}

HRESULT GenerateSharedChoices(_In_ ABI::Windows::Foundation::Collections::IVector<ABI::AdaptiveNamespace::IAdaptiveChoiceInput*>* choices,
                              std::vector<std::shared_ptr<AdaptiveSharedNamespace::ChoiceInput>>& containedElements)
{
    containedElements.clear();

    XamlHelpers::IterateOverVector<ABI::AdaptiveNamespace::IAdaptiveChoiceInput>(choices, [&](ABI::AdaptiveNamespace::IAdaptiveChoiceInput* choice) {
        ComPtr<AdaptiveNamespace::AdaptiveChoiceInput> adaptiveElement =
            PeekInnards<AdaptiveNamespace::AdaptiveChoiceInput>(choice);
        if (adaptiveElement == nullptr)
        {
            return E_INVALIDARG;
        }

        std::shared_ptr<AdaptiveSharedNamespace::ChoiceInput> sharedChoice;
        RETURN_IF_FAILED(adaptiveElement->GetSharedModel(sharedChoice));
        containedElements.push_back(std::AdaptivePointerCast<AdaptiveSharedNamespace::ChoiceInput>(sharedChoice));
        return S_OK;
    });

    return S_OK;
}

HRESULT GenerateSharedMediaSources(_In_ ABI::Windows::Foundation::Collections::IVector<ABI::AdaptiveNamespace::AdaptiveMediaSource*>* sources,
                                   std::vector<std::shared_ptr<AdaptiveSharedNamespace::MediaSource>>& containedElements)
{
    containedElements.clear();

    ComPtr<ABI::Windows::Foundation::Collections::IVector<ABI::AdaptiveNamespace::AdaptiveMediaSource*>> localSources(sources);
    ComPtr<IIterable<ABI::AdaptiveNamespace::AdaptiveMediaSource*>> vectorIterable;
    THROW_IF_FAILED(localSources.As<IIterable<ABI::AdaptiveNamespace::AdaptiveMediaSource*>>(&vectorIterable));

    Microsoft::WRL::ComPtr<IIterator<ABI::AdaptiveNamespace::AdaptiveMediaSource*>> vectorIterator;
    HRESULT hr = vectorIterable->First(&vectorIterator);

    boolean hasCurrent;
    THROW_IF_FAILED(vectorIterator->get_HasCurrent(&hasCurrent));

    while (SUCCEEDED(hr) && hasCurrent)
    {
        ComPtr<ABI::AdaptiveNamespace::IAdaptiveMediaSource> source;
        THROW_IF_FAILED(vectorIterator->get_Current(&source));

        ComPtr<AdaptiveNamespace::AdaptiveMediaSource> adaptiveElement =
            PeekInnards<AdaptiveNamespace::AdaptiveMediaSource>(source);
        if (adaptiveElement == nullptr)
        {
            return E_INVALIDARG;
        }

        std::shared_ptr<AdaptiveSharedNamespace::MediaSource> sharedSource;
        RETURN_IF_FAILED(adaptiveElement->GetSharedModel(sharedSource));
        containedElements.push_back(std::AdaptivePointerCast<AdaptiveSharedNamespace::MediaSource>(sharedSource));

        hr = vectorIterator->MoveNext(&hasCurrent);
    }

    return S_OK;
}

HRESULT GenerateSharedToggleElements(
    _In_ ABI::Windows::Foundation::Collections::IVector<ABI::AdaptiveNamespace::AdaptiveToggleVisibilityTarget*>* targets,
    std::vector<std::shared_ptr<AdaptiveSharedNamespace::ToggleVisibilityTarget>>& containedElements)
{
    containedElements.clear();

    ComPtr<ABI::Windows::Foundation::Collections::IVector<ABI::AdaptiveNamespace::AdaptiveToggleVisibilityTarget*>> localTargets(targets);
    ComPtr<IIterable<ABI::AdaptiveNamespace::AdaptiveToggleVisibilityTarget*>> vectorIterable;
    THROW_IF_FAILED(localTargets.As<IIterable<ABI::AdaptiveNamespace::AdaptiveToggleVisibilityTarget*>>(&vectorIterable));

    Microsoft::WRL::ComPtr<IIterator<ABI::AdaptiveNamespace::AdaptiveToggleVisibilityTarget*>> vectorIterator;
    HRESULT hr = vectorIterable->First(&vectorIterator);

    boolean hasCurrent;
    THROW_IF_FAILED(vectorIterator->get_HasCurrent(&hasCurrent));

    while (SUCCEEDED(hr) && hasCurrent)
    {
        ComPtr<ABI::AdaptiveNamespace::IAdaptiveToggleVisibilityTarget> target;
        THROW_IF_FAILED(vectorIterator->get_Current(&target));

        ComPtr<AdaptiveNamespace::AdaptiveToggleVisibilityTarget> adaptiveElement =
            PeekInnards<AdaptiveNamespace::AdaptiveToggleVisibilityTarget>(target);
        if (adaptiveElement == nullptr)
        {
            return E_INVALIDARG;
        }

        std::shared_ptr<AdaptiveSharedNamespace::ToggleVisibilityTarget> sharedTarget;
        RETURN_IF_FAILED(adaptiveElement->GetSharedModel(sharedTarget));
        containedElements.push_back(std::AdaptivePointerCast<AdaptiveSharedNamespace::ToggleVisibilityTarget>(sharedTarget));

        hr = vectorIterator->MoveNext(&hasCurrent);
    }

    return S_OK;
}

HRESULT GenerateContainedElementsProjection(
    const std::vector<std::shared_ptr<AdaptiveSharedNamespace::BaseCardElement>>& containedElements,
    _In_ ABI::Windows::Foundation::Collections::IVector<ABI::AdaptiveNamespace::IAdaptiveCardElement*>* projectedParentContainer) noexcept try
{
    for (auto& containedElement : containedElements)
    {
        ComPtr<ABI::AdaptiveNamespace::IAdaptiveCardElement> projectedContainedElement;
        switch (containedElement->GetElementType())
        {
        case CardElementType::TextBlock:
            RETURN_IF_FAILED(MakeAndInitialize<::AdaptiveNamespace::AdaptiveTextBlock>(
                &projectedContainedElement, std::AdaptivePointerCast<AdaptiveSharedNamespace::TextBlock>(containedElement)));
            break;
        case CardElementType::Image:
            RETURN_IF_FAILED(MakeAndInitialize<::AdaptiveNamespace::AdaptiveImage>(
                &projectedContainedElement, std::AdaptivePointerCast<AdaptiveSharedNamespace::Image>(containedElement)));
            break;
        case CardElementType::Container:
            RETURN_IF_FAILED(MakeAndInitialize<::AdaptiveNamespace::AdaptiveContainer>(
                &projectedContainedElement, std::AdaptivePointerCast<AdaptiveSharedNamespace::Container>(containedElement)));
            break;
        case CardElementType::ColumnSet:
            RETURN_IF_FAILED(MakeAndInitialize<::AdaptiveNamespace::AdaptiveColumnSet>(
                &projectedContainedElement, std::AdaptivePointerCast<AdaptiveSharedNamespace::ColumnSet>(containedElement)));
            break;
        case CardElementType::FactSet:
            RETURN_IF_FAILED(MakeAndInitialize<::AdaptiveNamespace::AdaptiveFactSet>(
                &projectedContainedElement, std::AdaptivePointerCast<AdaptiveSharedNamespace::FactSet>(containedElement)));
            break;
        case CardElementType::ImageSet:
            RETURN_IF_FAILED(MakeAndInitialize<::AdaptiveNamespace::AdaptiveImageSet>(
                &projectedContainedElement, std::AdaptivePointerCast<AdaptiveSharedNamespace::ImageSet>(containedElement)));
            break;
        case CardElementType::ChoiceSetInput:
            RETURN_IF_FAILED(MakeAndInitialize<::AdaptiveNamespace::AdaptiveChoiceSetInput>(
                &projectedContainedElement, std::AdaptivePointerCast<AdaptiveSharedNamespace::ChoiceSetInput>(containedElement)));
            break;
        case CardElementType::DateInput:
            RETURN_IF_FAILED(MakeAndInitialize<::AdaptiveNamespace::AdaptiveDateInput>(
                &projectedContainedElement, std::AdaptivePointerCast<AdaptiveSharedNamespace::DateInput>(containedElement)));
            break;
        case CardElementType::Media:
            RETURN_IF_FAILED(MakeAndInitialize<::AdaptiveNamespace::AdaptiveMedia>(
                &projectedContainedElement, std::AdaptivePointerCast<AdaptiveSharedNamespace::Media>(containedElement)));
            break;
        case CardElementType::NumberInput:
            RETURN_IF_FAILED(MakeAndInitialize<::AdaptiveNamespace::AdaptiveNumberInput>(
                &projectedContainedElement, std::AdaptivePointerCast<AdaptiveSharedNamespace::NumberInput>(containedElement)));
            break;
        case CardElementType::TextInput:
            RETURN_IF_FAILED(MakeAndInitialize<::AdaptiveNamespace::AdaptiveTextInput>(
                &projectedContainedElement, std::AdaptivePointerCast<AdaptiveSharedNamespace::TextInput>(containedElement)));
            break;
        case CardElementType::TimeInput:
            RETURN_IF_FAILED(MakeAndInitialize<::AdaptiveNamespace::AdaptiveTimeInput>(
                &projectedContainedElement, std::AdaptivePointerCast<AdaptiveSharedNamespace::TimeInput>(containedElement)));
            break;
        case CardElementType::ToggleInput:
            RETURN_IF_FAILED(MakeAndInitialize<::AdaptiveNamespace::AdaptiveToggleInput>(
                &projectedContainedElement, std::AdaptivePointerCast<AdaptiveSharedNamespace::ToggleInput>(containedElement)));
            break;
        case CardElementType::Custom:
            RETURN_IF_FAILED(std::AdaptivePointerCast<CustomElementWrapper>(containedElement)->GetWrappedElement(&projectedContainedElement));
            break;
        }

        if (projectedContainedElement != nullptr)
        {
            RETURN_IF_FAILED(projectedParentContainer->Append(projectedContainedElement.Detach()));
        }
    }
    return S_OK;
}
CATCH_RETURN;

HRESULT GenerateActionsProjection(
    const std::vector<std::shared_ptr<AdaptiveSharedNamespace::BaseActionElement>>& containedActions,
    _In_ ABI::Windows::Foundation::Collections::IVector<ABI::AdaptiveNamespace::IAdaptiveActionElement*>* projectedParentContainer) noexcept try
{
    for (auto& containedAction : containedActions)
    {
        ComPtr<ABI::AdaptiveNamespace::IAdaptiveActionElement> projectedContainedAction;
        RETURN_IF_FAILED(GenerateActionProjection(containedAction, &projectedContainedAction));

        RETURN_IF_FAILED(projectedParentContainer->Append(projectedContainedAction.Detach()));
    }
    return S_OK;
}
CATCH_RETURN;

HRESULT GenerateActionProjection(const std::shared_ptr<AdaptiveSharedNamespace::BaseActionElement> action,
                                 _COM_Outptr_ ABI::AdaptiveNamespace::IAdaptiveActionElement** projectedAction) noexcept try
{
    if (action == nullptr)
    {
        *projectedAction = nullptr;
        return S_OK;
    }

    switch (action->GetElementType())
    {
    case ActionType::OpenUrl:
        RETURN_IF_FAILED(MakeAndInitialize<::AdaptiveNamespace::AdaptiveOpenUrlAction>(
            projectedAction, std::AdaptivePointerCast<AdaptiveSharedNamespace::OpenUrlAction>(action)));
        break;
    case ActionType::ShowCard:
        RETURN_IF_FAILED(MakeAndInitialize<::AdaptiveNamespace::AdaptiveShowCardAction>(
            projectedAction, std::AdaptivePointerCast<AdaptiveSharedNamespace::ShowCardAction>(action)));
        break;
    case ActionType::Submit:
        RETURN_IF_FAILED(MakeAndInitialize<::AdaptiveNamespace::AdaptiveSubmitAction>(
            projectedAction, std::AdaptivePointerCast<AdaptiveSharedNamespace::SubmitAction>(action)));
        break;
    case ActionType::ToggleVisibility:
        RETURN_IF_FAILED(MakeAndInitialize<::AdaptiveNamespace::AdaptiveToggleVisibilityAction>(
            projectedAction, std::AdaptivePointerCast<AdaptiveSharedNamespace::ToggleVisibilityAction>(action)));
        break;
    case ActionType::Custom:
        RETURN_IF_FAILED(std::AdaptivePointerCast<CustomActionWrapper>(action)->GetWrappedElement(projectedAction));
        break;
    default:
        return E_UNEXPECTED;
        break;
    }

    return S_OK;
}
CATCH_RETURN;

HRESULT GenerateColumnsProjection(const std::vector<std::shared_ptr<AdaptiveSharedNamespace::Column>>& containedElements,
                                  _In_ ABI::Windows::Foundation::Collections::IVector<ABI::AdaptiveNamespace::IAdaptiveColumn*>* projectedParentContainer) noexcept try
{
    for (auto& containedElement : containedElements)
    {
        ComPtr<ABI::AdaptiveNamespace::IAdaptiveColumn> projectedContainedElement;
        RETURN_IF_FAILED(MakeAndInitialize<::AdaptiveNamespace::AdaptiveColumn>(
            &projectedContainedElement, std::static_pointer_cast<AdaptiveSharedNamespace::Column>(containedElement)));

        RETURN_IF_FAILED(projectedParentContainer->Append(projectedContainedElement.Detach()));
    }
    return S_OK;
}
CATCH_RETURN;

HRESULT GenerateFactsProjection(const std::vector<std::shared_ptr<AdaptiveSharedNamespace::Fact>>& containedElements,
                                _In_ ABI::Windows::Foundation::Collections::IVector<ABI::AdaptiveNamespace::IAdaptiveFact*>* projectedParentContainer) noexcept try
{
    for (auto& containedElement : containedElements)
    {
        ComPtr<ABI::AdaptiveNamespace::IAdaptiveFact> projectedContainedElement;
        RETURN_IF_FAILED(MakeAndInitialize<::AdaptiveNamespace::AdaptiveFact>(
            &projectedContainedElement, std::static_pointer_cast<AdaptiveSharedNamespace::Fact>(containedElement)));

        RETURN_IF_FAILED(projectedParentContainer->Append(projectedContainedElement.Detach()));
    }
    return S_OK;
}
CATCH_RETURN;

HRESULT GenerateImagesProjection(const std::vector<std::shared_ptr<AdaptiveSharedNamespace::Image>>& containedElements,
                                 _In_ ABI::Windows::Foundation::Collections::IVector<ABI::AdaptiveNamespace::IAdaptiveImage*>* projectedParentContainer) noexcept try
{
    for (auto& containedElement : containedElements)
    {
        ComPtr<ABI::AdaptiveNamespace::IAdaptiveImage> projectedContainedElement;
        RETURN_IF_FAILED(MakeAndInitialize<::AdaptiveNamespace::AdaptiveImage>(
            &projectedContainedElement, std::static_pointer_cast<AdaptiveSharedNamespace::Image>(containedElement)));

        RETURN_IF_FAILED(projectedParentContainer->Append(projectedContainedElement.Detach()));
    }
    return S_OK;
}
CATCH_RETURN;

HRESULT GenerateInputChoicesProjection(
    const std::vector<std::shared_ptr<AdaptiveSharedNamespace::ChoiceInput>>& containedElements,
    _In_ ABI::Windows::Foundation::Collections::IVector<ABI::AdaptiveNamespace::IAdaptiveChoiceInput*>* projectedParentContainer) noexcept try
{
    for (auto& containedElement : containedElements)
    {
        ComPtr<ABI::AdaptiveNamespace::IAdaptiveChoiceInput> projectedContainedElement;
        RETURN_IF_FAILED(MakeAndInitialize<::AdaptiveNamespace::AdaptiveChoiceInput>(
            &projectedContainedElement, std::static_pointer_cast<AdaptiveSharedNamespace::ChoiceInput>(containedElement)));

        RETURN_IF_FAILED(projectedParentContainer->Append(projectedContainedElement.Detach()));
    }
    return S_OK;
}
CATCH_RETURN;

HRESULT GenerateMediaSourcesProjection(
    const std::vector<std::shared_ptr<AdaptiveSharedNamespace::MediaSource>>& containedElements,
    _In_ ABI::Windows::Foundation::Collections::IVector<ABI::AdaptiveNamespace::AdaptiveMediaSource*>* projectedParentContainer) noexcept try
{
    for (auto& containedElement : containedElements)
    {
        ComPtr<ABI::AdaptiveNamespace::IAdaptiveMediaSource> projectedContainedElement;
        RETURN_IF_FAILED(MakeAndInitialize<::AdaptiveNamespace::AdaptiveMediaSource>(
            &projectedContainedElement, std::static_pointer_cast<AdaptiveSharedNamespace::MediaSource>(containedElement)));

        RETURN_IF_FAILED(projectedParentContainer->Append(projectedContainedElement.Detach()));
    }
    return S_OK;
}
CATCH_RETURN;

HRESULT GenerateToggleTargetProjection(
    const std::vector<std::shared_ptr<AdaptiveSharedNamespace::ToggleVisibilityTarget>>& containedElements,
    _In_ ABI::Windows::Foundation::Collections::IVector<ABI::AdaptiveNamespace::AdaptiveToggleVisibilityTarget*>* projectedParentContainer) noexcept try
{
    for (auto& containedElement : containedElements)
    {
        ComPtr<ABI::AdaptiveNamespace::IAdaptiveToggleVisibilityTarget> projectedContainedElement;
        RETURN_IF_FAILED(MakeAndInitialize<::AdaptiveNamespace::AdaptiveToggleVisibilityTarget>(
            &projectedContainedElement, std::static_pointer_cast<AdaptiveSharedNamespace::ToggleVisibilityTarget>(containedElement)));

        RETURN_IF_FAILED(projectedParentContainer->Append(projectedContainedElement.Detach()));
    }
    return S_OK;
}
CATCH_RETURN;

HRESULT GenerateSeparatorProjection(std::shared_ptr<AdaptiveSharedNamespace::Separator> sharedSeparator,
                                    _COM_Outptr_ ABI::AdaptiveNamespace::IAdaptiveSeparator** projectedSeparator) noexcept try
{
    *projectedSeparator = nullptr;
    if (sharedSeparator != nullptr)
    {
        return MakeAndInitialize<::AdaptiveNamespace::AdaptiveSeparator>(projectedSeparator, sharedSeparator);
    }
    return S_OK;
}
CATCH_RETURN;

HRESULT GenerateSharedSeparator(_In_ ABI::AdaptiveNamespace::IAdaptiveSeparator* separator,
                                _Out_ std::shared_ptr<AdaptiveSharedNamespace::Separator>* sharedSeparatorOut) noexcept try
{
    ABI::AdaptiveNamespace::ForegroundColor color;
    RETURN_IF_FAILED(separator->get_Color(&color));

    ABI::AdaptiveNamespace::SeparatorThickness thickness;
    RETURN_IF_FAILED(separator->get_Thickness(&thickness));

    auto sharedSeparator = std::make_shared<Separator>();
    sharedSeparator->SetColor(static_cast<AdaptiveSharedNamespace::ForegroundColor>(color));
    sharedSeparator->SetThickness(static_cast<AdaptiveSharedNamespace::SeparatorThickness>(thickness));

    *sharedSeparatorOut = sharedSeparator;
    return S_OK;
}
CATCH_RETURN;

// Get a Color object from color string
// Expected formats are "#AARRGGBB" (with alpha channel) and "#RRGGBB" (without alpha channel)
HRESULT GetColorFromString(const std::string& colorString, _Out_ ABI::Windows::UI::Color* color) noexcept try
{
    if (colorString.front() == '#')
    {
        // Get the pure hex value (without #)
        std::string hexColorString = colorString.substr(1, std::string::npos);

        std::regex colorWithAlphaRegex("[0-9a-f]{8}", std::regex_constants::icase);
        if (regex_match(hexColorString, colorWithAlphaRegex))
        {
            // If color string has alpha channel, extract and set to color
            std::string alphaString = hexColorString.substr(0, 2);
            INT32 alpha = strtol(alphaString.c_str(), nullptr, 16);

            color->A = static_cast<BYTE>(alpha);

            hexColorString = hexColorString.substr(2, std::string::npos);
        }
        else
        {
            // Otherwise, set full opacity
            std::string alphaString = "FF";
            INT32 alpha = strtol(alphaString.c_str(), nullptr, 16);
            color->A = static_cast<BYTE>(alpha);
        }

        // A valid string at this point should have 6 hex characters (RRGGBB)
        std::regex colorWithoutAlphaRegex("[0-9a-f]{6}", std::regex_constants::icase);
        if (regex_match(hexColorString, colorWithoutAlphaRegex))
        {
            // Then set all other Red, Green, and Blue channels
            std::string redString = hexColorString.substr(0, 2);
            INT32 red = strtol(redString.c_str(), nullptr, 16);

            std::string greenString = hexColorString.substr(2, 2);
            INT32 green = strtol(greenString.c_str(), nullptr, 16);

            std::string blueString = hexColorString.substr(4, 2);
            INT32 blue = strtol(blueString.c_str(), nullptr, 16);

            color->R = static_cast<BYTE>(red);
            color->G = static_cast<BYTE>(green);
            color->B = static_cast<BYTE>(blue);

            return S_OK;
        }
    }

    // All other formats are ignored (set alpha to 0)
    color->A = static_cast<BYTE>(0);

    return S_OK;
}
CATCH_RETURN;

HRESULT GetColorFromAdaptiveColor(_In_ ABI::AdaptiveNamespace::IAdaptiveHostConfig* hostConfig,
                                  ABI::AdaptiveNamespace::ForegroundColor adaptiveColor,
                                  ABI::AdaptiveNamespace::ContainerStyle containerStyle,
                                  bool isSubtle,
                                  _Out_ ABI::Windows::UI::Color* uiColor) noexcept try
{
    ComPtr<ABI::AdaptiveNamespace::IAdaptiveContainerStylesDefinition> styles;
    RETURN_IF_FAILED(hostConfig->get_ContainerStyles(&styles));

    ComPtr<ABI::AdaptiveNamespace::IAdaptiveContainerStyleDefinition> styleDefinition;
    if (containerStyle == ABI::AdaptiveNamespace::ContainerStyle_Default)
    {
        RETURN_IF_FAILED(styles->get_Default(&styleDefinition));
    }
    else
    {
        RETURN_IF_FAILED(styles->get_Emphasis(&styleDefinition));
    }

    ComPtr<ABI::AdaptiveNamespace::IAdaptiveColorsConfig> colorsConfig;
    RETURN_IF_FAILED(styleDefinition->get_ForegroundColors(&colorsConfig));

    ComPtr<ABI::AdaptiveNamespace::IAdaptiveColorConfig> colorConfig;
    switch (adaptiveColor)
    {
    case ABI::AdaptiveNamespace::ForegroundColor::Accent:
        RETURN_IF_FAILED(colorsConfig->get_Accent(&colorConfig));
        break;
    case ABI::AdaptiveNamespace::ForegroundColor::Dark:
        RETURN_IF_FAILED(colorsConfig->get_Dark(&colorConfig));
        break;
    case ABI::AdaptiveNamespace::ForegroundColor::Light:
        RETURN_IF_FAILED(colorsConfig->get_Light(&colorConfig));
        break;
    case ABI::AdaptiveNamespace::ForegroundColor::Good:
        RETURN_IF_FAILED(colorsConfig->get_Good(&colorConfig));
        break;
    case ABI::AdaptiveNamespace::ForegroundColor::Warning:
        RETURN_IF_FAILED(colorsConfig->get_Warning(&colorConfig));
        break;
    case ABI::AdaptiveNamespace::ForegroundColor::Attention:
        RETURN_IF_FAILED(colorsConfig->get_Attention(&colorConfig));
        break;
    case ABI::AdaptiveNamespace::ForegroundColor::Default:
    default:
        RETURN_IF_FAILED(colorsConfig->get_Default(&colorConfig));
        break;
    }

    RETURN_IF_FAILED(isSubtle ? colorConfig->get_Subtle(uiColor) : colorConfig->get_Default(uiColor));

    return S_OK;
}
CATCH_RETURN;

HRESULT GetSpacingSizeFromSpacing(_In_ ABI::AdaptiveNamespace::IAdaptiveHostConfig* hostConfig,
                                  ABI::AdaptiveNamespace::Spacing spacing,
                                  _Out_ UINT* spacingSize) noexcept try
{
    ComPtr<ABI::AdaptiveNamespace::IAdaptiveSpacingConfig> spacingConfig;
    RETURN_IF_FAILED(hostConfig->get_Spacing(&spacingConfig));

    switch (spacing)
    {
    case ABI::AdaptiveNamespace::Spacing::None:
        *spacingSize = 0;
        break;
    case ABI::AdaptiveNamespace::Spacing::Small:
        RETURN_IF_FAILED(spacingConfig->get_Small(spacingSize));
        break;
    case ABI::AdaptiveNamespace::Spacing::Medium:
        RETURN_IF_FAILED(spacingConfig->get_Medium(spacingSize));
        break;
    case ABI::AdaptiveNamespace::Spacing::Large:
        RETURN_IF_FAILED(spacingConfig->get_Large(spacingSize));
        break;
    case ABI::AdaptiveNamespace::Spacing::ExtraLarge:
        RETURN_IF_FAILED(spacingConfig->get_ExtraLarge(spacingSize));
        break;
    case ABI::AdaptiveNamespace::Spacing::Padding:
        RETURN_IF_FAILED(spacingConfig->get_Padding(spacingSize));
        break;
    case ABI::AdaptiveNamespace::Spacing::Default:
    default:
        RETURN_IF_FAILED(spacingConfig->get_Default(spacingSize));
        break;
    }

    return S_OK;
}
CATCH_RETURN;

HRESULT GetBackgroundColorFromStyle(ABI::AdaptiveNamespace::ContainerStyle style,
                                    _In_ ABI::AdaptiveNamespace::IAdaptiveHostConfig* hostConfig,
                                    _Out_ ABI::Windows::UI::Color* backgroundColor) noexcept try
{
    ComPtr<ABI::AdaptiveNamespace::IAdaptiveContainerStylesDefinition> containerStyles;
    RETURN_IF_FAILED(hostConfig->get_ContainerStyles(&containerStyles));

    ComPtr<ABI::AdaptiveNamespace::IAdaptiveContainerStyleDefinition> styleDefinition;
    if (style == ABI::AdaptiveNamespace::ContainerStyle::Default)
    {
        RETURN_IF_FAILED(containerStyles->get_Default(&styleDefinition));
    }
    else
    {
        RETURN_IF_FAILED(containerStyles->get_Emphasis(&styleDefinition));
    }

    RETURN_IF_FAILED(styleDefinition->get_BackgroundColor(backgroundColor));

    return S_OK;
}
CATCH_RETURN;

HRESULT GetFontDataFromStyle(_In_ ABI::AdaptiveNamespace::IAdaptiveHostConfig* hostConfig,
<<<<<<< HEAD
                             _In_ ABI::AdaptiveNamespace::FontStyle style,
                             _In_ ABI::AdaptiveNamespace::TextSize desiredSize,
                             _In_ ABI::AdaptiveNamespace::TextWeight desiredWeight,
                             _Out_ HSTRING* resultFontFamilyName,
=======
                             ABI::AdaptiveNamespace::FontStyle style,
                             ABI::AdaptiveNamespace::TextSize desiredSize,
                             ABI::AdaptiveNamespace::TextWeight desiredWeight,
                             _Outptr_ HSTRING* resultFontFamilyName,
>>>>>>> 828bfe97
                             _Out_ UINT32* resultSize,
                             _Out_ ABI::Windows::UI::Text::FontWeight* resultWeight) noexcept try
{
    RETURN_IF_FAILED(GetFontFamilyFromStyle(hostConfig, style, resultFontFamilyName));
    RETURN_IF_FAILED(GetFontSizeFromStyle(hostConfig, style, desiredSize, resultSize));
    RETURN_IF_FAILED(GetFontWeightFromStyle(hostConfig, style, desiredWeight, resultWeight));
    return S_OK;
}
CATCH_RETURN;

HRESULT GetFontFamilyFromStyle(_In_ ABI::AdaptiveNamespace::IAdaptiveHostConfig* hostConfig,
<<<<<<< HEAD
                               _In_ ABI::AdaptiveNamespace::FontStyle style,
                               _Out_ HSTRING* resultFontFamilyName) noexcept try
=======
                               ABI::AdaptiveNamespace::FontStyle style,
                               _Outptr_ HSTRING* resultFontFamilyName) noexcept try
>>>>>>> 828bfe97
{
    HString result;
    ABI::AdaptiveNamespace::IAdaptiveFontStyleDefinition* styleDefinition;

    // get FontFamily from desired style
    RETURN_IF_FAILED(GetFontStyle(hostConfig, style, &styleDefinition));
    RETURN_IF_FAILED(styleDefinition->get_FontFamily(result.GetAddressOf()));
    if (result == NULL)
    {
        // get FontFamily from Default style
        RETURN_IF_FAILED(GetFontStyle(hostConfig, ABI::AdaptiveNamespace::FontStyle::Default, &styleDefinition));
        RETURN_IF_FAILED(styleDefinition->get_FontFamily(result.GetAddressOf()));

        if (result == NULL)
        {
            // get deprecated FontFamily
            RETURN_IF_FAILED(hostConfig->get_FontFamily(result.GetAddressOf()));

            if (result == NULL)
            {
                // set system default FontFamily based on desired style
                switch (style)
                {
                case ABI::AdaptiveNamespace::FontStyle::Monospace:
                    RETURN_IF_FAILED(UTF8ToHString("Courier New", result.GetAddressOf()));
                    break;
                case ABI::AdaptiveNamespace::FontStyle::Display:
                case ABI::AdaptiveNamespace::FontStyle::Default:
                default:
                    RETURN_IF_FAILED(UTF8ToHString("Segoe UI", result.GetAddressOf()));
                    break;
                }
            }
        }
    }
    return result.CopyTo(resultFontFamilyName);
}
CATCH_RETURN;

HRESULT GetFontSizeFromStyle(_In_ ABI::AdaptiveNamespace::IAdaptiveHostConfig* hostConfig,
<<<<<<< HEAD
                             _In_ ABI::AdaptiveNamespace::FontStyle style,
                             _In_ ABI::AdaptiveNamespace::TextSize desiredSize,
=======
                             ABI::AdaptiveNamespace::FontStyle style,
                             ABI::AdaptiveNamespace::TextSize desiredSize,
>>>>>>> 828bfe97
                             _Out_ UINT32* resultSize) noexcept try
{
    UINT32 result;
    ABI::AdaptiveNamespace::IAdaptiveFontStyleDefinition* styleDefinition;
    ABI::AdaptiveNamespace::IAdaptiveFontSizesConfig* sizesConfig;

    // get FontSize from desired style
    RETURN_IF_FAILED(GetFontStyle(hostConfig, style, &styleDefinition));
    RETURN_IF_FAILED(styleDefinition->get_FontSizes(&sizesConfig));
    RETURN_IF_FAILED(GetFontSize(sizesConfig, desiredSize, &result));

    if (result == MAXUINT32)
    {
        // get FontSize from Default style
        RETURN_IF_FAILED(GetFontStyle(hostConfig, ABI::AdaptiveNamespace::FontStyle::Default, &styleDefinition));
        RETURN_IF_FAILED(styleDefinition->get_FontSizes(&sizesConfig));
        RETURN_IF_FAILED(GetFontSize(sizesConfig, desiredSize, &result));

        if (result == MAXUINT32)
        {
            // get deprecated FontSize
            RETURN_IF_FAILED(hostConfig->get_FontSizes(&sizesConfig));
            RETURN_IF_FAILED(GetFontSize(sizesConfig, desiredSize, &result));

            if (result == MAXUINT32)
            {
                // set system default FontSize based on desired style
                switch (desiredSize)
                {
                case ABI::AdaptiveNamespace::TextSize::Small:
                    result = 10;
                    break;
                case ABI::AdaptiveNamespace::TextSize::Medium:
                    result = 14;
                    break;
                case ABI::AdaptiveNamespace::TextSize::Large:
                    result = 17;
                    break;
                case ABI::AdaptiveNamespace::TextSize::ExtraLarge:
                    result = 20;
                    break;
                case ABI::AdaptiveNamespace::TextSize::Default:
                default:
                    result = 12;
                    break;
                }
            }
        }
    }
    *resultSize = result;
    return S_OK;
}
CATCH_RETURN;

HRESULT GetFontWeightFromStyle(_In_ ABI::AdaptiveNamespace::IAdaptiveHostConfig* hostConfig,
<<<<<<< HEAD
                               _In_ ABI::AdaptiveNamespace::FontStyle style,
                               _In_ ABI::AdaptiveNamespace::TextWeight desiredWeight,
=======
                               ABI::AdaptiveNamespace::FontStyle style,
                               ABI::AdaptiveNamespace::TextWeight desiredWeight,
>>>>>>> 828bfe97
                               _Out_ ABI::Windows::UI::Text::FontWeight* resultWeight) noexcept try
{
    UINT16 result;
    ABI::AdaptiveNamespace::IAdaptiveFontStyleDefinition* styleDefinition;
    ABI::AdaptiveNamespace::IAdaptiveFontWeightsConfig* weightConfig;

    // get FontWeight from desired style
    RETURN_IF_FAILED(GetFontStyle(hostConfig, style, &styleDefinition));
    RETURN_IF_FAILED(styleDefinition->get_FontWeights(&weightConfig));
    RETURN_IF_FAILED(GetFontWeight(weightConfig, desiredWeight, &result));

    if (result == MAXUINT16)
    {
        // get FontWeight from Default style
        RETURN_IF_FAILED(GetFontStyle(hostConfig, ABI::AdaptiveNamespace::FontStyle::Default, &styleDefinition));
        RETURN_IF_FAILED(styleDefinition->get_FontWeights(&weightConfig));
        RETURN_IF_FAILED(GetFontWeight(weightConfig, desiredWeight, &result));

        if (result == MAXUINT16)
        {
            // get deprecated FontWeight
            RETURN_IF_FAILED(hostConfig->get_FontWeights(&weightConfig));
            RETURN_IF_FAILED(GetFontWeight(weightConfig, desiredWeight, &result));

            if (result == MAXUINT16)
            {
                // set system default FontWeight based on desired style
                switch (desiredWeight)
                {
                case ABI::AdaptiveNamespace::TextWeight::Lighter:
                    result = 200;
                    break;
                case ABI::AdaptiveNamespace::TextWeight::Bolder:
                    result = 800;
                    break;
                case ABI::AdaptiveNamespace::TextWeight::Default:
                default:
                    result = 400;
                    break;
                }
            }
        }
    }
    resultWeight->Weight = result;
    return S_OK;
}
CATCH_RETURN;

HRESULT GetFontStyle(_In_ ABI::AdaptiveNamespace::IAdaptiveHostConfig* hostConfig,
<<<<<<< HEAD
                     _In_ ABI::AdaptiveNamespace::FontStyle style,
                     _Out_ ABI::AdaptiveNamespace::IAdaptiveFontStyleDefinition** styleDefinition) noexcept try
=======
                     ABI::AdaptiveNamespace::FontStyle style,
                     _COM_Outptr_ ABI::AdaptiveNamespace::IAdaptiveFontStyleDefinition** styleDefinition) noexcept try
>>>>>>> 828bfe97
{
    ABI::AdaptiveNamespace::IAdaptiveFontStylesDefinition* fontStyles;
    RETURN_IF_FAILED(hostConfig->get_FontStyles(&fontStyles));

    switch (style)
    {
    case ABI::AdaptiveNamespace::FontStyle::Display:
        RETURN_IF_FAILED(fontStyles->get_Display(styleDefinition));
        break;
    case ABI::AdaptiveNamespace::FontStyle::Monospace:
        RETURN_IF_FAILED(fontStyles->get_Monospace(styleDefinition));
        break;
    case ABI::AdaptiveNamespace::FontStyle::Default:
    default:
        RETURN_IF_FAILED(fontStyles->get_Default(styleDefinition));
        break;
    }
    return S_OK;
}
CATCH_RETURN;

HRESULT GetFontSize(_In_ ABI::AdaptiveNamespace::IAdaptiveFontSizesConfig* sizesConfig,
<<<<<<< HEAD
                    _In_ ABI::AdaptiveNamespace::TextSize desiredSize,
=======
                    ABI::AdaptiveNamespace::TextSize desiredSize,
>>>>>>> 828bfe97
                    _Out_ UINT32* resultSize) noexcept try
{
    switch (desiredSize)
    {
    case ABI::AdaptiveNamespace::TextSize::Small:
        RETURN_IF_FAILED(sizesConfig->get_Small(resultSize));
        break;
    case ABI::AdaptiveNamespace::TextSize::Medium:
        RETURN_IF_FAILED(sizesConfig->get_Medium(resultSize));
        break;
    case ABI::AdaptiveNamespace::TextSize::Large:
        RETURN_IF_FAILED(sizesConfig->get_Large(resultSize));
        break;
    case ABI::AdaptiveNamespace::TextSize::ExtraLarge:
        RETURN_IF_FAILED(sizesConfig->get_ExtraLarge(resultSize));
        break;
    case ABI::AdaptiveNamespace::TextSize::Default:
    default:
        RETURN_IF_FAILED(sizesConfig->get_Default(resultSize));
        break;
    }
    return S_OK;
}
CATCH_RETURN;

HRESULT GetFontWeight(_In_ ABI::AdaptiveNamespace::IAdaptiveFontWeightsConfig* weightsConfig,
<<<<<<< HEAD
                      _In_ ABI::AdaptiveNamespace::TextWeight desiredWeight,
=======
                      ABI::AdaptiveNamespace::TextWeight desiredWeight,
>>>>>>> 828bfe97
                      _Out_ UINT16* resultWeight) noexcept try
{
    switch (desiredWeight)
    {
    case ABI::AdaptiveNamespace::TextWeight::Lighter:
        RETURN_IF_FAILED(weightsConfig->get_Lighter(resultWeight));
        break;
    case ABI::AdaptiveNamespace::TextWeight::Bolder:
        RETURN_IF_FAILED(weightsConfig->get_Bolder(resultWeight));
        break;
    case ABI::AdaptiveNamespace::TextWeight::Default:
    default:
        RETURN_IF_FAILED(weightsConfig->get_Default(resultWeight));
        break;
    }
    return S_OK;
}
CATCH_RETURN;

HRESULT StringToJsonObject(const std::string& inputString, _COM_Outptr_ IJsonObject** result)
{
    std::wstring asWstring = StringToWstring(inputString);
    return HStringToJsonObject(HStringReference(asWstring.c_str()).Get(), result);
}

HRESULT HStringToJsonObject(const HSTRING& inputHString, _COM_Outptr_ IJsonObject** result)
{
    ComPtr<IJsonObjectStatics> jObjectStatics;
    RETURN_IF_FAILED(GetActivationFactory(HStringReference(RuntimeClass_Windows_Data_Json_JsonObject).Get(), &jObjectStatics));
    ComPtr<IJsonObject> jObject;
    HRESULT hr = jObjectStatics->Parse(inputHString, &jObject);
    if (FAILED(hr))
    {
        RETURN_IF_FAILED(ActivateInstance(HStringReference(RuntimeClass_Windows_Data_Json_JsonObject).Get(), &jObject));
    }
    *result = jObject.Detach();
    return S_OK;
}

HRESULT JsonObjectToString(_In_ IJsonObject* inputJson, std::string& result)
{
    HString asHstring;
    RETURN_IF_FAILED(JsonObjectToHString(inputJson, asHstring.GetAddressOf()));
    return HStringToUTF8(asHstring.Get(), result);
}

HRESULT JsonObjectToHString(_In_ IJsonObject* inputJson, _Outptr_ HSTRING* result)
{
    if (!inputJson)
    {
        return E_INVALIDARG;
    }
    ComPtr<IJsonObject> localInputJson(inputJson);
    ComPtr<IJsonValue> asJsonValue;
    RETURN_IF_FAILED(localInputJson.As(&asJsonValue));
    return (asJsonValue->Stringify(result));
}

HRESULT StringToJsonValue(const std::string inputString, _COM_Outptr_ IJsonValue** result)
{
    std::wstring asWstring = StringToWstring(inputString);
    return HStringToJsonValue(HStringReference(asWstring.c_str()).Get(), result);
}

HRESULT HStringToJsonValue(const HSTRING& inputHString, _COM_Outptr_ IJsonValue** result)
{
    ComPtr<IJsonValueStatics> jValueStatics;
    RETURN_IF_FAILED(GetActivationFactory(HStringReference(RuntimeClass_Windows_Data_Json_JsonValue).Get(), &jValueStatics));
    ComPtr<IJsonValue> jValue;
    HRESULT hr = jValueStatics->Parse(inputHString, &jValue);
    if (FAILED(hr))
    {
        RETURN_IF_FAILED(ActivateInstance(HStringReference(RuntimeClass_Windows_Data_Json_JsonValue).Get(), &jValue));
    }
    *result = jValue.Detach();
    return S_OK;
}

HRESULT JsonValueToString(_In_ IJsonValue* inputValue, std::string& result)
{
    HString asHstring;
    RETURN_IF_FAILED(JsonValueToHString(inputValue, asHstring.GetAddressOf()));
    return HStringToUTF8(asHstring.Get(), result);
}

HRESULT JsonValueToHString(_In_ IJsonValue* inputJsonValue, _Outptr_ HSTRING* result)
{
    if (!inputJsonValue)
    {
        return E_INVALIDARG;
    }
    ComPtr<IJsonValue> localInputJsonValue(inputJsonValue);
    return (localInputJsonValue->Stringify(result));
}

HRESULT JsonCppToJsonObject(const Json::Value& jsonCppValue, _COM_Outptr_ IJsonObject** result)
{
    Json::FastWriter fastWriter;
    std::string jsonString = fastWriter.write(jsonCppValue);
    return StringToJsonObject(jsonString, result);
}

HRESULT JsonObjectToJsonCpp(_In_ ABI::Windows::Data::Json::IJsonObject* jsonObject, _Out_ Json::Value* jsonCppValue)
{
    std::string jsonString;
    RETURN_IF_FAILED(JsonObjectToString(jsonObject, jsonString));

    Json::Value value = ParseUtil::GetJsonValueFromString(jsonString);
    *jsonCppValue = value;

    return S_OK;
}

HRESULT ProjectedActionTypeToHString(ABI::AdaptiveNamespace::ActionType projectedActionType, _Outptr_ HSTRING* result)
{
    ActionType sharedActionType = static_cast<ActionType>(projectedActionType);
    return UTF8ToHString(ActionTypeToString(sharedActionType), result);
}

HRESULT ProjectedElementTypeToHString(ABI::AdaptiveNamespace::ElementType projectedElementType, _Outptr_ HSTRING* result)
{
    CardElementType sharedElementType = static_cast<CardElementType>(projectedElementType);
    return UTF8ToHString(CardElementTypeToString(sharedElementType), result);
}

std::wstring StringToWstring(const std::string& in)
{
    std::wstring_convert<std::codecvt_utf8_utf16<wchar_t>, wchar_t> utfConverter;
    return utfConverter.from_bytes(in);
}

std::string WstringToString(const std::wstring& input)
{
    std::wstring_convert<std::codecvt_utf8_utf16<wchar_t>, wchar_t> utfConverter;
    return utfConverter.to_bytes(input);
}

void RemoteResourceElementToRemoteResourceInformationVector(_In_ ABI::AdaptiveNamespace::IAdaptiveElementWithRemoteResources* remoteResourceElement,
                                                            std::vector<RemoteResourceInformation>& resourceUris)
{
    ComPtr<ABI::Windows::Foundation::Collections::IVectorView<ABI::AdaptiveNamespace::AdaptiveRemoteResourceInformation*>> remoteResources;
    THROW_IF_FAILED(remoteResourceElement->GetResourceInformation(remoteResources.GetAddressOf()));

    ComPtr<IIterable<ABI::AdaptiveNamespace::AdaptiveRemoteResourceInformation*>> vectorIterable;
    THROW_IF_FAILED(remoteResources.As<IIterable<ABI::AdaptiveNamespace::AdaptiveRemoteResourceInformation*>>(&vectorIterable));

    Microsoft::WRL::ComPtr<IIterator<ABI::AdaptiveNamespace::AdaptiveRemoteResourceInformation*>> vectorIterator;
    HRESULT hr = vectorIterable->First(&vectorIterator);

    boolean hasCurrent;
    THROW_IF_FAILED(vectorIterator->get_HasCurrent(&hasCurrent));

    while (SUCCEEDED(hr) && hasCurrent)
    {
        ComPtr<ABI::AdaptiveNamespace::IAdaptiveRemoteResourceInformation> resourceInformation;
        THROW_IF_FAILED(vectorIterator->get_Current(&resourceInformation));

        HString url;
        THROW_IF_FAILED(resourceInformation->get_Url(url.GetAddressOf()));

        RemoteResourceInformation uriInfo;
        THROW_IF_FAILED(HStringToUTF8(url.Get(), uriInfo.url));

        HString mimeType;
        THROW_IF_FAILED(resourceInformation->get_MimeType(mimeType.GetAddressOf()));

        uriInfo.mimeType = HStringToUTF8(mimeType.Get());

        resourceUris.push_back(uriInfo);

        hr = vectorIterator->MoveNext(&hasCurrent);
    }
}

void GetUrlFromString(_In_ ABI::AdaptiveNamespace::IAdaptiveHostConfig* hostConfig,
                      _In_ HSTRING urlString,
                      _Outptr_ ABI::Windows::Foundation::IUriRuntimeClass** url)
{
    ComPtr<ABI::Windows::Foundation::IUriRuntimeClassFactory> uriActivationFactory;
    THROW_IF_FAILED(GetActivationFactory(HStringReference(RuntimeClass_Windows_Foundation_Uri).Get(), &uriActivationFactory));

    ComPtr<ABI::Windows::Foundation::IUriRuntimeClass> localUrl;

    // Try to treat URI as absolute
    boolean isUrlRelative = FAILED(uriActivationFactory->CreateUri(urlString, localUrl.GetAddressOf()));

    // Otherwise, try to treat URI as relative
    if (isUrlRelative)
    {
        HSTRING imageBaseUrl;
        THROW_IF_FAILED(hostConfig->get_ImageBaseUrl(&imageBaseUrl));

        if (imageBaseUrl != nullptr)
        {
            THROW_IF_FAILED(uriActivationFactory->CreateWithRelativeUri(imageBaseUrl, urlString, localUrl.GetAddressOf()));
        }
    }

    THROW_IF_FAILED(localUrl.CopyTo(url));
}

HRESULT SharedWarningsToAdaptiveWarnings(std::vector<std::shared_ptr<AdaptiveCardParseWarning>> sharedWarnings,
                                         _In_ ABI::Windows::Foundation::Collections::IVector<ABI::AdaptiveNamespace::IAdaptiveWarning*>* adaptiveWarnings)
{
    for (auto sharedWarning : sharedWarnings)
    {
        HString warningMessage;
        RETURN_IF_FAILED(UTF8ToHString(sharedWarning->GetReason(), warningMessage.GetAddressOf()));

        ABI::AdaptiveNamespace::WarningStatusCode statusCode =
            static_cast<ABI::AdaptiveNamespace::WarningStatusCode>(sharedWarning->GetStatusCode());

        ComPtr<ABI::AdaptiveNamespace::IAdaptiveWarning> adaptiveWarning;
        RETURN_IF_FAILED(MakeAndInitialize<AdaptiveWarning>(&adaptiveWarning, statusCode, warningMessage.Get()));

        RETURN_IF_FAILED(adaptiveWarnings->Append(adaptiveWarning.Get()));
    }

    return S_OK;
}

HRESULT AdaptiveWarningsToSharedWarnings(_In_ ABI::Windows::Foundation::Collections::IVector<ABI::AdaptiveNamespace::IAdaptiveWarning*>* adaptiveWarnings,
                                         std::vector<std::shared_ptr<AdaptiveCardParseWarning>> sharedWarnings)
{
    ComPtr<ABI::Windows::Foundation::Collections::IVector<ABI::AdaptiveNamespace::IAdaptiveWarning*>> localAdaptiveWarnings{adaptiveWarnings};
    ComPtr<IIterable<ABI::AdaptiveNamespace::IAdaptiveWarning*>> vectorIterable;
    RETURN_IF_FAILED(localAdaptiveWarnings.As<IIterable<ABI::AdaptiveNamespace::IAdaptiveWarning*>>(&vectorIterable));

    Microsoft::WRL::ComPtr<IIterator<ABI::AdaptiveNamespace::IAdaptiveWarning*>> vectorIterator;
    HRESULT hr = vectorIterable->First(&vectorIterator);

    boolean hasCurrent;
    THROW_IF_FAILED(vectorIterator->get_HasCurrent(&hasCurrent));

    while (SUCCEEDED(hr) && hasCurrent)
    {
        ComPtr<ABI::AdaptiveNamespace::IAdaptiveWarning> adaptiveWarning;
        RETURN_IF_FAILED(vectorIterator->get_Current(&adaptiveWarning));

        HString message;
        RETURN_IF_FAILED(adaptiveWarning->get_Message(message.GetAddressOf()));

        ABI::AdaptiveNamespace::WarningStatusCode statusCode;
        RETURN_IF_FAILED(adaptiveWarning->get_StatusCode(&statusCode));

        sharedWarnings.push_back(
            std::make_shared<AdaptiveCardParseWarning>(static_cast<AdaptiveSharedNamespace::WarningStatusCode>(statusCode),
                                                       HStringToUTF8(message.Get())));

        hr = vectorIterator->MoveNext(&hasCurrent);
    }

    return S_OK;
}

Color GenerateLighterColor(const Color& originalColor)
{
    const double lightIncrement = 0.25;

    Color lighterColor;
    lighterColor.A = originalColor.A;
    lighterColor.R = originalColor.R + static_cast<int>((255 - originalColor.R) * lightIncrement);
    lighterColor.G = originalColor.G + static_cast<int>((255 - originalColor.G) * lightIncrement);
    lighterColor.B = originalColor.B + static_cast<int>((255 - originalColor.B) * lightIncrement);
    return lighterColor;
}<|MERGE_RESOLUTION|>--- conflicted
+++ resolved
@@ -805,17 +805,10 @@
 CATCH_RETURN;
 
 HRESULT GetFontDataFromStyle(_In_ ABI::AdaptiveNamespace::IAdaptiveHostConfig* hostConfig,
-<<<<<<< HEAD
-                             _In_ ABI::AdaptiveNamespace::FontStyle style,
-                             _In_ ABI::AdaptiveNamespace::TextSize desiredSize,
-                             _In_ ABI::AdaptiveNamespace::TextWeight desiredWeight,
-                             _Out_ HSTRING* resultFontFamilyName,
-=======
                              ABI::AdaptiveNamespace::FontStyle style,
                              ABI::AdaptiveNamespace::TextSize desiredSize,
                              ABI::AdaptiveNamespace::TextWeight desiredWeight,
                              _Outptr_ HSTRING* resultFontFamilyName,
->>>>>>> 828bfe97
                              _Out_ UINT32* resultSize,
                              _Out_ ABI::Windows::UI::Text::FontWeight* resultWeight) noexcept try
 {
@@ -827,13 +820,8 @@
 CATCH_RETURN;
 
 HRESULT GetFontFamilyFromStyle(_In_ ABI::AdaptiveNamespace::IAdaptiveHostConfig* hostConfig,
-<<<<<<< HEAD
-                               _In_ ABI::AdaptiveNamespace::FontStyle style,
-                               _Out_ HSTRING* resultFontFamilyName) noexcept try
-=======
                                ABI::AdaptiveNamespace::FontStyle style,
                                _Outptr_ HSTRING* resultFontFamilyName) noexcept try
->>>>>>> 828bfe97
 {
     HString result;
     ABI::AdaptiveNamespace::IAdaptiveFontStyleDefinition* styleDefinition;
@@ -874,13 +862,8 @@
 CATCH_RETURN;
 
 HRESULT GetFontSizeFromStyle(_In_ ABI::AdaptiveNamespace::IAdaptiveHostConfig* hostConfig,
-<<<<<<< HEAD
-                             _In_ ABI::AdaptiveNamespace::FontStyle style,
-                             _In_ ABI::AdaptiveNamespace::TextSize desiredSize,
-=======
                              ABI::AdaptiveNamespace::FontStyle style,
                              ABI::AdaptiveNamespace::TextSize desiredSize,
->>>>>>> 828bfe97
                              _Out_ UINT32* resultSize) noexcept try
 {
     UINT32 result;
@@ -936,13 +919,8 @@
 CATCH_RETURN;
 
 HRESULT GetFontWeightFromStyle(_In_ ABI::AdaptiveNamespace::IAdaptiveHostConfig* hostConfig,
-<<<<<<< HEAD
-                               _In_ ABI::AdaptiveNamespace::FontStyle style,
-                               _In_ ABI::AdaptiveNamespace::TextWeight desiredWeight,
-=======
                                ABI::AdaptiveNamespace::FontStyle style,
                                ABI::AdaptiveNamespace::TextWeight desiredWeight,
->>>>>>> 828bfe97
                                _Out_ ABI::Windows::UI::Text::FontWeight* resultWeight) noexcept try
 {
     UINT16 result;
@@ -992,13 +970,8 @@
 CATCH_RETURN;
 
 HRESULT GetFontStyle(_In_ ABI::AdaptiveNamespace::IAdaptiveHostConfig* hostConfig,
-<<<<<<< HEAD
-                     _In_ ABI::AdaptiveNamespace::FontStyle style,
-                     _Out_ ABI::AdaptiveNamespace::IAdaptiveFontStyleDefinition** styleDefinition) noexcept try
-=======
                      ABI::AdaptiveNamespace::FontStyle style,
                      _COM_Outptr_ ABI::AdaptiveNamespace::IAdaptiveFontStyleDefinition** styleDefinition) noexcept try
->>>>>>> 828bfe97
 {
     ABI::AdaptiveNamespace::IAdaptiveFontStylesDefinition* fontStyles;
     RETURN_IF_FAILED(hostConfig->get_FontStyles(&fontStyles));
@@ -1021,11 +994,7 @@
 CATCH_RETURN;
 
 HRESULT GetFontSize(_In_ ABI::AdaptiveNamespace::IAdaptiveFontSizesConfig* sizesConfig,
-<<<<<<< HEAD
-                    _In_ ABI::AdaptiveNamespace::TextSize desiredSize,
-=======
                     ABI::AdaptiveNamespace::TextSize desiredSize,
->>>>>>> 828bfe97
                     _Out_ UINT32* resultSize) noexcept try
 {
     switch (desiredSize)
@@ -1052,11 +1021,7 @@
 CATCH_RETURN;
 
 HRESULT GetFontWeight(_In_ ABI::AdaptiveNamespace::IAdaptiveFontWeightsConfig* weightsConfig,
-<<<<<<< HEAD
-                      _In_ ABI::AdaptiveNamespace::TextWeight desiredWeight,
-=======
                       ABI::AdaptiveNamespace::TextWeight desiredWeight,
->>>>>>> 828bfe97
                       _Out_ UINT16* resultWeight) noexcept try
 {
     switch (desiredWeight)
