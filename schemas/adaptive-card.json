{
	"$schema": "http://json-schema.org/draft-06/schema#",
	"id": "http://adaptivecards.io/schemas/adaptive-card.json",
	"type": "object",
	"title": "Microsoft Adaptive Card Schema",
	"additionalProperties": true,
	"allOf": [
		{
			"$ref": "#/definitions/AdaptiveCard"
		}
	],
	"properties": {
		"version": {
			"type": "string",
			"description": "Schema version that this card requires. If a client is **lower** than this version, the `fallbackText` will be rendered. NOTE: Version is not required for cards within an `Action.ShowCard`. However, it *is* required for the top-level card.",
			"examples": [
				"1.0",
				"1.1",
				"1.2"
			]
		},
		"fallbackText": {
			"type": "string",
			"description": "Text shown when the client doesn't support the version specified (may contain markdown)."
		},
		"backgroundImage": {
			"anyOf": [
				{
					"description": "Background image for the adaptive card.",
					"$ref": "#/definitions/BackgroundImage"
				},
				{
					"description": "Background image for the adaptive card. Supports data URI in version 1.2+.",
					"type": "string"
				}
			]
		},
		"speak": {
			"type": "string",
			"description": "Specifies what should be spoken for this entire card. This is simple text or SSML fragment."
		},
		"style": {
			"$ref": "#/definitions/ContainerStyle"
		},
		"lang": {
			"type": "string",
			"description": "The 2-letter ISO-639-1 language used in the card. Used to localize any date/time functions.",
			"examples": [
				"en",
				"fr",
				"es"
			]
		}
	},
	"required": [
		"version"
	],
	"definitions": {
		"Action": {
			"anyOf": [
				{
					"$ref": "#/definitions/Action.Submit"
				},
				{
					"$ref": "#/definitions/Action.ShowCard"
				},
				{
					"$ref": "#/definitions/Action.OpenUrl"
				},
				{
					"$ref": "#/definitions/Action.ToggleVisibility"
				}
			]
		},
		"ActionStyle": {
			"type": "string",
			"description": "Controls the style of an Action, which influences how the action is displayed, spoken, etc.",
			"enum": [
				"default",
				"positive",
				"destructive"
			],
			"version": "1.2"
		},
		"Action.OpenUrl": {
			"additionalProperties": true,
			"description": "When invoked, show the given url either by launching it in an external web browser or showing in-situ with embedded web browser.",
			"properties": {
				"type": {
					"type": "string",
					"description": "Must be `\"Action.OpenUrl\"`.",
					"enum": [
						"Action.OpenUrl"
					]
				},
				"title": {
					"type": "string",
					"description": "Label for button or link that represents this action."
				},
				"iconUrl": {
					"type": "string",
<<<<<<< HEAD
					"format": "uri",
					"description": "Optional icon to be shown on the action in conjunction with the title. Supports data URI in version 1.2+.",
=======
					"description": "Optional icon to be shown on the action in conjunction with the title. Supports data URI in version 1.2+",
>>>>>>> 86177909
					"version": "1.1"
				},
				"url": {
					"type": "string",
					"description": "The URL to open."
				},
				"style": {
					"$ref": "#/definitions/ActionStyle"
				}
			},
			"required": [
				"type",
				"url"
			],
			"type": "object"
		},
		"Action.ShowCard": {
			"type": "object",
			"additionalProperties": true,
			"description": "Defines an AdaptiveCard which is shown to the user when the button or link is clicked.",
			"properties": {
				"type": {
					"type": "string",
					"description": "Must be `\"Action.ShowCard\"`.",
					"enum": [
						"Action.ShowCard"
					]
				},
				"title": {
					"type": "string",
					"description": "Label for button or link that represents this action."
				},
				"iconUrl": {
					"type": "string",
<<<<<<< HEAD
					"format": "uri",
					"description": "Optional icon URL to be shown on the action in conjunction with the title. Supports data URI in version 1.2+.",
=======
					"description": "Optional icon URL to be shown on the action in conjunction with the title. Supports data URI in version 1.2+",
>>>>>>> 86177909
					"version": "1.1"
				},
				"card": {
					"$ref": "#/definitions/AdaptiveCard"
				},
				"style": {
					"$ref": "#/definitions/ActionStyle"
				}
			},
			"required": [
				"type",
				"card"
			]
		},
		"Action.Submit": {
			"type": "object",
			"additionalProperties": true,
			"description": "Gathers input fields, merges with optional data field, and sends an event to the client. It is up to the client to determine how this data is processed. For example: With BotFramework bots, the client would send an activity through the messaging medium to the bot.",
			"properties": {
				"type": {
					"type": "string",
					"description": "Must be `\"Action.Submit\"`.",
					"enum": [
						"Action.Submit"
					]
				},
				"title": {
					"type": "string",
					"description": "Label for button or link that represents this action."
				},
				"iconUrl": {
					"type": "string",
<<<<<<< HEAD
					"format": "uri",
					"description": "Optional icon URL to be shown on the action in conjunction with the title. Supports data URI in version 1.2+.",
=======
					"description": "Optional icon URL to be shown on the action in conjunction with the title. Supports data URI in version 1.2+",
>>>>>>> 86177909
					"version": "1.1"
				},
				"data": {
					"type": [
						"string",
						"object"
					],
					"description": "Initial data that input fields will be combined with. These are essentially 'hidden' properties."
				},
				"style": {
					"$ref": "#/definitions/ActionStyle"
				}
			},
			"required": [
				"type"
			]
		},
		"TargetElement": {
			"additionalProperties": true,
			"type": "object",
			"version": "1.2",
			"description": "Represents an entry for Action.ToggleVisibility's targetElements property",
			"properties": {
				"elementId": {
					"type": "string",
					"description": "Element ID of element to toggle"
				},
				"isVisible": {
					"type": "boolean",
					"description": "If `true`, always show target element. If `false`, always hide target element. If not supplied, toggle target element's visibility. "
				}
			},
			"required": [
				"elementId"
			]
		},
		"Action.ToggleVisibility": {
			"type": "object",
			"additionalProperties": true,
			"description": "An action that toggles the visibility of associated card elements.",
			"version": "1.2",
			"properties": {
				"type": {
					"type": "string",
					"description": "Must be `\"Action.ToggleVisibility\"`.",
					"enum": [
						"Action.ToggleVisibility"
					]
				},
				"title": {
					"type": "string",
					"description": "Label for button or link that represents this action."
				},
				"iconUrl": {
					"type": "string",
					"description": "Optional icon URL to be shown on the action in conjunction with the title. Supports data URI."
				},
				"targetElements": {
					"type": "array",
					"description": "The array of TargetElements",
					"items": {
						"anyOf": [
							{
								"$ref": "#/definitions/TargetElement"
							},
							{
								"type": "string"
							}
						]
					}
				},
				"style": {
					"$ref": "#/definitions/ActionStyle"
				}
			},
			"required": [
				"type",
				"targetElements"
			]
		},
		"Actions": {
			"additionalItems": true,
			"items": {
				"$ref": "#/definitions/Action"
			},
			"type": "array"
		},
		"AdaptiveCard": {
			"additionalProperties": true,
			"type": "object",
			"description": "Root element in an Adaptive Card.",
			"properties": {
				"type": {
					"type": "string",
					"description": "Must be `\"AdaptiveCard\"`.",
					"enum": [
						"AdaptiveCard"
					]
				},
				"actions": {
					"description": "The Actions to show in the card's action bar.",
					"$ref": "#/definitions/Actions"
				},
				"body": {
					"description": "The card elements to show in the primary card region.",
					"$ref": "#/definitions/CardElements"
				},
				"selectAction": {
					"description": "An Action that will be invoked when the card is tapped or selected. `Action.ShowCard` is not supported.",
					"type": "object",
					"version": "1.1",
					"oneOf": [
						{ "$ref": "#/definitions/Action.Submit" },
						{ "$ref": "#/definitions/Action.OpenUrl" },
						{ "$ref": "#/definitions/Action.ToggleVisibility" }
					]
				}
			},
			"required": [
				"type"
			]
		},
		"BackgroundImage": {
			"type": "object",
			"description": "Background image for the card or container.",
			"properties": {
				"url": {
					"type": "string",
					"description": "URL specifying the image to use as the background. Supports data URI."
				},
				"fillMode": {
					"type": "string",
					"description": "Controls how the background image fills the container or card.",
					"enum": [
						"cover",
						"repeatHorizontally",
						"repeatVertically",
						"repeat"
					]
				},
				"HorizontalAlignment": {
					"type": "string",
					"description": "Defines how the image should be aligned horizontally.",
					"enum": [
						"left",
						"center",
						"right"
					]
				},
				"VerticalAlignment": {
					"type": "string",
					"description": "Defines how the image should be aligned vertically.",
					"enum": [
						"top",
						"center",
						"bottom"
					]
				}
			},
			"required": [
				"url"
			],
			"version": "1.2"
		},
		"CardElement": {
			"additionalProperties": true,
			"properties": {
				"type": {
					"type": "string"
				},
				"id": {
					"type": "string",
					"description": "A unique identifier associated with the element."
				},
				"spacing": {
					"$ref": "#/definitions/SpacingStyle"
				},
				"requires": {
					"type": "object",
					"description": "A series of key/value pairs indicating features that the element requires with corresponding minimum version. When a feature is missing or of insufficient version, fallback is triggered.",
					"version": "1.2"
				},
				"fallback": {
					"description": "Describes how to adapt a card when unknown elements are encountered.",
					"version": "1.2",
					"anyOf": [
						{
							"type": "string",
							"description": "Causes this element to be dropped when unknown elements are encountered.",
							"enum": [
								"drop"
							]
						},
						{
							"type": "object",
							"description": "Any Adaptive Cards element"
						}
					]
				},
				"separator": {
					"type": "boolean",
					"description": "When `true`, draw a separating line at the top of the element.",
					"default": false
				}
			},
			"required": [
				"type"
			]
		},
		"CardElements": {
			"type": "array",
			"additionalItems": true,
			"items": [
				{
					"anyOf": [
						{
							"$ref": "#/definitions/TextBlock"
						},
						{
							"$ref": "#/definitions/Media"
						},
						{
							"$ref": "#/definitions/Image"
						},
						{
							"$ref": "#/definitions/Container"
						},
						{
							"$ref": "#/definitions/ColumnSet"
						},
						{
							"$ref": "#/definitions/FactSet"
						},
						{
							"$ref": "#/definitions/ImageSet"
						},
						{
							"$ref": "#/definitions/Input.Text"
						},
						{
							"$ref": "#/definitions/Input.Number"
						},
						{
							"$ref": "#/definitions/Input.Date"
						},
						{
							"$ref": "#/definitions/Input.Time"
						},
						{
							"$ref": "#/definitions/Input.Toggle"
						},
						{
							"$ref": "#/definitions/Input.ChoiceSet"
						},
						{
							"$ref": "#/definitions/ActionSet"
						},
						{
							"$ref": "#/definitions/RichTextBlock"
						}
					]
				}
			]
		},
		"ActionSet": {
			"additionalProperties": true,
			"type": "object",
			"description": "Allow authors to place one or more 'action bars' anywhere within the card body",
			"version": "1.2",
			"allOf": [
				{
					"$ref": "#/definitions/CardElement"
				}
			],
			"properties": {
				"items": {
					"description": "The actions to include in the `ActionSet`",
					"$ref": "#/definitions/Actions"
				}
			},
			"required": [
				"type",
				"items"
			]
		},
		"Input.Choice": {
			"type": "object",
			"description": "Describes a choice for use in a ChoiceSet.",
			"additionalProperties": true,
			"properties": {
				"type": {
					"type": "string",
					"enum": [
						"Input.Choice"
					]
				},
				"title": {
					"type": "string",
					"description": "Text to display."
				},
				"value": {
					"type": "string",
					"description": "The raw value for the choice. **NOTE:** do not use a `,` in the value, since a `ChoiceSet` with `isMultiSelect` set to `true` returns a comma-delimited string of choice values."
				}
			},
			"required": [
				"title",
				"value"
			]
		},
		"ChoiceInputStyle": {
			"type": "string",
			"description": "Style hint for `Input.ChoiceSet`.",
			"default": "compact",
			"enum": [
				"compact",
				"expanded"
			]
		},
		"Column": {
			"additionalProperties": true,
			"type": "object",
			"description": "Defines a container that is part of a ColumnSet.",
			"allOf": [
				{
					"$ref": "#/definitions/CardElement"
				}
			],
			"properties": {
				"items": {
					"description": "The card elements to include in the `Column`.",
					"$ref": "#/definitions/CardElements"
				},
				"bleed": {
					"$ref": "#/definitions/Bleed"
				},
				"selectAction": {
					"description": "An Action that will be invoked when the `Column` is tapped or selected. `Action.ShowCard` is not supported.",
					"type": "object",
					"version": "1.1",
					"oneOf": [
						{ "$ref": "#/definitions/Action.Submit" },
						{ "$ref": "#/definitions/Action.OpenUrl" },
						{ "$ref": "#/definitions/Action.ToggleVisibility" }
					]
				},
				"style": {
					"$ref": "#/definitions/ContainerStyle"
				},
				"width": {
					"type": [
						"string",
						"number"
					],
					"description": "The width of the column. Can be `\"auto\"`, `\"stretch\"`, a weighted number relative to other columns, or a string specifying pixel width (50px). NOTE: Pixel-sized columns were introduced in version 1.1",
					"examples": [
						"auto",
						"stretch",
						"2",
						"50px"
					]
				},
				"type": {
					"type": "string",
					"description": "Must be `\"Column\"`.",
					"enum": [
						"Column"
					]
				},
				"backgroundImage": {
					"anyOf": [
						{
							"description": "Background image for the column.",
							"$ref": "#/definitions/BackgroundImage"
						},
						{
							"description": "Background image for the column. Supports data URI in version 1.2+.",
							"type": "string"
						}
					]
				}
			},
			"required": [
				"items"
			]
		},
		"ColumnSet": {
			"additionalProperties": true,
			"type": "object",
			"description": "ColumnSet divides a region into Columns, allowing elements to sit side-by-side.",
			"allOf": [
				{
					"$ref": "#/definitions/CardElement"
				}
			],
			"properties": {
				"columns": {
					"type": "array",
					"description": "The array of `Columns` to divide the region into.",
					"items": {
						"$ref": "#/definitions/Column"
					}
				},
				"bleed": {
					"$ref": "#/definitions/Bleed"
				},
				"style": {
					"version": "1.2",
					"$ref": "#/definitions/ContainerStyle"
				},
				"selectAction": {
					"description": "An Action that will be invoked when the `ColumnSet` is tapped or selected. `Action.ShowCard` is not supported.",
					"type": "object",
					"version": "1.1",
					"oneOf": [
						{ "$ref": "#/definitions/Action.Submit" },
						{ "$ref": "#/definitions/Action.OpenUrl" },
						{ "$ref": "#/definitions/Action.ToggleVisibility" }
					]
				},
				"type": {
					"type": "string",
					"description": "Must be `\"ColumnSet\"`.",
					"enum": [
						"ColumnSet"
					]
				},
				"backgroundImage": {
					"anyOf": [
						{
							"description": "Background image for the column set",
							"$ref": "#/definitions/BackgroundImage"
						},
						{
							"description": "Background image for the column set. Supports data URI in version 1.2+.",
							"type": "string"
						}
					]
				}
			},
			"required": [
				"type"
			]
		},
		"Container": {
			"additionalProperties": true,
			"type": "object",
			"description": "Containers group items together.",
			"allOf": [
				{
					"$ref": "#/definitions/CardElement"
				}
			],
			"properties": {
				"type": {
					"type": "string",
					"description": "Must be `\"Container\"`.",
					"enum": [
						"Container"
					]
				},
				"items": {
					"description": "The card elements to render inside the `Container`.",
					"$ref": "#/definitions/CardElements"
				},
				"bleed": {
					"$ref": "#/definitions/Bleed"
				},
				"selectAction": {
					"description": "An Action that will be invoked when the `Container` is tapped or selected. `Action.ShowCard` is not supported.",
					"type": "object",
					"version": "1.1",
					"oneOf": [
						{ "$ref": "#/definitions/Action.Submit" },
						{ "$ref": "#/definitions/Action.OpenUrl" },
						{ "$ref": "#/definitions/Action.ToggleVisibility" }
					]
				},
				"style": {
					"$ref": "#/definitions/ContainerStyle"
				},
				"verticalContentAlignment": {
					"type": "string",
					"description": "Defines how the content should be aligned vertically within the container.",
					"default": "top",
					"enum:": [
						"top",
						"center",
						"bottom"
					],
					"version": "1.1"
				},
				"backgroundImage": {
					"anyOf": [
						{
							"description": "Background image for the container.",
							"$ref": "#/definitions/BackgroundImage"
						},
						{
							"description": "Background image for the container. Supports data URI in version 1.2+.",
							"type": "string"
						}
					]
				}
			},
			"required": [
				"type",
				"items"
			]
		},
		"Fact": {
			"additionalProperties": true,
			"type": "object",
			"description": "Describes a Fact in a FactSet as a key/value pair.",
			"properties": {
				"type": {
					"type": "string",
					"enum": [
						"Fact"
					]
				},
				"title": {
					"type": "string",
					"description": "The title of the fact."
				},
				"value": {
					"type": "string",
					"description": "The value of the fact."
				}
			},
			"required": [
				"title",
				"value"
			]
		},
		"FactSet": {
			"additionalProperties": true,
			"type": "object",
			"description": "The FactSet element displays a series of facts (i.e. name/value pairs) in a tabular form.",
			"allOf": [
				{
					"$ref": "#/definitions/CardElement"
				}
			],
			"properties": {
				"facts": {
					"type": "array",
					"description": "The array of `Fact`s.",
					"items": {
						"$ref": "#/definitions/Fact"
					}
				},
				"type": {
					"type": "string",
					"description": "Must be `\"FactSet\"`.",
					"enum": [
						"FactSet"
					]
				}
			},
			"required": [
				"type",
				"facts"
			]
		},
		"HorizontalAlignment": {
			"type": "string",
			"description": "Controls how elements are horizontally positioned within their container.",
			"default": "left",
			"enum": [
				"left",
				"center",
				"right"
			]
		},
		"MediaSource": {
			"additionalProperties": true,
			"type": "object",
			"description": "Defines a source for a Media element",
			"version": "1.1",
			"properties": {
				"mimeType": {
					"type": "string",
					"description": "Mime type of associated media (e.g. `\"video/mp4\"`)."
				},
				"url": {
					"type": "string",
					"description": "URL to media."
				}
			},
			"required": [
				"mimeType",
				"url"
			]
		},
		"Media": {
			"additionalProperties": true,
			"type": "object",
			"description": "Displays a media player for audio or video content.",
			"version": "1.1",
			"allOf": [
				{
					"$ref": "#/definitions/CardElement"
				}
			],
			"properties": {
				"type": {
					"type": "string",
					"description": "Must be `\"Media\"`.",
					"enum": [
						"Media"
					]
				},
				"sources": {
					"type": "array",
					"description": "Array of media sources to attempt to play.",
					"items": {
						"$ref": "#/definitions/MediaSource"
					}
				},
				"poster": {
					"type": "string",
<<<<<<< HEAD
					"format": "uri",
					"description": "URL of an image to display before playing. Supports data URI in version 1.2+."
=======
					"description": "URL of an image to display before playing. Supports data URI in version 1.2+"
>>>>>>> 86177909
				},
				"altText": {
					"type": "string",
					"description": "Alternate text describing the audio or video."
				}
			},
			"required": [
				"type",
				"sources"
			]
		},
		"Image": {
			"additionalProperties": true,
			"type": "object",
			"description": "Displays an image.",
			"allOf": [
				{
					"$ref": "#/definitions/CardElement"
				}
			],
			"properties": {
				"altText": {
					"type": "string",
					"description": "Alternate text describing the image."
				},
				"backgroundColor": {
					"type": "string",
					"description": "Applies a background to a transparent image. This property will respect the image style.",
					"example": "#DDDDDD",
					"version": "1.1"
				},
				"height": {
					"type": "string",
					"description": "The desired on-screen height of the image, ending in 'px'. E.g., 50px. This overrides the `size` property.",
					"examples": [ "50px" ],
					"version": "1.1"
				},
				"horizontalAlignment": {
					"$ref": "#/definitions/HorizontalAlignment"
				},
				"selectAction": {
					"description": "An Action that will be invoked when the `Image` is tapped or selected. `Action.ShowCard` is not supported.",
					"type": "object",
					"version": "1.1",
					"oneOf": [
						{ "$ref": "#/definitions/Action.Submit" },
						{ "$ref": "#/definitions/Action.OpenUrl" },
						{ "$ref": "#/definitions/Action.ToggleVisibility" }
					]
				},
				"size": {
					"$ref": "#/definitions/ImageSize"
				},
				"style": {
					"$ref": "#/definitions/ImageStyle"
				},
				"type": {
					"type": "string",
					"description": "Must be `\"Image\"`.",
					"enum": [
						"Image"
					]
				},
				"url": {
					"type": "string",
<<<<<<< HEAD
					"format": "uri",
					"description": "The URL to the image. Supports data URI in version 1.2+."
=======
					"description": "The URL to the image. Supports data URI in version 1.2+"
>>>>>>> 86177909
				},
				"width": {
					"type": "string",
					"description": "The desired on-screen width of the image, ending in 'px'. E.g., 50px. This overrides the `size` property.",
					"examples": [ "50px" ],
					"version": "1.1"
				}
			},
			"required": [
				"type",
				"url"
			]
		},
		"ImageSet": {
			"additionalProperties": true,
			"type": "object",
			"description": "The ImageSet displays a collection of Images similar to a gallery.",
			"allOf": [
				{
					"$ref": "#/definitions/CardElement"
				}
			],
			"properties": {
				"images": {
					"type": "array",
					"description": "The array of `Image` elements to show.",
					"items": {
						"$ref": "#/definitions/Image"
					}
				},
				"imageSize": {
					"$ref": "#/definitions/ImageSize"
				},
				"type": {
					"type": "string",
					"description": "Must be `\"ImageSet\"`.",
					"enum": [
						"ImageSet"
					]
				}
			},
			"required": [
				"type",
				"images"
			]
		},
		"ImageSize": {
			"type": "string",
			"description": "Controls the approximate size of the image. The physical dimensions will vary per host. Specify `\"auto\"` for true image dimension, or `\"stretch\"` to force it to fill the container.",
			"default": "auto",
			"enum": [
				"auto",
				"stretch",
				"small",
				"medium",
				"large"
			]
		},
		"ImageStyle": {
			"type": "string",
			"description": "Controls how this `Image` is displayed.",
			"enum": [
				"default",
				"person"
			]
		},
		"Input.ChoiceSet": {
			"additionalProperties": true,
			"type": "object",
			"description": "Allows a user to input a Choice.",
			"allOf": [
				{
					"$ref": "#/definitions/CardElement"
				}
			],
			"properties": {
				"choices": {
					"type": "array",
					"description": "`Choice` options.",
					"items": {
						"$ref": "#/definitions/Input.Choice"
					}
				},
				"id": {
					"type": "string",
					"description": "Unique identifier for the value. Used to identify collected input when the Submit action is performed."
				},
				"isMultiSelect": {
					"type": "boolean",
					"description": "Allow multiple choices to be selected.",
					"default": false
				},
				"style": {
					"$ref": "#/definitions/ChoiceInputStyle"
				},
				"type": {
					"description": "Must be `\"Input.ChoiceSet\"`.",
					"enum": [
						"Input.ChoiceSet"
					],
					"type": "string"
				},
				"value": {
					"type": "string",
					"description": "The initial choice (or set of choices) that should be selected. For multi-select, specify a comma-separated string of values."
				},
				"wrap": {
					"version": "1.2",
					"$ref": "#/definitions/Wrap"
				}
			},
			"required": [
				"type",
				"id",
				"choices"
			]
		},
		"Input.Date": {
			"additionalProperties": true,
			"type": "object",
			"description": "Lets a user choose a date.",
			"allOf": [
				{
					"$ref": "#/definitions/CardElement"
				}
			],
			"properties": {
				"id": {
					"type": "string",
					"description": "Unique identifier for the value. Used to identify collected input when the Submit action is performed."
				},
				"max": {
					"type": "string",
					"description": "Hint of maximum value expressed in ISO-8601 format (may be ignored by some clients)."
				},
				"min": {
					"type": "string",
					"description": "Hint of minimum value expressed in ISO-8601 format (may be ignored by some clients)."
				},
				"placeholder": {
					"type": "string",
					"description": "Description of the input desired. Displayed when no selection has been made."
				},
				"type": {
					"type": "string",
					"description": "Must be `\"Input.Date\"`.",
					"enum": [
						"Input.Date"
					]
				},
				"value": {
					"type": "string",
					"description": "The initial value for this field expressed in ISO-8601 format."
				}
			},
			"required": [
				"type",
				"id"
			]
		},
		"Input.Number": {
			"additionalProperties": true,
			"type": "object",
			"description": "Allows a user to enter a number.",
			"allOf": [
				{
					"$ref": "#/definitions/CardElement"
				}
			],
			"properties": {
				"id": {
					"type": "string",
					"description": "Unique identifier for the value. Used to identify collected input when the Submit action is performed."
				},
				"max": {
					"type": "number",
					"description": "Hint of maximum value (may be ignored by some clients)."
				},
				"min": {
					"type": "number",
					"description": "Hint of minimum value (may be ignored by some clients)."
				},
				"placeholder": {
					"type": "string",
					"description": "Description of the input desired. Displayed when no selection has been made."
				},
				"type": {
					"type": "string",
					"description": "Must be `\"Input.Number\"`.",
					"enum": [
						"Input.Number"
					]
				},
				"value": {
					"type": "number",
					"description": "Initial value for this field."
				}
			},
			"required": [
				"type",
				"id"
			]
		},
		"Input.Text": {
			"additionalProperties": true,
			"type": "object",
			"description": "Lets a user enter text.",
			"allOf": [
				{
					"$ref": "#/definitions/CardElement"
				}
			],
			"properties": {
				"id": {
					"type": "string",
					"description": "Unique identifier for the value. Used to identify collected input when the Submit action is performed."
				},
				"isMultiline": {
					"type": "boolean",
					"description": "If `true`, allow multiple lines of input.",
					"default": false
				},
				"maxLength": {
					"type": "number",
					"description": "Hint of maximum length characters to collect (may be ignored by some clients)."
				},
				"placeholder": {
					"type": "string",
					"description": "Description of the input desired. Displayed when no text has been input."
				},
				"style": {
					"$ref": "#/definitions/TextInputStyle"
				},
				"inlineAction": {
					"$ref": "#/definitions/InlineAction"
				},
				"type": {
					"type": "string",
					"description": "Must be `\"Input.Text\"`.",
					"enum": [
						"Input.Text"
					]
				},
				"value": {
					"type": "string",
					"description": "The initial value for this field."
				}
			},
			"required": [
				"type",
				"id"
			]
		},
		"InlineAction": {
			"additionalProperties": true,
			"type": "object",
			"version": "1.2",
			"description": "The inline action for the input. Typically displayed to the right of the input. It is strongly recommended that an icon on the action (which will be displayed instead of the title of the action).",
			"oneOf": [
				{
					"$ref": "#/definitions/Action.Submit"
				},
				{
					"$ref": "#/definitions/Action.ShowCard"
				},
				{
					"$ref": "#/definitions/Action.OpenUrl"
				},
				{
					"$ref": "#/definitions/Action.ToggleVisibility"
				}
			]
		},
		"Input.Time": {
			"additionalProperties": true,
			"type": "object",
			"description": "Lets a user select a time.",
			"allOf": [
				{
					"$ref": "#/definitions/CardElement"
				}
			],
			"properties": {
				"id": {
					"type": "string",
					"description": "Unique identifier for the value. Used to identify collected input when the Submit action is performed."
				},
				"max": {
					"type": "string",
					"description": "Hint of maximum value (may be ignored by some clients)."
				},
				"min": {
					"type": "string",
					"description": "Hint of minimum value (may be ignored by some clients)."
				},
				"placeholder": {
					"type": "string",
					"description": "Description of the input desired. Displayed when no time has been selected."
				},
				"type": {
					"type": "string",
					"description": "Must be `\"Input.Time\"`.",
					"enum": [
						"Input.Time"
					]
				},
				"value": {
					"type": "string",
					"description": "The initial value for this field expressed in ISO-8601 format."
				}
			},
			"required": [
				"type",
				"id"
			]
		},
		"Input.Toggle": {
			"additionalProperties": true,
			"type": "object",
			"description": "Lets a user choose between two options.",
			"allOf": [
				{
					"$ref": "#/definitions/CardElement"
				}
			],
			"properties": {
				"id": {
					"type": "string",
					"description": "Unique identifier for the value. Used to identify collected input when the Submit action is performed."
				},
				"title": {
					"type": "string",
					"description": "Title for the toggle"
				},
				"type": {
					"type": "string",
					"description": "Input.Toggle",
					"enum": [
						"Input.Toggle"
					]
				},
				"value": {
					"type": "string",
					"description": "The current selected value. If the item is selected that \"valueOn\" will be used, otherwise \"valueOff\"",
					"default": "false"
				},
				"valueOff": {
					"type": "string",
					"description": "The value when toggle is off",
					"default": "false"
				},
				"valueOn": {
					"type": "string",
					"description": "The value when toggle is on",
					"default": "true"
				},
				"wrap": {
					"version": "1.2",
					"$ref": "#/definitions/Wrap"
				}
			},
			"required": [
				"type",
				"id",
				"title"
			]
		},
		"FontType": {
			"type": "string",
			"version": "1.2",
			"description": "Type of font to use for rendering",
			"enum": [
				"default",
				"monospace"
			],
			"default": "default"
		},
		"Wrap": {
			"type": "boolean",
			"description": "If `true`, allow text to wrap. Otherwise, text is clipped.",
			"default": false
		},
		"TextColor": {
			"type": "string",
			"description": "Controls the color of text elements.",
			"enum": [
				"default",
				"dark",
				"light",
				"accent",
				"good",
				"warning",
				"attention"
			],
			"default": "default"
		},
		"IsSubtle": {
			"type": "boolean",
			"description": "If `true`, displays text slightly toned down to appear less prominent.",
			"default": false
		},
		"TextSize": {
			"type": "string",
			"description": "Controls size of text.",
			"enum": [
				"small",
				"default",
				"medium",
				"large",
				"extraLarge"
			],
			"default": "default"
		},
		"TextWeight": {
			"type": "string",
			"description": "Controls the weight of the text.",
			"enum": [
				"lighter",
				"default",
				"bolder"
			],
			"default": "default"
		},
		"TextBlock": {
			"additionalProperties": true,
			"type": "object",
			"description": "Displays text, allowing control over font sizes, weight, and color.",
			"allOf": [
				{
					"$ref": "#/definitions/CardElement"
				}
			],
			"properties": {
				"color": {
					"$ref": "#/definitions/TextColor"
				},
				"fontType": {
					"$ref": "#/definitions/FontType"
				},
				"horizontalAlignment": {
					"$ref": "#/definitions/HorizontalAlignment"
				},
				"isSubtle": {
					"$ref": "#/definitions/IsSubtle"
				},
				"maxLines": {
					"type": "number",
					"description": "Specifies the maximum number of lines to display."
				},
				"size": {
					"$ref": "#/definitions/TextSize"
				},
				"text": {
					"type": "string",
					"description": "Text to display."
				},
				"type": {
					"type": "string",
					"description": "Must be `\"TextBlock\"`.",
					"enum": [
						"TextBlock"
					]
				},
				"weight": {
					"$ref": "#/definitions/TextWeight"
				},
				"wrap": {
					"$ref": "#/definitions/Wrap"
				}
			},
			"required": [
				"type",
				"text"
			]
		},
		"TextRun": {
			"additionalProperties": true,
			"type": "object",
			"description": "Defines a single run of formatted text",
			"version": "1.2",
			"properties": {
				"type": {
					"type": "string",
					"description": "Must be `\"TextRun\"`.",
					"enum": [
						"TextRun"
					]
				},
				"color": {
					"$ref": "#/definitions/TextColor"
				},
				"fontType": {
					"$ref": "#/definitions/FontType"
				},
				"horizontalAlignment": {
					"$ref": "#/definitions/HorizontalAlignment"
				},
				"isSubtle": {
					"$ref": "#/definitions/IsSubtle"
				},
				"size": {
					"$ref": "#/definitions/TextSize"
				},
				"text": {
					"type": "string",
					"description": "Text to display."
				},
				"weight": {
					"$ref": "#/definitions/TextWeight"
				},
				"strikethrough": {
					"type": "boolean",
					"description": "If `true`, displays the text with strikethrough.",
					"default": false
				},
				"italic": {
					"type": "boolean",
					"description": "If `true`, displays the text using italic font.",
					"default": false
				},
				"highlight": {
					"type": "boolean",
					"description": "If `true`, displays the text highlighted.",
					"default": false
				},
				"selectAction": {
					"description": "Action to invoke when this text run is clicked. Visually changes the text run into a hyperlink. `Action.ShowCard` is not supported.",
					"type": "object",
					"oneOf": [
						{ "$ref": "#/definitions/Action.Submit" },
						{ "$ref": "#/definitions/Action.OpenUrl" },
						{ "$ref": "#/definitions/Action.ToggleVisibility" }
					]
				}
			},
			"required": [
				"type",
				"text"
			]
		},
		"RichTextBlock": {
			"additionalProperties": true,
			"type": "object",
			"description": "Defines an array of inlines, allowing for inline text formatting.",
			"version": "1.2",
			"allOf": [
				{
					"$ref": "#/definitions/CardElement"
				}
			],
			"properties": {
				"type": {
					"type": "string",
					"description": "Must be `\"RichTextBlock\"`.",
					"enum": [
						"RichTextBlock"
					]
				},
				"inlines": {
					"type": "array",
					"description": "The array of `TextRun`s.",
					"items": {
						"anyOf": [
							{
								"$ref": "#/definitions/TextRun"
							},
							{
								"type": "string"
							}
						]
					}
				}
			},
			"required": [
				"type",
				"inlines"
			]
		},
		"ContainerStyle": {
			"type": "string",
			"description": "Style to apply to this element.",
			"enum": [
				"default",
				"emphasis",
				"good",
				"attention",
				"warning",
				"accent"
			]
		},
		"SeparatorStyle": {
			"type": "object",
			"description": "Indicates whether there should be a visible separator (i.e. a line) between the element and its predecessor. If not specified, no separator is displayed. A separator will only be displayed if there is a preceding element.",
			"properties": {
				"thickness": {
					"type": "string",
					"description": "Specifies separator thickness.",
					"enum": [
						"default",
						"thick"
					]
				},
				"color": {
					"type": "string",
					"description": "Specifies separator color.",
					"enum": [
						"default",
						"accent"
					]
				}
			}
		},
		"SpacingStyle": {
			"type": "string",
			"description": "Controls the amount of spacing between this element and the preceding element.",
			"enum": [
				"none",
				"small",
				"default",
				"medium",
				"large",
				"extraLarge",
				"padding"
			]
		},
		"TextInputStyle": {
			"type": "string",
			"default": "text",
			"description": "Style hint for `Input.Text`.",
			"enum": [
				"text",
				"tel",
				"url",
				"email"
			]
		},
		"Bleed": {
			"type": "boolean",
			"description": "Allows an element to 'bleed' through its parent's padding.",
			"version": "1.2"
		}
	}
}<|MERGE_RESOLUTION|>--- conflicted
+++ resolved
@@ -99,12 +99,7 @@
 				},
 				"iconUrl": {
 					"type": "string",
-<<<<<<< HEAD
-					"format": "uri",
 					"description": "Optional icon to be shown on the action in conjunction with the title. Supports data URI in version 1.2+.",
-=======
-					"description": "Optional icon to be shown on the action in conjunction with the title. Supports data URI in version 1.2+",
->>>>>>> 86177909
 					"version": "1.1"
 				},
 				"url": {
@@ -139,12 +134,7 @@
 				},
 				"iconUrl": {
 					"type": "string",
-<<<<<<< HEAD
-					"format": "uri",
 					"description": "Optional icon URL to be shown on the action in conjunction with the title. Supports data URI in version 1.2+.",
-=======
-					"description": "Optional icon URL to be shown on the action in conjunction with the title. Supports data URI in version 1.2+",
->>>>>>> 86177909
 					"version": "1.1"
 				},
 				"card": {
@@ -177,12 +167,7 @@
 				},
 				"iconUrl": {
 					"type": "string",
-<<<<<<< HEAD
-					"format": "uri",
 					"description": "Optional icon URL to be shown on the action in conjunction with the title. Supports data URI in version 1.2+.",
-=======
-					"description": "Optional icon URL to be shown on the action in conjunction with the title. Supports data URI in version 1.2+",
->>>>>>> 86177909
 					"version": "1.1"
 				},
 				"data": {
@@ -805,12 +790,7 @@
 				},
 				"poster": {
 					"type": "string",
-<<<<<<< HEAD
-					"format": "uri",
 					"description": "URL of an image to display before playing. Supports data URI in version 1.2+."
-=======
-					"description": "URL of an image to display before playing. Supports data URI in version 1.2+"
->>>>>>> 86177909
 				},
 				"altText": {
 					"type": "string",
@@ -876,12 +856,7 @@
 				},
 				"url": {
 					"type": "string",
-<<<<<<< HEAD
-					"format": "uri",
 					"description": "The URL to the image. Supports data URI in version 1.2+."
-=======
-					"description": "The URL to the image. Supports data URI in version 1.2+"
->>>>>>> 86177909
 				},
 				"width": {
 					"type": "string",
