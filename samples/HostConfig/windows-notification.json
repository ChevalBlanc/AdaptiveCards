{
<<<<<<< HEAD
    "spacing": {
        "small": 3,
        "default": 8,
        "medium": 20,
        "large": 30,
        "extraLarge": 40,
        "padding": 10
    },
    "separator": {
        "lineThickness": 1,
        "lineColor": "#EEEEEE"
    },
    "supportsInteractivity": true,
    "fontStyles": {
        "default": {
            "fontFamily": "'Segoe UI', Tahoma, Geneva, Verdana, sans-serif",
            "fontSizes": {
                "small": 12,
                "default": 14,
                "medium": 17,
                "large": 21,
                "extraLarge": 26
            },
            "fontWeights": {
                "lighter": 200,
                "default": 400,
                "bolder": 600
            }
        },
        "monospace": {
            "fontFamily": "'Courier New', Courier, monospace",
            "fontSizes": {
                "small": 12,
                "default": 14,
                "medium": 17,
                "large": 21,
                "extraLarge": 26
            },
            "fontWeights": {
                "lighter": 200,
                "default": 400,
                "bolder": 600
            }
        }
    },
    "containerStyles": {
        "default": {
            "backgroundColor": "#1F1F1F",
            "foregroundColors": {
                "default": {
                    "default": "#FFFFFF",
                    "subtle": "#88FFFFFF"
                },
                "accent": {
                    "default": "#2E89FC",
                    "subtle": "#882E89FC"
                },
                "attention": {
                    "default": "#FF0000",
                    "subtle": "#DDFF0000"
                },
                "good": {
                    "default": "#00FF00",
                    "subtle": "#DD00FF00"
                },
                "warning": {
                    "default": "#FFD800",
                    "subtle": "#DDFFD800"
                }
            }
        },
        "emphasis": {
            "backgroundColor": "#19FFFFFF",
            "foregroundColors": {
                "default": {
                    "default": "#FFFFFF",
                    "subtle": "#88FFFFFF"
                },
                "accent": {
                    "default": "#2E89FC",
                    "subtle": "#882E89FC"
                },
                "attention": {
                    "default": "#FFD800",
                    "subtle": "#DDFFD800"
                },
                "good": {
                    "default": "#00FF00",
                    "subtle": "#DD00FF00"
                },
                "warning": {
                    "default": "#FF0000",
                    "subtle": "#DDFF0000"
                }
            }
        },
        "accent": {
            "backgroundColor": "#C7DEF9",
            "foregroundColors": {
                "default": {
                    "default": "#333333",
                    "subtle": "#EE333333"
                },
                "dark": {
                    "default": "#000000",
                    "subtle": "#66000000"
                },
                "light": {
                    "default": "#FFFFFF",
                    "subtle": "#33000000"
                },
                "accent": {
                    "default": "#2E89FC",
                    "subtle": "#882E89FC"
                },
                "attention": {
                    "default": "#cc3300",
                    "subtle": "#DDcc3300"
                },
                "good": {
                    "default": "#54a254",
                    "subtle": "#DD54a254"
                },
                "warning": {
                    "default": "#e69500",
                    "subtle": "#DDe69500"
                }
            }
        },
        "good": {
            "backgroundColor": "#CCFFCC",
            "foregroundColors": {
                "default": {
                    "default": "#333333",
                    "subtle": "#EE333333"
                },
                "dark": {
                    "default": "#000000",
                    "subtle": "#66000000"
                },
                "light": {
                    "default": "#FFFFFF",
                    "subtle": "#33000000"
                },
                "accent": {
                    "default": "#2E89FC",
                    "subtle": "#882E89FC"
                },
                "attention": {
                    "default": "#cc3300",
                    "subtle": "#DDcc3300"
                },
                "good": {
                    "default": "#54a254",
                    "subtle": "#DD54a254"
                },
                "warning": {
                    "default": "#e69500",
                    "subtle": "#DDe69500"
                }
            }
        },
        "attention": {
            "backgroundColor": "#FFC5B2",
            "foregroundColors": {
                "default": {
                    "default": "#333333",
                    "subtle": "#EE333333"
                },
                "dark": {
                    "default": "#000000",
                    "subtle": "#66000000"
                },
                "light": {
                    "default": "#FFFFFF",
                    "subtle": "#33000000"
                },
                "accent": {
                    "default": "#2E89FC",
                    "subtle": "#882E89FC"
                },
                "attention": {
                    "default": "#cc3300",
                    "subtle": "#DDcc3300"
                },
                "good": {
                    "default": "#54a254",
                    "subtle": "#DD54a254"
                },
                "warning": {
                    "default": "#e69500",
                    "subtle": "#DDe69500"
                }
            }
        },
        "warning": {
            "backgroundColor": "#FFE2B2",
            "foregroundColors": {
                "default": {
                    "default": "#333333",
                    "subtle": "#EE333333"
                },
                "dark": {
                    "default": "#000000",
                    "subtle": "#66000000"
                },
                "light": {
                    "default": "#FFFFFF",
                    "subtle": "#33000000"
                },
                "accent": {
                    "default": "#2E89FC",
                    "subtle": "#882E89FC"
                },
                "attention": {
                    "default": "#cc3300",
                    "subtle": "#DDcc3300"
                },
                "good": {
                    "default": "#54a254",
                    "subtle": "#DD54a254"
                },
                "warning": {
                    "default": "#e69500",
                    "subtle": "#DDe69500"
                }
            }
        }
    },
    "imageSizes": {
        "small": 40,
        "medium": 80,
        "large": 160
    },
    "actions": {
        "maxActions": 5,
        "spacing": "default",
        "buttonSpacing": 10,
        "showCard": {
            "actionMode": "inline",
            "inlineTopMargin": 16
        },
        "actionsOrientation": "horizontal",
        "actionAlignment": "stretch"
    },
    "adaptiveCard": {
        "allowCustomStyle": false
    },
    "imageSet": {
        "imageSize": "medium",
        "maxImageHeight": 100
    },
    "factSet": {
        "title": {
            "color": "default",
            "size": "default",
            "isSubtle": false,
            "weight": "bolder",
            "wrap": true,
            "maxWidth": 150
        },
        "value": {
            "color": "default",
            "size": "default",
            "isSubtle": false,
            "weight": "default",
            "wrap": true
        },
        "spacing": 10
    }
=======
	"supportsInteractivity": true,
	"spacing": {
		"small": 8,
		"default": 15,
		"medium": 20,
		"large": 24,
		"extraLarge": 34,
		"padding": 12
	},
	"imageBaseUrl": "ms-appx:///",
	"separator": {
		"lineThickness": 1,
		"lineColor": "#66FFFFFF"
	},
	"fontStyles": {
		"default": {
			"fontFamily": "Segoe UI",
			"fontSizes": {
				"small": 12,
				"default": 15,
				"medium": 20,
				"large": 24,
				"extraLarge": 34
			},
			"fontWeights": {
				"lighter": 400,
				"default": 500,
				"bolder": 700
			}
		},
		"monospace": {
			"fontFamily": "Segoe UI Mono",
			"fontSizes": {
				"small": 12,
				"default": 15,
				"medium": 20,
				"large": 24,
				"extraLarge": 34
			},
			"fontWeights": {
				"lighter": 400,
				"default": 500,
				"bolder": 700
			}
		}
	},
	"containerStyles": {
		"default": {
			"backgroundColor": "#FF1F1F1F",
			"foregroundColors": {
				"default": {
					"default": "#FFFFFFFF",
					"subtle": "#99FFFFFF"
				},
				"light": {
					"default": "#FFFFFFFF",
					"subtle": "#99FFFFFF"
				},
				"dark": {
					"default": "#FF000000",
					"subtle": "#99000000"
				},
				"accent": {
					"default": "#FF419FFE",
					"subtle": "#99419FFE"
				},
				"attention": {
					"default": "#FFE81123",
					"subtle": "#99E81123"
				},
				"good": {
					"default": "#FF79AB3C",
					"subtle": "#9979AB3C"
				},
				"warning": {
					"default": "#FFFFF000",
					"subtle": "#99FFF000"
				}
			}
		},
		"emphasis": {
			"backgroundColor": "#FF2E2E2E",
			"foregroundColors": {
				"default": {
					"default": "#FFFFFFFF",
					"subtle": "#99FFFFFF"
				},
				"light": {
					"default": "#FFFFFFFF",
					"subtle": "#99FFFFFF"
				},
				"dark": {
					"default": "#FF000000",
					"subtle": "#99000000"
				},
				"accent": {
					"default": "#FF419FFE",
					"subtle": "#99419FFE"
				},
				"attention": {
					"default": "#FFE81123",
					"subtle": "#99E81123"
				},
				"good": {
					"default": "#FF79AB3C",
					"subtle": "#9979AB3C"
				},
				"warning": {
					"default": "#FFFFF000",
					"subtle": "#99FFF000"
				}
			}
		},
		"accent": {
			"backgroundColor": "#99419FFE",
			"foregroundColors": {
				"default": {
					"default": "#FFFFFFFF",
					"subtle": "#99FFFFFF"
				},
				"light": {
					"default": "#FFFFFFFF",
					"subtle": "#99FFFFFF"
				},
				"dark": {
					"default": "#FF000000",
					"subtle": "#99000000"
				},
				"accent": {
					"default": "#FF419FFE",
					"subtle": "#99419FFE"
				},
				"attention": {
					"default": "#FFE81123",
					"subtle": "#99E81123"
				},
				"good": {
					"default": "#FF79AB3C",
					"subtle": "#9979AB3C"
				},
				"warning": {
					"default": "#FFFFF000",
					"subtle": "#99FFF000"
				}
			}
		},
		"attention": {
			"backgroundColor": "#99E81123",
			"foregroundColors": {
				"default": {
					"default": "#FFFFFFFF",
					"subtle": "#99FFFFFF"
				},
				"light": {
					"default": "#FFFFFFFF",
					"subtle": "#99FFFFFF"
				},
				"dark": {
					"default": "#FF000000",
					"subtle": "#99000000"
				},
				"accent": {
					"default": "#FF419FFE",
					"subtle": "#99419FFE"
				},
				"attention": {
					"default": "#FFE81123",
					"subtle": "#99E81123"
				},
				"good": {
					"default": "#FF79AB3C",
					"subtle": "#9979AB3C"
				},
				"warning": {
					"default": "#FFFFF000",
					"subtle": "#99FFF000"
				}
			}
		},
		"good": {
			"backgroundColor": "#9979AB3C",
			"foregroundColors": {
				"default": {
					"default": "#FFFFFFFF",
					"subtle": "#99FFFFFF"
				},
				"light": {
					"default": "#FFFFFFFF",
					"subtle": "#99FFFFFF"
				},
				"dark": {
					"default": "#FF000000",
					"subtle": "#99000000"
				},
				"accent": {
					"default": "#FF419FFE",
					"subtle": "#99419FFE"
				},
				"attention": {
					"default": "#FFE81123",
					"subtle": "#99E81123"
				},
				"good": {
					"default": "#FF79AB3C",
					"subtle": "#9979AB3C"
				},
				"warning": {
					"default": "#FFFFF000",
					"subtle": "#99FFF000"
				}
			}
		},
		"warning": {
			"backgroundColor": "#99FFF000",
			"foregroundColors": {
				"default": {
					"default": "#FFFFFFFF",
					"subtle": "#99FFFFFF"
				},
				"light": {
					"default": "#FFFFFFFF",
					"subtle": "#99FFFFFF"
				},
				"dark": {
					"default": "#FF000000",
					"subtle": "#99000000"
				},
				"accent": {
					"default": "#FF419FFE",
					"subtle": "#99419FFE"
				},
				"attention": {
					"default": "#FFE81123",
					"subtle": "#99E81123"
				},
				"good": {
					"default": "#FF79AB3C",
					"subtle": "#9979AB3C"
				},
				"warning": {
					"default": "#FFFFF000",
					"subtle": "#99FFF000"
				}
			}
		}
	},
	"imageSizes": {
		"small": 32,
		"medium": 50,
		"large": 150
	},
	"actions": {
		"maxActions": 5,
		"spacing": "default",
		"buttonSpacing": 4,
		"showCard": {
			"actionMode": "inline",
			"inlineTopMargin": 12
		},
		"actionsOrientation": "horizontal",
		"actionAlignment": "stretch"
	},
	"imageSet": {
		"imageSize": "medium"
	},
	"factSet": {
		"title": {
			"color": "default",
			"size": "normal",
			"isSubtle": false,
			"weight": "bolder",
			"wrap": true,
			"maxWidth": 150
		},
		"value": {
			"color": "default",
			"size": "normal",
			"isSubtle": false,
			"weight": "default",
			"wrap": true
		},
		"spacing": 10
	}
>>>>>>> c7b510cd
}<|MERGE_RESOLUTION|>--- conflicted
+++ resolved
@@ -1,5 +1,4 @@
 {
-<<<<<<< HEAD
     "spacing": {
         "small": 3,
         "default": 8,
@@ -270,289 +269,4 @@
         },
         "spacing": 10
     }
-=======
-	"supportsInteractivity": true,
-	"spacing": {
-		"small": 8,
-		"default": 15,
-		"medium": 20,
-		"large": 24,
-		"extraLarge": 34,
-		"padding": 12
-	},
-	"imageBaseUrl": "ms-appx:///",
-	"separator": {
-		"lineThickness": 1,
-		"lineColor": "#66FFFFFF"
-	},
-	"fontStyles": {
-		"default": {
-			"fontFamily": "Segoe UI",
-			"fontSizes": {
-				"small": 12,
-				"default": 15,
-				"medium": 20,
-				"large": 24,
-				"extraLarge": 34
-			},
-			"fontWeights": {
-				"lighter": 400,
-				"default": 500,
-				"bolder": 700
-			}
-		},
-		"monospace": {
-			"fontFamily": "Segoe UI Mono",
-			"fontSizes": {
-				"small": 12,
-				"default": 15,
-				"medium": 20,
-				"large": 24,
-				"extraLarge": 34
-			},
-			"fontWeights": {
-				"lighter": 400,
-				"default": 500,
-				"bolder": 700
-			}
-		}
-	},
-	"containerStyles": {
-		"default": {
-			"backgroundColor": "#FF1F1F1F",
-			"foregroundColors": {
-				"default": {
-					"default": "#FFFFFFFF",
-					"subtle": "#99FFFFFF"
-				},
-				"light": {
-					"default": "#FFFFFFFF",
-					"subtle": "#99FFFFFF"
-				},
-				"dark": {
-					"default": "#FF000000",
-					"subtle": "#99000000"
-				},
-				"accent": {
-					"default": "#FF419FFE",
-					"subtle": "#99419FFE"
-				},
-				"attention": {
-					"default": "#FFE81123",
-					"subtle": "#99E81123"
-				},
-				"good": {
-					"default": "#FF79AB3C",
-					"subtle": "#9979AB3C"
-				},
-				"warning": {
-					"default": "#FFFFF000",
-					"subtle": "#99FFF000"
-				}
-			}
-		},
-		"emphasis": {
-			"backgroundColor": "#FF2E2E2E",
-			"foregroundColors": {
-				"default": {
-					"default": "#FFFFFFFF",
-					"subtle": "#99FFFFFF"
-				},
-				"light": {
-					"default": "#FFFFFFFF",
-					"subtle": "#99FFFFFF"
-				},
-				"dark": {
-					"default": "#FF000000",
-					"subtle": "#99000000"
-				},
-				"accent": {
-					"default": "#FF419FFE",
-					"subtle": "#99419FFE"
-				},
-				"attention": {
-					"default": "#FFE81123",
-					"subtle": "#99E81123"
-				},
-				"good": {
-					"default": "#FF79AB3C",
-					"subtle": "#9979AB3C"
-				},
-				"warning": {
-					"default": "#FFFFF000",
-					"subtle": "#99FFF000"
-				}
-			}
-		},
-		"accent": {
-			"backgroundColor": "#99419FFE",
-			"foregroundColors": {
-				"default": {
-					"default": "#FFFFFFFF",
-					"subtle": "#99FFFFFF"
-				},
-				"light": {
-					"default": "#FFFFFFFF",
-					"subtle": "#99FFFFFF"
-				},
-				"dark": {
-					"default": "#FF000000",
-					"subtle": "#99000000"
-				},
-				"accent": {
-					"default": "#FF419FFE",
-					"subtle": "#99419FFE"
-				},
-				"attention": {
-					"default": "#FFE81123",
-					"subtle": "#99E81123"
-				},
-				"good": {
-					"default": "#FF79AB3C",
-					"subtle": "#9979AB3C"
-				},
-				"warning": {
-					"default": "#FFFFF000",
-					"subtle": "#99FFF000"
-				}
-			}
-		},
-		"attention": {
-			"backgroundColor": "#99E81123",
-			"foregroundColors": {
-				"default": {
-					"default": "#FFFFFFFF",
-					"subtle": "#99FFFFFF"
-				},
-				"light": {
-					"default": "#FFFFFFFF",
-					"subtle": "#99FFFFFF"
-				},
-				"dark": {
-					"default": "#FF000000",
-					"subtle": "#99000000"
-				},
-				"accent": {
-					"default": "#FF419FFE",
-					"subtle": "#99419FFE"
-				},
-				"attention": {
-					"default": "#FFE81123",
-					"subtle": "#99E81123"
-				},
-				"good": {
-					"default": "#FF79AB3C",
-					"subtle": "#9979AB3C"
-				},
-				"warning": {
-					"default": "#FFFFF000",
-					"subtle": "#99FFF000"
-				}
-			}
-		},
-		"good": {
-			"backgroundColor": "#9979AB3C",
-			"foregroundColors": {
-				"default": {
-					"default": "#FFFFFFFF",
-					"subtle": "#99FFFFFF"
-				},
-				"light": {
-					"default": "#FFFFFFFF",
-					"subtle": "#99FFFFFF"
-				},
-				"dark": {
-					"default": "#FF000000",
-					"subtle": "#99000000"
-				},
-				"accent": {
-					"default": "#FF419FFE",
-					"subtle": "#99419FFE"
-				},
-				"attention": {
-					"default": "#FFE81123",
-					"subtle": "#99E81123"
-				},
-				"good": {
-					"default": "#FF79AB3C",
-					"subtle": "#9979AB3C"
-				},
-				"warning": {
-					"default": "#FFFFF000",
-					"subtle": "#99FFF000"
-				}
-			}
-		},
-		"warning": {
-			"backgroundColor": "#99FFF000",
-			"foregroundColors": {
-				"default": {
-					"default": "#FFFFFFFF",
-					"subtle": "#99FFFFFF"
-				},
-				"light": {
-					"default": "#FFFFFFFF",
-					"subtle": "#99FFFFFF"
-				},
-				"dark": {
-					"default": "#FF000000",
-					"subtle": "#99000000"
-				},
-				"accent": {
-					"default": "#FF419FFE",
-					"subtle": "#99419FFE"
-				},
-				"attention": {
-					"default": "#FFE81123",
-					"subtle": "#99E81123"
-				},
-				"good": {
-					"default": "#FF79AB3C",
-					"subtle": "#9979AB3C"
-				},
-				"warning": {
-					"default": "#FFFFF000",
-					"subtle": "#99FFF000"
-				}
-			}
-		}
-	},
-	"imageSizes": {
-		"small": 32,
-		"medium": 50,
-		"large": 150
-	},
-	"actions": {
-		"maxActions": 5,
-		"spacing": "default",
-		"buttonSpacing": 4,
-		"showCard": {
-			"actionMode": "inline",
-			"inlineTopMargin": 12
-		},
-		"actionsOrientation": "horizontal",
-		"actionAlignment": "stretch"
-	},
-	"imageSet": {
-		"imageSize": "medium"
-	},
-	"factSet": {
-		"title": {
-			"color": "default",
-			"size": "normal",
-			"isSubtle": false,
-			"weight": "bolder",
-			"wrap": true,
-			"maxWidth": 150
-		},
-		"value": {
-			"color": "default",
-			"size": "normal",
-			"isSubtle": false,
-			"weight": "default",
-			"wrap": true
-		},
-		"spacing": 10
-	}
->>>>>>> c7b510cd
 }