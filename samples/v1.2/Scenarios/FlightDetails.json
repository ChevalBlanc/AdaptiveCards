{
	"type": "AdaptiveCard",
	"body": [
		{
			"type": "ColumnSet",
			"columns": [
				{
					"type": "Column",
					"items": [
						{
							"type": "Container",
							"backgroundImage": "http://messagecardplayground.azurewebsites.net/assets/TxP_Background.png",
							"items": [
								{
									"type": "Image",
									"horizontalAlignment": "Center",
<<<<<<< HEAD
									"url": "http://messagecardplayground.azurewebsites.net/assets/TxP_Flight.png"
=======
									"url": "https://messagecardplayground.azurewebsites.net/assets/TxP_Flight.png"
>>>>>>> 71171168
								}
							],
							"bleed": true
						},
						{
							"type": "Container",
							"spacing": "None",
							"style": "emphasis",
							"items": [
								{
									"type": "TextBlock",
									"size": "ExtraLarge",
									"weight": "Lighter",
									"color": "Accent",
									"text": "Flight to Paris",
									"wrap": true
								},
								{
									"type": "TextBlock",
									"spacing": "Small",
									"text": "Delta Air Lines flight 8471",
									"wrap": true
								},
								{
									"type": "TextBlock",
									"spacing": "None",
									"text": "Confirmation code: ABCDEF",
									"wrap": true
								},
								{
									"type": "TextBlock",
									"spacing": "None",
									"text": "10 hours 45 minutes",
									"wrap": true
								}
							],
							"bleed": true,
							"height": "stretch"
						}
					],
					"width": 45,
					"height": "stretch"
				},
				{
					"type": "Column",
					"items": [
						{
							"type": "Container",
							"height": "stretch",
							"items": [
								{
									"type": "ColumnSet",
									"columns": [
										{
											"type": "Column",
											"items": [
												{
													"type": "TextBlock",
													"size": "ExtraLarge",
													"weight": "Lighter",
													"text": "BLR"
												}
											],
											"width": "auto"
										},
										{
											"type": "Column",
											"verticalContentAlignment": "Center",
											"items": [
												{
													"type": "Image",
<<<<<<< HEAD
													"url": "http://messagecardplayground.azurewebsites.net/assets/graydot2x2.png",
=======
													"url": "https://messagecardplayground.azurewebsites.net/assets/graydot2x2.png",
>>>>>>> 71171168
													"width": "10000px",
													"height": "2px"
												}
											],
											"width": "stretch"
										},
										{
											"type": "Column",
											"spacing": "Small",
											"verticalContentAlignment": "Center",
											"items": [
												{
													"type": "Image",
<<<<<<< HEAD
													"url": "http://messagecardplayground.azurewebsites.net/assets/smallairplane.png",
=======
													"url": "https://messagecardplayground.azurewebsites.net/assets/smallairplane.png",
>>>>>>> 71171168
													"height": "16px"
												}
											],
											"width": "auto"
										},
										{
											"type": "Column",
											"items": [
												{
													"type": "TextBlock",
													"horizontalAlignment": "Right",
													"size": "ExtraLarge",
													"weight": "Lighter",
													"text": "CDG"
												}
											],
											"width": "auto"
										}
									]
								},
								{
									"type": "ColumnSet",
									"columns": [
										{
											"type": "Column",
											"items": [
												{
													"type": "TextBlock",
													"size": "Medium",
													"text": "1:55 AM"
												}
											],
											"width": 1
										},
										{
											"type": "Column",
											"items": [
												{
													"type": "TextBlock",
													"horizontalAlignment": "Right",
													"size": "Medium",
													"text": "8:10 AM"
												}
											],
											"width": 1
										}
									]
								},
								{
									"type": "ColumnSet",
									"spacing": "None",
									"columns": [
										{
											"type": "Column",
											"items": [
												{
													"type": "TextBlock",
													"text": "November 12, 2017",
													"isSubtle": true,
													"wrap": true
												}
											],
											"width": 1
										},
										{
											"type": "Column",
											"items": [
												{
													"type": "TextBlock",
													"horizontalAlignment": "Right",
													"text": "November 12, 2017",
													"isSubtle": true,
													"wrap": true
												}
											],
											"width": 1
										}
									]
								},
								{
									"type": "ColumnSet",
									"spacing": "None",
									"columns": [
										{
											"type": "Column",
											"items": [
												{
													"type": "TextBlock",
													"text": "Bengaluru",
													"isSubtle": true
												}
											],
											"width": 1
										},
										{
											"type": "Column",
											"items": [
												{
													"type": "TextBlock",
													"horizontalAlignment": "Right",
													"text": "Paris",
													"isSubtle": true
												}
											],
											"width": 1
										}
									],
									"height": "stretch"
								},
								{
									"type": "ActionSet",
									"separator": true,
									"actions": [
										{
											"type": "Action.Submit",
											"title": "Check in",
											"style": "positive"
										},
										{
											"type": "Action.Submit",
											"title": "View in calendar"
										}
									],
									"spacing": "Medium"
								}
							]
						}
					],
					"width": 55
				}
			],
			"height": "stretch"
		}
	],
	"$schema": "http://adaptivecards.io/schemas/adaptive-card.json",
	"version": "1.0"
}<|MERGE_RESOLUTION|>--- conflicted
+++ resolved
@@ -14,11 +14,7 @@
 								{
 									"type": "Image",
 									"horizontalAlignment": "Center",
-<<<<<<< HEAD
-									"url": "http://messagecardplayground.azurewebsites.net/assets/TxP_Flight.png"
-=======
 									"url": "https://messagecardplayground.azurewebsites.net/assets/TxP_Flight.png"
->>>>>>> 71171168
 								}
 							],
 							"bleed": true
@@ -90,11 +86,7 @@
 											"items": [
 												{
 													"type": "Image",
-<<<<<<< HEAD
-													"url": "http://messagecardplayground.azurewebsites.net/assets/graydot2x2.png",
-=======
 													"url": "https://messagecardplayground.azurewebsites.net/assets/graydot2x2.png",
->>>>>>> 71171168
 													"width": "10000px",
 													"height": "2px"
 												}
@@ -108,11 +100,7 @@
 											"items": [
 												{
 													"type": "Image",
-<<<<<<< HEAD
-													"url": "http://messagecardplayground.azurewebsites.net/assets/smallairplane.png",
-=======
 													"url": "https://messagecardplayground.azurewebsites.net/assets/smallairplane.png",
->>>>>>> 71171168
 													"height": "16px"
 												}
 											],
