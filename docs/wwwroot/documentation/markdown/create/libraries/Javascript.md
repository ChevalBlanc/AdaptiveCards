--- conflicted
+++ resolved
@@ -1,9 +1,5 @@
 # Javascript
-<<<<<<< HEAD
-There is no javascript library, but for the sake of completeness, here are samples.
-=======
-There is no javascript library, but javascript is already pretty good at manipulating JSON.
->>>>>>> a64d0704
+There is no Javascript library, but Javascript is already pretty good at manipulating JSON.
 
 ## Example: creating 
 ```javascript
